# DESCRIP.MMS
# Written By:   Robert Alan Byer / byer@mail.ourservers.net
# Modified By:  Mark Pizzolato / mark@infocomm.com
#               Norman Lastovica / norman.lastovica@oracle.com
#               Camiel Vanderhoeven / camiel@camicom.com
#               Matt Burke / scope.matthew@btinternet.com
#
# This MMS/MMK build script is used to compile the various simulators in
# the SIMH package for OpenVMS using DEC C v6.0-001(AXP), v6.5-001(AXP),
# HP C V7.3-009-48GBT (AXP), HP C V7.2-001 (IA64) and v6.4-005(VAX).
#
# Notes:  On VAX, the PDP-10, Eclipse and IBM 7094 simulators will not be 
#         built due to the fact that INT64 is required for these simulators.
#
# This build script will accept the following build options.
#
#            ALL             Just Build "Everything".
#            ALTAIR          Just Build The MITS Altair.
#            ALTAIRZ80       Just Build The MITS Altair Z80.
#            ECLIPSE         Just Build The Data General Eclipse.
#            GRI             Just Build The GRI Corporation GRI-909.
#            LGP             Just Build The Royal-McBee LGP-30.
#            H316            Just Build The Honewell 316/516.
#            HP2100          Just Build The Hewlett-Packard HP-2100. 
#            I1401           Just Build The IBM 1401.
#            I1620           Just Build The IBM 1620.
#            I7094           Just Build The IBM 7094.
#            IBM1130         Just Build The IBM 1130.
#            ID16            Just Build The Interdata 16-bit CPU.
#            ID32            Just Build The Interdata 32-bit CPU.
#            NOVA            Just Build The Data General Nova.
#            PDP1            Just Build The DEC PDP-1.
#            PDP4            Just Build The DEC PDP-4.
#            PDP7            Just Build The DEC PDP-7.
#            PDP8            Just Build The DEC PDP-8.
#            PDP9            Just Build The DEC PDP-9.
#            PDP10           Just Build The DEC PDP-10.
#            PDP11           Just Build The DEC PDP-11.
#            PDP15           Just Build The DEC PDP-15.
#            S3              Just Build The IBM System 3.
#            SDS             Just Build The SDS 940.
#            SSEM            Just Build the Manchester University SSEM.
#            SWTP6800MP-A    Just Build The SWTP6800MP-A.
#            SWTP6800MP-A2   Just Build The SWTP6800MP-A2.
#            VAX             Just Build The DEC MicroVAX3900 (aka VAX).
#            MicroVAX3900    Just Build The DEC MicroVAX3900 (aka VAX).
#            MicroVAX1       Just Build The DEC MicroVAX1 (MicroVAX I).
#            rtVAX1000       Just Build The DEC rtVAX1000 (rtVAX 1000).
#            MicroVAX2       Just Build The DEC MicroVAX2 (MicroVAX II).
#            VAX730          Just Build The DEC VAX730.
#            VAX750          Just Build The DEC VAX750.
#            VAX780          Just Build The DEC VAX780.
#            VAX8600         Just Build The DEC VAX8600.
#            CLEAN           Will Clean Files Back To Base Kit.
#
# To build with debugging enabled (which will also enable traceback 
# information) use..
#
#        MMK/MACRO=(DEBUG=1)
#
# This will produce an executable named {Simulator}-{I64|VAX|AXP}-DBG.EXE
#
# To build on older Alpha VMS platforms, SIM_ASYNCH_IO must be disabled. 
# use..
#
#        MMK/MACRO=(NOASYNCH=1)
#
# On AXP and IA64 the VMS PCAP components are built and used to provide 
# network support for the VAX and PDP11 simulators.
#
# The AXP PCAP components can only be built using a version of the 
# DEC/Compaq/HP Compiler version V6.5-001 or later.  To build using an
# older compiler, networking support must be disabled.  Use...
#
#        MMK/MACRO=(NONETWORK=1)
#
# The PCAP-VMS components are presumed (by this procedure) to be located
# in a directory at the same level as the directory containing the
# simh source files.  For example, if these exist here:
#
#   []descrip.mms
#   []scp.c
#   etc.
#
# Then the following should exist:
#   [-.PCAP-VMS]BUILD_ALL.COM
#   [-.PCAP-VMS.PCAP-VCI]
#   [-.PCAP-VMS.PCAPVCM]
#   etc.

# Let's See If We Are Going To Build With DEBUG Enabled.  Always compile
# /DEBUG so that the traceback and debug information is always available
# in the object files.

CC_DEBUG = /DEBUG

.IFDEF DEBUG
CC_OPTIMIZE = /NOOPTIMIZE
NEST_DEBUG = ,DEBUG=1

.IFDEF MMSALPHA
ALPHA_OR_IA64 = 1
CC_FLAGS = /PREF=ALL
.IFDEF NOASYNCH
ARCH = AXP-NOASYNCH-DBG
CC_DEFS = "_LARGEFILE"
LINK_DEBUG = /DEBUG/TRACEBACK
.ELSE
ARCH = AXP-DBG
CC_DEFS = "_LARGEFILE","SIM_ASYNCH_IO=1"
LINK_DEBUG = /DEBUG/TRACEBACK/THREADS_ENABLE
.ENDIF
.ENDIF

.IFDEF MMSIA64
ALPHA_OR_IA64 = 1
CC_FLAGS = /PREF=ALL
.IFDEF NOASYNCH
ARCH = I64-NOASYNCH-DBG
CC_DEFS = "_LARGEFILE"
LINK_DEBUG = /DEBUG/TRACEBACK
.ELSE
ARCH = I64-DBG
CC_DEFS = "_LARGEFILE","SIM_ASYNCH_IO=1"
LINK_DEBUG = /DEBUG/TRACEBACK/THREADS_ENABLE
.ENDIF
.ENDIF

.IFDEF MMSVAX
CC_FLAGS = $(CC_FLAGS)
ARCH = VAX-DBG
CC_DEFS = "__VAX"
LINK_DEBUG = /DEBUG/TRACEBACK
.ENDIF

.ELSE
# !DEBUG

.IFDEF MMSALPHA
ALPHA_OR_IA64 = 1
CC_OPTIMIZE = /OPT=(LEV=5)/ARCH=HOST
CC_FLAGS = /PREF=ALL
.IFDEF NOASYNCH
ARCH = AXP-NOASYNCH
CC_DEFS = "_LARGEFILE"
LINK_DEBUG = /NODEBUG/NOTRACEBACK
.ELSE
ARCH = AXP
CC_DEFS = "_LARGEFILE","SIM_ASYNCH_IO=1"
LINK_DEBUG = /NODEBUG/NOTRACEBACK/THREADS_ENABLE
.ENDIF
LINK_SECTION_BINDING = /SECTION_BINDING
.ENDIF

.IFDEF MMSIA64
ALPHA_OR_IA64 = 1
CC_OPTIMIZE = /OPT=(LEV=5)
CC_FLAGS = /PREF=ALL
.IFDEF NOASYNCH
ARCH = I64-NOASYNCH
CC_DEFS = "_LARGEFILE"
LINK_DEBUG = /NODEBUG/NOTRACEBACK
.ELSE
ARCH = I64
CC_DEFS = "_LARGEFILE","SIM_ASYNCH_IO=1"
LINK_DEBUG = /NODEBUG/NOTRACEBACK/THREADS_ENABLE
.ENDIF
.ENDIF

.IFDEF MMSVAX
CC_OPTIMIZE = /OPTIMIZE
CC_FLAGS = $(CC_FLAGS)
ARCH = VAX
CC_DEFS = "__VAX"
LINK_DEBUG = /NODEBUG/NOTRACEBACK
.ENDIF

.ENDIF


# Define Our Compiler Flags & Define The Compile Command
OUR_CC_FLAGS = $(CC_FLAGS)$(CC_DEBUG)$(CC_OPTIMIZE) \
               /NEST=PRIMARY/NAME=(AS_IS,SHORT)
CC = CC/DECC$(OUR_CC_FLAGS)

# Define The BIN Directory Where The Executables Will Go.
# Define Our Library Directory.
# Define The platform specific Build Directory Where The Objects Will Go.
#
BIN_DIR = SYS$DISK:[.BIN]
LIB_DIR = SYS$DISK:[.BIN.VMS.LIB]
BLD_DIR = SYS$DISK:[.BIN.VMS.LIB.BLD-$(ARCH)]


# Core SIMH File Definitions.
#
SIMH_DIR = SYS$DISK:[]
SIMH_LIB = $(LIB_DIR)SIMH-$(ARCH).OLB
SIMH_NONET_LIB = $(LIB_DIR)SIMH-NONET-$(ARCH).OLB
SIMH_SOURCE = $(SIMH_DIR)SIM_CONSOLE.C,$(SIMH_DIR)SIM_SOCK.C,\
              $(SIMH_DIR)SIM_TMXR.C,$(SIMH_DIR)SIM_ETHER.C,\
              $(SIMH_DIR)SIM_TAPE.C,$(SIMH_DIR)SIM_FIO.C,\
              $(SIMH_DIR)SIM_TIMER.C,$(SIMH_DIR)SIM_DISK.C,\
              $(SIMH_DIR)SIM_SERIAL.C,$(SIMH_DIR)SIM_DISK.C,\
              $(SIMH_DIR)SIM_PDFLPT.C,$(SIMH_DIR)LPT2PDF.C
SIMH_MAIN = SCP.C
.IFDEF ALPHA_OR_IA64
SIMH_LIB64 = $(LIB_DIR)SIMH64-$(ARCH).OLB
.ENDIF

# VMS PCAP File Definitions.
#
PCAP_DIR = SYS$DISK:[-.PCAP-VMS.PCAP-VCI]
PCAP_LIB = $(LIB_DIR)PCAP-$(ARCH).OLB
PCAP_SOURCE = $(PCAP_DIR)PCAPVCI.C,$(PCAP_DIR)VCMUTIL.C,\
              $(PCAP_DIR)BPF_DUMP.C,$(PCAP_DIR)BPF_FILTER.C,\
              $(PCAP_DIR)BPF_IMAGE.C,$(PCAP_DIR)ETHERENT.C,\
              $(PCAP_DIR)FAD-GIFC.C,$(PCAP_DIR)GENCODE.C,\
              $(PCAP_DIR)GRAMMAR.C,$(PCAP_DIR)INET.C,\
              $(PCAP_DIR)NAMETOADDR.C,$(PCAP_DIR)OPTIMIZE.C,\
              $(PCAP_DIR)PCAP.C,$(PCAP_DIR)SAVEFILE.C,\
              $(PCAP_DIR)SCANNER.C,$(PCAP_DIR)SNPRINTF.C,\
              $(PCAP_DIR)PCAP-VMS.C
PCAP_VCMDIR = SYS$DISK:[-.PCAP-VMS.PCAPVCM]
PCAP_VCM_SOURCES = $(PCAP_VCMDIR)PCAPVCM.C,$(PCAP_VCMDIR)PCAPVCM_INIT.MAR,\
                   $(PCAP_VCMDIR)VCI_JACKET.MAR,$(PCAP_VCMDIR)VCMUTIL.C
PCAP_VCI = SYS$COMMON:[SYS$LDR]PCAPVCM.EXE

# PCAP is not available on OpenVMS VAX
#
.IFDEF ALPHA_OR_IA64
.IFDEF NONETWORK
# Network Capabilities disabled
.ELSE
PCAP_EXECLET = $(PCAP_VCI)
PCAP_INC = ,$(PCAP_DIR)
PCAP_LIBD = $(PCAP_LIB)
PCAP_LIBR = ,$(PCAP_LIB)/LIB/SYSEXE
PCAP_DEFS = ,"USE_NETWORK=1"
PCAP_SIMH_INC = /INCL=($(PCAP_DIR))
.ENDIF
.ENDIF

# Check To Make Sure We Have SYS$DISK:[.BIN] & SYS$DISK:[.LIB] Directory.
#
.FIRST
  @ IF "".NES."''CC'" THEN DELETE/SYMBOL/GLOBAL CC
  @ EXIT_ON_ERROR := IF (ERROR_CONDITION) THEN EXIT %X10000004
  @ ERROR_CONDITION = ((F$GETSYI("ARCH_NAME").EQS."Alpha").AND.(F$GETSYI("VERSION").LTS."V8.0").AND.("$(NOASYNCH)".EQS.""))
  @ IF (ERROR_CONDITION) THEN WRITE SYS$OUTPUT "*** WARNING **** Build should be invoked with /MACRO=NOASYNCH=1 on this platform"
  @ 'EXIT_ON_ERROR
  @ DEFINE/USER SYS$ERROR NLA0:
  @ DEFINE/USER SYS$OUTPUT CC_VERSION.DAT
  @ CC/DECC/VERSION
  @ OPEN /READ VERSION CC_VERSION.DAT
  @ READ VERSION CC_VERSION
  @ CLOSE VERSION
  @ DELETE CC_VERSION.DAT;
  @ CC_VERSION = F$ELEMENT(2," ",CC_VERSION)
  @ BAD_CC_VERSION = ((F$GETSYI("ARCH_NAME").EQS."Alpha").AND.(CC_VERSION.LTS."V6.5-001").AND.("$(NONETWORK)".EQS.""))
  @ IF (BAD_CC_VERSION) THEN WRITE SYS$OUTPUT "*** WARNING *** C Compiler is: ''CC_VERSION'"
  @ IF (BAD_CC_VERSION.AND.(F$GETSYI("VERSION").GES."V8.0")) THEN -
     WRITE SYS$OUTPUT "*** WARNING *** Build should be invoked with /MACRO=NONETWORK=1 with this compiler"
  @ IF (BAD_CC_VERSION.AND.(F$GETSYI("VERSION").LTS."V8.0")) THEN -
     WRITE SYS$OUTPUT "*** WARNING *** Build should be invoked with /MACRO=(NONETWORK=1,NOASYNCH=1) with this compiler"
  @ ERROR_CONDITION = BAD_CC_VERSION
  @ 'EXIT_ON_ERROR
  @ MISSING_PCAP = (("$(PCAP_EXECLET)".NES."").AND.("$(NONETWORK)".EQS."").AND.(F$SEARCH("$(PCAP_DIR)PCAP-VMS.C").EQS.""))
  @ MISS_SAY := IF (MISSING_PCAP) THEN WRITE SYS$OUTPUT
  @ 'MISS_SAY' "*** Error *** Attempting a Network Build but the VMS-PCAP components are not"
  @ 'MISS_SAY' "*** Error *** available"
  @ 'MISS_SAY' "*** Error *** "
  @ 'MISS_SAY' "*** Error *** The vms-pcap.zip file can be downloaded from:"
  @ 'MISS_SAY' "*** Error *** "
  @ 'MISS_SAY' "*** Error ***     https://github.com/simh/simh/archive/vms-pcap.zip"
  @ 'MISS_SAY' "*** Error *** "
  @ 'MISS_SAY' "*** Error *** Be sure to ""unzip -a vms-pcap"" to properly set the file attributes"
  @ 'MISS_SAY' "*** Error *** "
  @ 'MISS_SAY' "*** Error *** The PCAP-VMS components are presumed (by this procedure) to be"
  @ 'MISS_SAY' "*** Error *** located in a directory at the same level as the directory"
  @ 'MISS_SAY' "*** Error *** containing the simh source files."
  @ 'MISS_SAY' "*** Error *** For example, if these exist here:"
  @ 'MISS_SAY' "*** Error *** "
  @ 'MISS_SAY' "*** Error ***   []descrip.mms"
  @ 'MISS_SAY' "*** Error ***   []scp.c"
  @ 'MISS_SAY' "*** Error ***   etc."
  @ 'MISS_SAY' "*** Error *** "
  @ 'MISS_SAY' "*** Error *** Then the following should exist:"
  @ 'MISS_SAY' "*** Error ***   [-.PCAP-VMS]BUILD_ALL.COM"
  @ 'MISS_SAY' "*** Error ***   [-.PCAP-VMS.PCAP-VCI]"
  @ 'MISS_SAY' "*** Error ***   [-.PCAP-VMS.PCAPVCM]"
  @ 'MISS_SAY' "*** Error ***   etc."
  @ 'MISS_SAY' "*** Error *** "
  @ 'MISS_SAY' "*** Error *** Aborting Build"
  @ ERROR_CONDITION = MISSING_PCAP
  @ 'EXIT_ON_ERROR
  @ IF (F$SEARCH("SYS$DISK:[]BIN.DIR").EQS."") THEN CREATE/DIRECTORY $(BIN_DIR)
  @ IF (F$SEARCH("SYS$DISK:[.BIN]VMS.DIR").EQS."") THEN CREATE/DIRECTORY $(LIB_DIR)
  @ IF (F$SEARCH("SYS$DISK:[.BIN.VMS]LIB.DIR").EQS."") THEN CREATE/DIRECTORY $(LIB_DIR)
  @ IF (F$SEARCH("SYS$DISK:[.BIN.VMS.LIB]BLD-$(ARCH).DIR").EQS."") THEN CREATE/DIRECTORY $(BLD_DIR)
  @ IF (F$SEARCH("$(BLD_DIR)*.*").NES."") THEN DELETE/NOLOG/NOCONFIRM $(BLD_DIR)*.*;*
  @ IF (("$(BUILDING_ROMS)".EQS."").AND.(F$SEARCH("$(BIN_DIR)BuildROMs-$(ARCH).EXE").EQS."")) THEN $(MMS) BUILDROMS/MACRO=(BUILDING_ROMS=1$(NEST_DEBUG))


# MITS Altair Simulator Definitions.
#
ALTAIR_DIR = SYS$DISK:[.ALTAIR]
ALTAIR_LIB = $(LIB_DIR)ALTAIR-$(ARCH).OLB
ALTAIR_SOURCE = $(ALTAIR_DIR)ALTAIR_SIO.C,$(ALTAIR_DIR)ALTAIR_CPU.C,\
                $(ALTAIR_DIR)ALTAIR_DSK.C,$(ALTAIR_DIR)ALTAIR_SYS.C
ALTAIR_OPTIONS = /INCL=($(SIMH_DIR),$(ALTAIR_DIR))/DEF=($(CC_DEFS))

#
# MITS Altair Z80 Simulator Definitions.
#
ALTAIRZ80_DIR = SYS$DISK:[.ALTAIRZ80]
ALTAIRZ80_LIB1 = $(LIB_DIR)ALTAIRZ80L1-$(ARCH).OLB
ALTAIRZ80_SOURCE1 = $(ALTAIRZ80_DIR)ALTAIRZ80_CPU.C,$(ALTAIRZ80_DIR)ALTAIRZ80_CPU_NOMMU.C,\
                    $(ALTAIRZ80_DIR)ALTAIRZ80_DSK.C,$(ALTAIRZ80_DIR)DISASM.C,\
                    $(ALTAIRZ80_DIR)ALTAIRZ80_SIO.C,$(ALTAIRZ80_DIR)ALTAIRZ80_SYS.C,\
                    $(ALTAIRZ80_DIR)ALTAIRZ80_HDSK.C,$(ALTAIRZ80_DIR)ALTAIRZ80_NET.C,\
                    $(ALTAIRZ80_DIR)FLASHWRITER2.C,$(ALTAIRZ80_DIR)I86_DECODE.C,\
                    $(ALTAIRZ80_DIR)I86_OPS.C,$(ALTAIRZ80_DIR)I86_PRIM_OPS.C,\
                    $(ALTAIRZ80_DIR)I8272.C,$(ALTAIRZ80_DIR)INSNSD.C,\
                    $(ALTAIRZ80_DIR)MFDC.C,$(ALTAIRZ80_DIR)N8VEM.C,$(ALTAIRZ80_DIR)VFDHD.C
ALTAIRZ80_LIB2 = $(LIB_DIR)ALTAIRZ80L2-$(ARCH).OLB
ALTAIRZ80_SOURCE2 = $(ALTAIRZ80_DIR)S100_DISK1A.C,$(ALTAIRZ80_DIR)S100_DISK2.C,\
                    $(ALTAIRZ80_DIR)S100_FIF.C,$(ALTAIRZ80_DIR)S100_MDRIVEH.C,\
                    $(ALTAIRZ80_DIR)S100_MDSAD.C,$(ALTAIRZ80_DIR)S100_SELCHAN.C,\
                    $(ALTAIRZ80_DIR)S100_SS1.C,$(ALTAIRZ80_DIR)S100_64FDC.C,\
                    $(ALTAIRZ80_DIR)S100_SCP300F.C,$(ALTAIRZ80_DIR)SIM_IMD.C,\
                    $(ALTAIRZ80_DIR)WD179X.C,$(ALTAIRZ80_DIR)S100_DISK3.C,\
                    $(ALTAIRZ80_DIR)S100_ADCS6.C,$(ALTAIRZ80_DIR)S100_HDC1001.C,\
                    $(ALTAIRZ80_DIR)S100_IF3.C
ALTAIRZ80_OPTIONS = /INCL=($(SIMH_DIR),$(ALTAIRZ80_DIR))/DEF=($(CC_DEFS))

#
# Data General Nova Simulator Definitions.
#
NOVA_DIR = SYS$DISK:[.NOVA]
NOVA_LIB = $(LIB_DIR)NOVA-$(ARCH).OLB
NOVA_SOURCE = $(NOVA_DIR)NOVA_SYS.C,$(NOVA_DIR)NOVA_CPU.C,\
              $(NOVA_DIR)NOVA_DKP.C,$(NOVA_DIR)NOVA_DSK.C,\
              $(NOVA_DIR)NOVA_LP.C,$(NOVA_DIR)NOVA_MTA.C,\
              $(NOVA_DIR)NOVA_PLT.C,$(NOVA_DIR)NOVA_PT.C,\
              $(NOVA_DIR)NOVA_CLK.C,$(NOVA_DIR)NOVA_TT.C,\
              $(NOVA_DIR)NOVA_TT1.C,$(NOVA_DIR)NOVA_QTY.C
NOVA_OPTIONS = /INCL=($(SIMH_DIR),$(NOVA_DIR))/DEF=($(CC_DEFS))

#
# Data General Eclipse Simulator Definitions.
#
ECLIPSE_LIB = $(LIB_DIR)ECLIPSE-$(ARCH).OLB
ECLIPSE_SOURCE = $(NOVA_DIR)ECLIPSE_CPU.C,$(NOVA_DIR)ECLIPSE_TT.C,\
                 $(NOVA_DIR)NOVA_SYS.C,$(NOVA_DIR)NOVA_DKP.C,\
                 $(NOVA_DIR)NOVA_DSK.C,$(NOVA_DIR)NOVA_LP.C,\
                 $(NOVA_DIR)NOVA_MTA.C,$(NOVA_DIR)NOVA_PLT.C,\
                 $(NOVA_DIR)NOVA_PT.C,$(NOVA_DIR)NOVA_CLK.C,\
                 $(NOVA_DIR)NOVA_TT1.C,$(NOVA_DIR)NOVA_QTY.C
ECLIPSE_OPTIONS = /INCL=($(SIMH_DIR),$(NOVA_DIR))\
                    /DEF=($(CC_DEFS),"ECLIPSE=1")

#
# GRI Corporation GRI-909 Simulator Definitions.
#
GRI_DIR = SYS$DISK:[.GRI]
GRI_LIB = $(LIB_DIR)GRI-$(ARCH).OLB
GRI_SOURCE = $(GRI_DIR)GRI_CPU.C,$(GRI_DIR)GRI_STDDEV.C,$(GRI_DIR)GRI_SYS.C
GRI_OPTIONS = /INCL=($(SIMH_DIR),$(GRI_DIR))/DEF=($(CC_DEFS))

#
# Royal-McBee LGP-30 Simulator Definitions.
#
LGP_DIR = SYS$DISK:[.LGP]
LGP_LIB = $(LIB_DIR)LGP-$(ARCH).OLB
LGP_SOURCE = $(LGP_DIR)LGP_CPU.C,$(LGP_DIR)LGP_STDDEV.C,$(LGP_DIR)LGP_SYS.C
LGP_OPTIONS = /INCL=($(SIMH_DIR),$(LGP_DIR))/DEF=($(CC_DEFS))

#
# Honeywell 316/516 Simulator Definitions.
#
H316_DIR = SYS$DISK:[.H316]
H316_LIB = $(LIB_DIR)H316-$(ARCH).OLB
H316_SOURCE = $(H316_DIR)H316_STDDEV.C,$(H316_DIR)H316_LP.C,\
              $(H316_DIR)H316_CPU.C,$(H316_DIR)H316_SYS.C,\
              $(H316_DIR)H316_FHD.C,$(H316_DIR)H316_MT.C,\
              $(H316_DIR)H316_DP.C
H316_OPTIONS = /INCL=($(SIMH_DIR),$(H316_DIR))/DEF=($(CC_DEFS))

#
# Hewlett-Packard HP-2100 Simulator Definitions.
#
HP2100_DIR = SYS$DISK:[.HP2100]
HP2100_LIB1 = $(LIB_DIR)HP2100L1-$(ARCH).OLB
HP2100_SOURCE1 = $(HP2100_DIR)HP2100_STDDEV.C,$(HP2100_DIR)HP2100_DP.C,\
                 $(HP2100_DIR)HP2100_DQ.C,$(HP2100_DIR)HP2100_DR.C,\
                 $(HP2100_DIR)HP2100_LPS.C,$(HP2100_DIR)HP2100_MS.C,\
                 $(HP2100_DIR)HP2100_MT.C,$(HP2100_DIR)HP2100_MUX.C,\
                 $(HP2100_DIR)HP2100_CPU.C,$(HP2100_DIR)HP2100_FP.C,\
                 $(HP2100_DIR)HP2100_SYS.C,$(HP2100_DIR)HP2100_LPT.C,\
                 $(HP2100_DIR)HP2100_IPL.C,$(HP2100_DIR)HP2100_DS.C,\
                 $(HP2100_DIR)HP2100_CPU0.C,$(HP2100_DIR)HP2100_CPU1.C,\
                 $(HP2100_DIR)HP2100_CPU2.C,$(HP2100_DIR)HP2100_CPU3.C,\
                 $(HP2100_DIR)HP2100_CPU4.C,$(HP2100_DIR)HP2100_CPU5.C,\
                 $(HP2100_DIR)HP2100_CPU6.C,$(HP2100_DIR)HP2100_CPU7.C
HP2100_LIB2 = $(LIB_DIR)HP2100L2-$(ARCH).OLB
HP2100_SOURCE2 = $(HP2100_DIR)HP2100_FP1.C,$(HP2100_DIR)HP2100_BACI.C,\
                 $(HP2100_DIR)HP2100_MPX.C,$(HP2100_DIR)HP2100_PIF.C,\
                 $(HP2100_DIR)HP2100_DI.C,$(HP2100_DIR)HP2100_DI_DA.C,\
                 $(HP2100_DIR)HP_DISCLIB.C
.IFDEF ALPHA_OR_IA64
HP2100_OPTIONS = /INCL=($(SIMH_DIR),$(HP2100_DIR))\
                    /DEF=($(CC_DEFS),"HAVE_INT64=1")
.ELSE
HP2100_OPTIONS = /INCL=($(SIMH_DIR),$(HP2100_DIR))/DEF=($(CC_DEFS))
.ENDIF

#
# Interdata 16-bit CPU.
#
ID16_DIR = SYS$DISK:[.INTERDATA]
ID16_LIB = $(LIB_DIR)ID16-$(ARCH).OLB
ID16_SOURCE = $(ID16_DIR)ID16_CPU.C,$(ID16_DIR)ID16_SYS.C,$(ID16_DIR)ID_DP.C,\
              $(ID16_DIR)ID_FD.C,$(ID16_DIR)ID_FP.C,$(ID16_DIR)ID_IDC.C,\
              $(ID16_DIR)ID_IO.C,$(ID16_DIR)ID_LP.C,$(ID16_DIR)ID_MT.C,\
              $(ID16_DIR)ID_PAS.C,$(ID16_DIR)ID_PT.C,$(ID16_DIR)ID_TT.C,\
              $(ID16_DIR)ID_UVC.C,$(ID16_DIR)ID16_DBOOT.C,$(ID16_DIR)ID_TTP.C
ID16_OPTIONS = /INCL=($(SIMH_DIR),$(ID16_DIR))/DEF=($(CC_DEFS))

#
# Interdata 32-bit CPU.
#
ID32_DIR = SYS$DISK:[.INTERDATA]
ID32_LIB = $(LIB_DIR)ID32-$(ARCH).OLB
ID32_SOURCE = $(ID32_DIR)ID32_CPU.C,$(ID32_DIR)ID32_SYS.C,$(ID32_DIR)ID_DP.C,\
              $(ID32_DIR)ID_FD.C,$(ID32_DIR)ID_FP.C,$(ID32_DIR)ID_IDC.C,\
              $(ID32_DIR)ID_IO.C,$(ID32_DIR)ID_LP.C,$(ID32_DIR)ID_MT.C,\
              $(ID32_DIR)ID_PAS.C,$(ID32_DIR)ID_PT.C,$(ID32_DIR)ID_TT.C,\
              $(ID32_DIR)ID_UVC.C,$(ID32_DIR)ID32_DBOOT.C,$(ID32_DIR)ID_TTP.C
ID32_OPTIONS = /INCL=($(SIMH_DIR),$(ID32_DIR))/DEF=($(CC_DEFS))

#
# IBM 1130 Simulator Definitions.
#
IBM1130_DIR = SYS$DISK:[.IBM1130]
IBM1130_LIB = $(LIB_DIR)IBM1130-$(ARCH).OLB
IBM1130_SOURCE = $(IBM1130_DIR)IBM1130_CPU.C,$(IBM1130_DIR)IBM1130_CR.C,\
                 $(IBM1130_DIR)IBM1130_DISK.C,$(IBM1130_DIR)IBM1130_STDDEV.C,\
                 $(IBM1130_DIR)IBM1130_SYS.C,$(IBM1130_DIR)IBM1130_GDU.C,\
                 $(IBM1130_DIR)IBM1130_GUI.C,$(IBM1130_DIR)IBM1130_PRT.C,\
                 $(IBM1130_DIR)IBM1130_FMT.C,$(IBM1130_DIR)IBM1130_PTRP.C,\
                 $(IBM1130_DIR)IBM1130_PLOT.C,$(IBM1130_DIR)IBM1130_SCA.C,\
                 $(IBM1130_DIR)IBM1130_T2741.C
IBM1130_OPTIONS = /INCL=($(SIMH_DIR),$(IBM1130_DIR))/DEF=($(CC_DEFS))

#
# IBM 1401 Simulator Definitions.
#
I1401_DIR = SYS$DISK:[.I1401]
I1401_LIB = $(LIB_DIR)I1401-$(ARCH).OLB
I1401_SOURCE = $(I1401_DIR)I1401_LP.C,$(I1401_DIR)I1401_CPU.C,\
               $(I1401_DIR)I1401_IQ.C,$(I1401_DIR)I1401_CD.C,\
               $(I1401_DIR)I1401_MT.C,$(I1401_DIR)I1401_DP.C,\
               $(I1401_DIR)I1401_SYS.C
I1401_OPTIONS = /INCL=($(SIMH_DIR),$(I1401_DIR))/DEF=($(CC_DEFS))


#
# IBM 1620 Simulators Definitions.
#
I1620_DIR = SYS$DISK:[.I1620]
I1620_LIB = $(LIB_DIR)I1620-$(ARCH).OLB
I1620_SOURCE = $(I1620_DIR)I1620_CD.C,$(I1620_DIR)I1620_DP.C,\
               $(I1620_DIR)I1620_PT.C,$(I1620_DIR)I1620_TTY.C,\
               $(I1620_DIR)I1620_CPU.C,$(I1620_DIR)I1620_LP.C,\
               $(I1620_DIR)I1620_FP.C,$(I1620_DIR)I1620_SYS.C
I1620_OPTIONS = /INCL=($(SIMH_DIR),$(I1620_DIR))/DEF=($(CC_DEFS))

#
# PDP-1 Simulator Definitions.
#
PDP1_DIR = SYS$DISK:[.PDP1]
PDP1_LIB = $(LIB_DIR)PDP1-$(ARCH).OLB
PDP1_SOURCE = $(PDP1_DIR)PDP1_LP.C,$(PDP1_DIR)PDP1_CPU.C,\
              $(PDP1_DIR)PDP1_STDDEV.C,$(PDP1_DIR)PDP1_SYS.C,\
              $(PDP1_DIR)PDP1_DT.C,$(PDP1_DIR)PDP1_DRM.C,\
              $(PDP1_DIR)PDP1_CLK.C,$(PDP1_DIR)PDP1_DCS.C
PDP1_OPTIONS = /INCL=($(SIMH_DIR),$(PDP1_DIR))/DEF=($(CC_DEFS))

#
# Digital Equipment PDP-8 Simulator Definitions.
#
PDP8_DIR = SYS$DISK:[.PDP8]
PDP8_LIB = $(LIB_DIR)PDP8-$(ARCH).OLB
PDP8_SOURCE = $(PDP8_DIR)PDP8_CPU.C,$(PDP8_DIR)PDP8_CLK.C,\
              $(PDP8_DIR)PDP8_DF.C,$(PDP8_DIR)PDP8_DT.C,\
              $(PDP8_DIR)PDP8_LP.C,$(PDP8_DIR)PDP8_MT.C,\
              $(PDP8_DIR)PDP8_PT.C,$(PDP8_DIR)PDP8_RF.C,\
              $(PDP8_DIR)PDP8_RK.C,$(PDP8_DIR)PDP8_RX.C,\
              $(PDP8_DIR)PDP8_SYS.C,$(PDP8_DIR)PDP8_TT.C,\
              $(PDP8_DIR)PDP8_TTX.C,$(PDP8_DIR)PDP8_RL.C,\
              $(PDP8_DIR)PDP8_TSC.C,$(PDP8_DIR)PDP8_TD.C,\
              $(PDP8_DIR)PDP8_CT.C,$(PDP8_DIR)PDP8_FPP.C
PDP8_OPTIONS = /INCL=($(SIMH_DIR),$(PDP8_DIR))/DEF=($(CC_DEFS))

#
# Digital Equipment PDP-4, PDP-7, PDP-9 And PDP-15 Simulator Definitions.
#
PDP18B_DIR = SYS$DISK:[.PDP18B]
PDP4_LIB = $(LIB_DIR)PDP4-$(ARCH).OLB
PDP7_LIB = $(LIB_DIR)PDP7-$(ARCH).OLB
PDP9_LIB = $(LIB_DIR)PDP9-$(ARCH).OLB
PDP15_LIB = $(LIB_DIR)PDP15-$(ARCH).OLB
PDP18B_SOURCE = $(PDP18B_DIR)PDP18B_DT.C,$(PDP18B_DIR)PDP18B_DRM.C,\
                $(PDP18B_DIR)PDP18B_CPU.C,$(PDP18B_DIR)PDP18B_LP.C,\
                $(PDP18B_DIR)PDP18B_MT.C,$(PDP18B_DIR)PDP18B_RF.C,\
                $(PDP18B_DIR)PDP18B_RP.C,$(PDP18B_DIR)PDP18B_STDDEV.C,\
                $(PDP18B_DIR)PDP18B_SYS.C,$(PDP18B_DIR)PDP18B_TT1.C,\
                $(PDP18B_DIR)PDP18B_RB.C,$(PDP18B_DIR)PDP18B_FPP.C
PDP4_OPTIONS = /INCL=($(SIMH_DIR),$(PDP18B_DIR))/DEF=($(CC_DEFS),"PDP4=1")
PDP7_OPTIONS = /INCL=($(SIMH_DIR),$(PDP18B_DIR))/DEF=($(CC_DEFS),"PDP7=1")
PDP9_OPTIONS = /INCL=($(SIMH_DIR),$(PDP18B_DIR))/DEF=($(CC_DEFS),"PDP9=1")
PDP15_OPTIONS = /INCL=($(SIMH_DIR),$(PDP18B_DIR))/DEF=($(CC_DEFS),"PDP15=1")

#
# Digital Equipment PDP-11 Simulator Definitions.
#
PDP11_DIR = SYS$DISK:[.PDP11]
PDP11_LIB1 = $(LIB_DIR)PDP11L1-$(ARCH).OLB
PDP11_SOURCE1 = $(PDP11_DIR)PDP11_FP.C,$(PDP11_DIR)PDP11_CPU.C,\
               $(PDP11_DIR)PDP11_DZ.C,$(PDP11_DIR)PDP11_CIS.C,\
               $(PDP11_DIR)PDP11_LP.C,$(PDP11_DIR)PDP11_RK.C,\
               $(PDP11_DIR)PDP11_RL.C,$(PDP11_DIR)PDP11_RP.C,\
               $(PDP11_DIR)PDP11_RX.C,$(PDP11_DIR)PDP11_STDDEV.C,\
               $(PDP11_DIR)PDP11_SYS.C,$(PDP11_DIR)PDP11_TC.C, \
               $(PDP11_DIR)PDP11_CPUMOD.C,$(PDP11_DIR)PDP11_CR.C,\
               $(PDP11_DIR)PDP11_TA.C,$(PDP11_DIR)PDP11_DMC.C,\
<<<<<<< HEAD
               $(PDP11_DIR)PDP11_DUP.C,$(PDP11_DIR)PDP11_KMC.C,\
=======
               $(PDP11_DIR)PDP11_DUP.C,$(PDP11_DIR)PDP11_RS.C,\
>>>>>>> 767827d6
               $(PDP11_DIR)PDP11_IO_LIB.C
PDP11_LIB2 = $(LIB_DIR)PDP11L2-$(ARCH).OLB
PDP11_SOURCE2 = $(PDP11_DIR)PDP11_TM.C,$(PDP11_DIR)PDP11_TS.C,\
               $(PDP11_DIR)PDP11_IO.C,$(PDP11_DIR)PDP11_RQ.C,\
               $(PDP11_DIR)PDP11_TQ.C,$(PDP11_DIR)PDP11_PCLK.C,\
               $(PDP11_DIR)PDP11_RY.C,$(PDP11_DIR)PDP11_PT.C,\
               $(PDP11_DIR)PDP11_HK.C,$(PDP11_DIR)PDP11_XQ.C,\
               $(PDP11_DIR)PDP11_VH.C,$(PDP11_DIR)PDP11_RH.C,\
               $(PDP11_DIR)PDP11_XU.C,$(PDP11_DIR)PDP11_TU.C,\
               $(PDP11_DIR)PDP11_DL.C,$(PDP11_DIR)PDP11_RF.C, \
               $(PDP11_DIR)PDP11_RC.C,$(PDP11_DIR)PDP11_KG.C,\
               $(PDP11_DIR)PDP11_KE.C,$(PDP11_DIR)PDP11_DC.C
PDP11_OPTIONS = /INCL=($(SIMH_DIR),$(PDP11_DIR)$(PCAP_INC))\
                /DEF=($(CC_DEFS),"VM_PDP11=1"$(PCAP_DEFS))

#
# Digital Equipment PDP-10 Simulator Definitions.
#
PDP10_DIR = SYS$DISK:[.PDP10]
PDP10_LIB = $(LIB_DIR)PDP10-$(ARCH).OLB
PDP10_SOURCE = $(PDP10_DIR)PDP10_FE.C,\
               $(PDP10_DIR)PDP10_CPU.C,$(PDP10_DIR)PDP10_KSIO.C,\
               $(PDP10_DIR)PDP10_LP20.C,$(PDP10_DIR)PDP10_MDFP.C,\
               $(PDP10_DIR)PDP10_PAG.C,$(PDP10_DIR)PDP10_XTND.C,\
               $(PDP10_DIR)PDP10_RP.C,$(PDP10_DIR)PDP10_SYS.C,\
               $(PDP10_DIR)PDP10_TIM.C,$(PDP10_DIR)PDP10_TU.C,\
               $(PDP11_DIR)PDP11_PT.C,$(PDP11_DIR)PDP11_DZ.C,\
               $(PDP11_DIR)PDP11_RY.C,$(PDP11_DIR)PDP11_CR.C,\
               $(PDP11_DIR)PDP11_DUP.C,$(PDP11_DIR)PDP11_KMC.C,\
               $(PDP11_DIR)PDP11_DMC.C
PDP10_OPTIONS = /INCL=($(SIMH_DIR),$(PDP10_DIR),$(PDP11_DIR))\
                /DEF=($(CC_DEFS),"USE_INT64=1","VM_PDP10=1"$(PCAP_DEFS))

#
# IBM System 3 Simulator Definitions.
#
S3_DIR = SYS$DISK:[.S3]
S3_LIB = $(LIB_DIR)S3-$(ARCH).OLB
S3_SOURCE = $(S3_DIR)S3_CD.C,$(S3_DIR)S3_CPU.C,$(S3_DIR)S3_DISK.C,\
            $(S3_DIR)S3_LP.C,$(S3_DIR)S3_PKB.C,$(S3_DIR)S3_SYS.C
S3_OPTIONS = /INCL=($(SIMH_DIR),$(S3_DIR))/DEF=($(CC_DEFS))

#
# SDS 940
#
SDS_DIR = SYS$DISK:[.SDS]
SDS_LIB = $(LIB_DIR)SDS-$(ARCH).OLB
SDS_SOURCE = $(SDS_DIR)SDS_CPU.C,$(SDS_DIR)SDS_DRM.C,$(SDS_DIR)SDS_DSK.C,\ 
             $(SDS_DIR)SDS_IO.C,$(SDS_DIR)SDS_LP.C,$(SDS_DIR)SDS_MT.C,\
             $(SDS_DIR)SDS_MUX.C,$(SDS_DIR)SDS_RAD.C,$(SDS_DIR)SDS_STDDEV.C,\
             $(SDS_DIR)SDS_SYS.C
SDS_OPTIONS = /INCL=($(SIMH_DIR),$(SDS_DIR))/DEF=($(CC_DEFS))

#
# SSEM
#
SSEM_DIR = SYS$DISK:[.SSEM]
SSEM_LIB = $(LIB_DIR)SSEM-$(ARCH).OLB
SSEM_SOURCE = $(SSEM_DIR)SSEM_CPU.C,$(SSEM_DIR)SSEM_SYS.C
SSEM_OPTIONS = /INCL=($(SIMH_DIR),$(SSEM_DIR))/DEF=($(CC_DEFS))

#
# SWTP 6800MP A
#
SWTP6800MP_A_DIR = SYS$DISK:[.SWTP6800.SWTP6800]
SWTP6800MP_A_COMMON = SYS$DISK:[.SWTP6800.COMMON]
SWTP6800MP_A_LIB = $(LIB_DIR)SWTP6800MP-A-$(ARCH).OLB
SWTP6800MP_A_SOURCE = $(SWTP6800MP_A_COMMON)mp-a.c,$(SWTP6800MP_A_COMMON)m6800.c,\
	$(SWTP6800MP_A_COMMON)m6810.c,$(SWTP6800MP_A_COMMON)bootrom.c,$(SWTP6800MP_A_COMMON)dc-4.c,\
	$(SWTP6800MP_A_COMMON)mp-s.c,$(SWTP6800MP_A_DIR)mp-a_sys.c,$(SWTP6800MP_A_COMMON)mp-b2.c,\
	$(SWTP6800MP_A_COMMON)mp-8m.c
SWTP6800MP_A_OPTIONS = /INCL=($(SIMH_DIR),$(SWTP6800MP_A_DIR))/DEF=($(CC_DEFS))

#
# SWTP 6800MP A2
#
SWTP6800MP_A2_DIR = SYS$DISK:[.SWTP6800.SWTP6800]
SWTP6800MP_A2_COMMON = SYS$DISK:[.SWTP6800.COMMON]
SWTP6800MP_A2_LIB = $(LIB_DIR)SWTP6800MP-A2-$(ARCH).OLB
SWTP6800MP_A2_SOURCE = $(SWTP6800MP_A2_COMMON)mp-a2.c,$(SWTP6800MP_A2_COMMON)m6800.c,\
	$(SWTP6800MP_A2_COMMON)m6810.c,$(SWTP6800MP_A2_COMMON)bootrom.c,$(SWTP6800MP_A2_COMMON)dc-4.c,\
	$(SWTP6800MP_A2_COMMON)mp-s.c,$(SWTP6800MP_A2_DIR)mp-a2_sys.c,$(SWTP6800MP_A2_COMMON)mp-b2.c,\
	$(SWTP6800MP_A2_COMMON)mp-8m.c,$(SWTP6800MP_A2_COMMON)i2716.c
SWTP6800MP_A2_OPTIONS = /INCL=($(SIMH_DIR),$(SWTP6800MP_A2_DIR))/DEF=($(CC_DEFS))

#
# Digital Equipment VAX 3900 Simulator Definitions.
#
VAX_DIR = SYS$DISK:[.VAX]
VAX_LIB1 = $(LIB_DIR)VAXL1-$(ARCH).OLB
VAX_LIB2 = $(LIB_DIR)VAXL2-$(ARCH).OLB
VAX_SOURCE1 = $(VAX_DIR)VAX_CIS.C,$(VAX_DIR)VAX_CMODE.C,\
              $(VAX_DIR)VAX_CPU.C,$(VAX_DIR)VAX_CPU1.C,\
              $(VAX_DIR)VAX_FPA.C,$(VAX_DIR)VAX_MMU.C,\
              $(VAX_DIR)VAX_OCTA.C,$(VAX_DIR)VAX_SYS.C,\
              $(VAX_DIR)VAX_SYSCM.C,$(VAX_DIR)VAX_SYSDEV.C,\
              $(VAX_DIR)VAX_SYSLIST.C,$(VAX_DIR)VAX_IO.C,\
              $(VAX_DIR)VAX_STDDEV.C
VAX_SOURCE2 = $(PDP11_DIR)PDP11_IO_LIB.C,\
              $(PDP11_DIR)PDP11_RL.C,$(PDP11_DIR)PDP11_RQ.C,\
              $(PDP11_DIR)PDP11_TS.C,$(PDP11_DIR)PDP11_DZ.C,\
              $(PDP11_DIR)PDP11_LP.C,$(PDP11_DIR)PDP11_TQ.C,\
              $(PDP11_DIR)PDP11_XQ.C,$(PDP11_DIR)PDP11_VH.C,\
              $(PDP11_DIR)PDP11_CR.C,$(PDP11_DIR)PDP11_DUP.C,\
              $(PDP11_DIR)PDP11_DMC.C
.IFDEF ALPHA_OR_IA64
VAX_OPTIONS = /INCL=($(SIMH_DIR),$(VAX_DIR),$(PDP11_DIR)$(PCAP_INC))\
                /DEF=($(CC_DEFS),"VM_VAX=1","USE_ADDR64=1","USE_INT64=1"$(PCAP_DEFS))
VAX_SIMH_LIB = $(SIMH_LIB64)
.ELSE
VAX_OPTIONS = /INCL=($(SIMH_DIR),$(VAX_DIR),$(PDP11_DIR)$(PCAP_INC))\
                /DEF=($(CC_DEFS),"VM_VAX=1"$(PCAP_DEFS))
VAX_SIMH_LIB = $(SIMH_LIB)
.ENDIF

# Digital Equipment VAX610 (MicroVAX I) Simulator Definitions.
#
VAX610_DIR = SYS$DISK:[.VAX]
VAX610_LIB1 = $(LIB_DIR)VAX610L1-$(ARCH).OLB
VAX610_SOURCE1 = $(VAX610_DIR)VAX_CPU.C,$(VAX610_DIR)VAX_CPU1.C,\
                 $(VAX610_DIR)VAX_FPA.C,$(VAX610_DIR)VAX_CIS.C,\
                 $(VAX610_DIR)VAX_OCTA.C,$(VAX610_DIR)VAX_CMODE.C,\
                 $(VAX610_DIR)VAX_MMU.C,$(VAX610_DIR)VAX_SYS.C,\
                 $(VAX610_DIR)VAX_SYSCM.C,$(VAX610_DIR)VAX610_STDDEV.C,\
                 $(VAX610_DIR)VAX610_MEM.C,$(VAX610_DIR)VAX610_SYSDEV.C,\
                 $(VAX610_DIR)VAX610_IO.C,$(VAX610_DIR)VAX610_SYSLIST.C
VAX610_LIB2 = $(LIB_DIR)VAX610L2-$(ARCH).OLB
VAX610_SOURCE2 = $(PDP11_DIR)PDP11_IO_LIB.C,\
                 $(PDP11_DIR)PDP11_RL.C,$(PDP11_DIR)PDP11_RQ.C,\
                 $(PDP11_DIR)PDP11_TS.C,$(PDP11_DIR)PDP11_DZ.C,\
                 $(PDP11_DIR)PDP11_LP.C,$(PDP11_DIR)PDP11_TQ.C,\
                 $(PDP11_DIR)PDP11_XQ.C,$(PDP11_DIR)PDP11_VH.C,\
                 $(PDP11_DIR)PDP11_CR.C
.IFDEF ALPHA_OR_IA64
VAX610_OPTIONS = /INCL=($(SIMH_DIR),$(VAX610_DIR),$(PDP11_DIR)$(PCAP_INC))\
                 /DEF=($(CC_DEFS),"VM_VAX=1","USE_ADDR64=1","USE_INT64=1"$(PCAP_DEFS),"VAX_610=1")
VAX610_SIMH_LIB = $(SIMH_LIB64)
.ELSE
VAX610_OPTIONS = /INCL=($(SIMH_DIR),$(VAX610_DIR),$(PDP11_DIR)$(PCAP_INC))\
                 /DEF=($(CC_DEFS),"VM_VAX=1"$(PCAP_DEFS),"VAX_610=1")
VAX610_SIMH_LIB = $(SIMH_LIB)
.ENDIF

# Digital Equipment VAX630 (MicroVAX II) Simulator Definitions.
#
VAX630_DIR = SYS$DISK:[.VAX]
VAX630_LIB1 = $(LIB_DIR)VAX630L1-$(ARCH).OLB
VAX630_SOURCE1 = $(VAX630_DIR)VAX_CPU.C,$(VAX630_DIR)VAX_CPU1.C,\
                 $(VAX630_DIR)VAX_FPA.C,$(VAX630_DIR)VAX_CIS.C,\
                 $(VAX630_DIR)VAX_OCTA.C,$(VAX630_DIR)VAX_CMODE.C,\
                 $(VAX630_DIR)VAX_MMU.C,$(VAX630_DIR)VAX_SYS.C,\
                 $(VAX630_DIR)VAX_SYSCM.C,$(VAX630_DIR)VAX_WATCH.C,\
                 $(VAX630_DIR)VAX630_STDDEV.C,$(VAX630_DIR)VAX630_SYSDEV.C,\
                 $(VAX630_DIR)VAX630_IO.C,$(VAX630_DIR)VAX630_SYSLIST.C
VAX630_LIB2 = $(LIB_DIR)VAX630L2-$(ARCH).OLB
VAX630_SOURCE2 = $(PDP11_DIR)PDP11_IO_LIB.C,\
                 $(PDP11_DIR)PDP11_RL.C,$(PDP11_DIR)PDP11_RQ.C,\
                 $(PDP11_DIR)PDP11_TS.C,$(PDP11_DIR)PDP11_DZ.C,\
                 $(PDP11_DIR)PDP11_LP.C,$(PDP11_DIR)PDP11_TQ.C,\
                 $(PDP11_DIR)PDP11_XQ.C,$(PDP11_DIR)PDP11_VH.C,\
                 $(PDP11_DIR)PDP11_CR.C,$(PDP11_DIR)PDP11_DUP.C,\
                 $(PDP11_DIR)PDP11_DMC.C
.IFDEF ALPHA_OR_IA64
VAX630_OPTIONS = /INCL=($(SIMH_DIR),$(VAX630_DIR),$(PDP11_DIR)$(PCAP_INC))\
                 /DEF=($(CC_DEFS),"VM_VAX=1","USE_ADDR64=1","USE_INT64=1"$(PCAP_DEFS),"VAX_630=1")
VAX630_SIMH_LIB = $(SIMH_LIB64)
.ELSE
VAX630_OPTIONS = /INCL=($(SIMH_DIR),$(VAX630_DIR),$(PDP11_DIR)$(PCAP_INC))\
                 /DEF=($(CC_DEFS),"VM_VAX=1"$(PCAP_DEFS),"VAX_630=1")
VAX630_SIMH_LIB = $(SIMH_LIB)
.ENDIF

# Digital Equipment rtVAX1000 (rtVAX 1000) Simulator Definitions.
#
VAX620_DIR = SYS$DISK:[.VAX]
VAX620_LIB1 = $(LIB_DIR)VAX620L1-$(ARCH).OLB
VAX620_SOURCE1 = $(VAX620_DIR)VAX_CPU.C,$(VAX620_DIR)VAX_CPU1.C,\
                 $(VAX620_DIR)VAX_FPA.C,$(VAX620_DIR)VAX_CIS.C,\
                 $(VAX620_DIR)VAX_OCTA.C,$(VAX620_DIR)VAX_CMODE.C,\
                 $(VAX620_DIR)VAX_MMU.C,$(VAX620_DIR)VAX_SYS.C,\
                 $(VAX620_DIR)VAX_SYSCM.C,$(VAX630_DIR)VAX_WATCH.C,\
                 $(VAX620_DIR)VAX630_STDDEV.C,$(VAX620_DIR)VAX630_SYSDEV.C,\
                 $(VAX620_DIR)VAX630_IO.C,$(VAX620_DIR)VAX630_SYSLIST.C
VAX620_LIB2 = $(LIB_DIR)VAX620L2-$(ARCH).OLB
VAX620_SOURCE2 = $(PDP11_DIR)PDP11_IO_LIB.C,\
                 $(PDP11_DIR)PDP11_RL.C,$(PDP11_DIR)PDP11_RQ.C,\
                 $(PDP11_DIR)PDP11_TS.C,$(PDP11_DIR)PDP11_DZ.C,\
                 $(PDP11_DIR)PDP11_LP.C,$(PDP11_DIR)PDP11_TQ.C,\
                 $(PDP11_DIR)PDP11_XQ.C,$(PDP11_DIR)PDP11_VH.C,\
                 $(PDP11_DIR)PDP11_CR.C,$(PDP11_DIR)PDP11_DUP.C,\
                 $(PDP11_DIR)PDP11_DMC.C
.IFDEF ALPHA_OR_IA64
VAX620_OPTIONS = /INCL=($(SIMH_DIR),$(VAX620_DIR),$(PDP11_DIR)$(PCAP_INC))\
                 /DEF=($(CC_DEFS),"VM_VAX=1","USE_ADDR64=1","USE_INT64=1"$(PCAP_DEFS),"VAX_620=1")
VAX620_SIMH_LIB = $(SIMH_LIB64)
.ELSE
VAX620_OPTIONS = /INCL=($(SIMH_DIR),$(VAX620_DIR),$(PDP11_DIR)$(PCAP_INC))\
                 /DEF=($(CC_DEFS),"VM_VAX=1"$(PCAP_DEFS),"VAX_620=1")
VAX620_SIMH_LIB = $(SIMH_LIB)
.ENDIF

# Digital Equipment VAX730 Simulator Definitions.
#
VAX730_DIR = SYS$DISK:[.VAX]
VAX730_LIB1 = $(LIB_DIR)VAX730L1-$(ARCH).OLB
VAX730_SOURCE1 = $(VAX730_DIR)VAX_CPU.C,$(VAX730_DIR)VAX_CPU1.C,\
                 $(VAX730_DIR)VAX_FPA.C,$(VAX730_DIR)VAX_CIS.C,\
                 $(VAX730_DIR)VAX_OCTA.C,$(VAX730_DIR)VAX_CMODE.C,\
                 $(VAX730_DIR)VAX_MMU.C,$(VAX730_DIR)VAX_SYS.C,\
                 $(VAX730_DIR)VAX_SYSCM.C,$(VAX730_DIR)VAX730_STDDEV.C,\
                 $(VAX730_DIR)VAX730_SYS.C,$(VAX730_DIR)VAX730_MEM.C,\
                 $(VAX730_DIR)VAX730_UBA.C,$(VAX730_DIR)VAX730_RB.C,\
                 $(VAX730_DIR)VAX730_SYSLIST.C
VAX730_LIB2 = $(LIB_DIR)VAX730L2-$(ARCH).OLB
VAX730_SOURCE2 = $(PDP11_DIR)PDP11_RL.C,$(PDP11_DIR)PDP11_RQ.C,\
                 $(PDP11_DIR)PDP11_TS.C,$(PDP11_DIR)PDP11_DZ.C,\
                 $(PDP11_DIR)PDP11_LP.C,$(PDP11_DIR)PDP11_TQ.C,\
                 $(PDP11_DIR)PDP11_XU.C,$(PDP11_DIR)PDP11_RY.C,\
                 $(PDP11_DIR)PDP11_CR.C,$(PDP11_DIR)PDP11_HK.C,\
                 $(PDP11_DIR)PDP11_VH.C,$(PDP11_DIR)PDP11_DMC.C,\
                 $(PDP11_DIR)PDP11_DUP.C,$(PDP11_DIR)PDP11_IO_LIB.C
.IFDEF ALPHA_OR_IA64
VAX730_OPTIONS = /INCL=($(SIMH_DIR),$(VAX730_DIR),$(PDP11_DIR)$(PCAP_INC))\
                 /DEF=($(CC_DEFS),"VM_VAX=1","USE_ADDR64=1","USE_INT64=1"$(PCAP_DEFS),"VAX_730=1")
VAX730_SIMH_LIB = $(SIMH_LIB64)
.ELSE
VAX730_OPTIONS = /INCL=($(SIMH_DIR),$(VAX730_DIR),$(PDP11_DIR)$(PCAP_INC))\
                 /DEF=($(CC_DEFS),"VM_VAX=1"$(PCAP_DEFS),"VAX_730=1")
VAX730_SIMH_LIB = $(SIMH_LIB)
.ENDIF

# Digital Equipment VAX750 Simulator Definitions.
#
VAX750_DIR = SYS$DISK:[.VAX]
VAX750_LIB1 = $(LIB_DIR)VAX750L1-$(ARCH).OLB
VAX750_SOURCE1 = $(VAX750_DIR)VAX_CPU.C,$(VAX750_DIR)VAX_CPU1.C,\
                 $(VAX750_DIR)VAX_FPA.C,$(VAX750_DIR)VAX_CIS.C,\
                 $(VAX750_DIR)VAX_OCTA.C,$(VAX750_DIR)VAX_CMODE.C,\
                 $(VAX750_DIR)VAX_MMU.C,$(VAX750_DIR)VAX_SYS.C,\
                 $(VAX750_DIR)VAX_SYSCM.C,$(VAX750_DIR)VAX750_STDDEV.C,\
                 $(VAX750_DIR)VAX750_CMI.C,$(VAX750_DIR)VAX750_MEM.C,\
                 $(VAX750_DIR)VAX750_UBA.C,$(VAX750_DIR)VAX7X0_MBA.C,\
                 $(VAX750_DIR)VAX750_SYSLIST.C
VAX750_LIB2 = $(LIB_DIR)VAX750L2-$(ARCH).OLB
VAX750_SOURCE2 = $(PDP11_DIR)PDP11_RL.C,$(PDP11_DIR)PDP11_RQ.C,\
                 $(PDP11_DIR)PDP11_TS.C,$(PDP11_DIR)PDP11_DZ.C,\
                 $(PDP11_DIR)PDP11_LP.C,$(PDP11_DIR)PDP11_TQ.C,\
                 $(PDP11_DIR)PDP11_XU.C,$(PDP11_DIR)PDP11_RY.C,\
                 $(PDP11_DIR)PDP11_CR.C,$(PDP11_DIR)PDP11_HK.C,\
                 $(PDP11_DIR)PDP11_RP.C,$(PDP11_DIR)PDP11_TU.C,\
                 $(PDP11_DIR)PDP11_VH.C,$(PDP11_DIR)PDP11_DMC.C,\
                 $(PDP11_DIR)PDP11_DUP.C,$(PDP11_DIR)PDP11_IO_LIB.C
.IFDEF ALPHA_OR_IA64
VAX750_OPTIONS = /INCL=($(SIMH_DIR),$(VAX750_DIR),$(PDP11_DIR)$(PCAP_INC))\
                 /DEF=($(CC_DEFS),"VM_VAX=1","USE_ADDR64=1","USE_INT64=1"$(PCAP_DEFS),"VAX_750=1")
VAX750_SIMH_LIB = $(SIMH_LIB64)
.ELSE
VAX750_OPTIONS = /INCL=($(SIMH_DIR),$(VAX750_DIR),$(PDP11_DIR)$(PCAP_INC))\
                 /DEF=($(CC_DEFS),"VM_VAX=1"$(PCAP_DEFS),"VAX_750=1")
VAX750_SIMH_LIB = $(SIMH_LIB)
.ENDIF

# Digital Equipment VAX780 Simulator Definitions.
#
VAX780_DIR = SYS$DISK:[.VAX]
VAX780_LIB1 = $(LIB_DIR)VAX780L1-$(ARCH).OLB
VAX780_SOURCE1 = $(VAX780_DIR)VAX_CPU.C,$(VAX780_DIR)VAX_CPU1.C,\
                 $(VAX780_DIR)VAX_FPA.C,$(VAX780_DIR)VAX_CIS.C,\
                 $(VAX780_DIR)VAX_OCTA.C,$(VAX780_DIR)VAX_CMODE.C,\
                 $(VAX780_DIR)VAX_MMU.C,$(VAX780_DIR)VAX_SYS.C,\
                 $(VAX780_DIR)VAX_SYSCM.C,$(VAX780_DIR)VAX780_STDDEV.C,\
                 $(VAX780_DIR)VAX780_SBI.C,$(VAX780_DIR)VAX780_MEM.C,\
                 $(VAX780_DIR)VAX780_UBA.C,$(VAX780_DIR)VAX7X0_MBA.C,\
                 $(VAX780_DIR)VAX780_FLOAD.C,$(VAX780_DIR)VAX780_SYSLIST.C
VAX780_LIB2 = $(LIB_DIR)VAX780L2-$(ARCH).OLB
VAX780_SOURCE2 = $(PDP11_DIR)PDP11_RL.C,$(PDP11_DIR)PDP11_RQ.C,\
                 $(PDP11_DIR)PDP11_TS.C,$(PDP11_DIR)PDP11_DZ.C,\
                 $(PDP11_DIR)PDP11_LP.C,$(PDP11_DIR)PDP11_TQ.C,\
                 $(PDP11_DIR)PDP11_XU.C,$(PDP11_DIR)PDP11_RY.C,\
                 $(PDP11_DIR)PDP11_CR.C,$(PDP11_DIR)PDP11_RP.C,\
                 $(PDP11_DIR)PDP11_TU.C,$(PDP11_DIR)PDP11_HK.C,\
                 $(PDP11_DIR)PDP11_VH.C,$(PDP11_DIR)PDP11_DMC.C,\
                 $(PDP11_DIR)PDP11_DUP.C,$(PDP11_DIR)PDP11_IO_LIB.C
.IFDEF ALPHA_OR_IA64
VAX780_OPTIONS = /INCL=($(SIMH_DIR),$(VAX780_DIR),$(PDP11_DIR)$(PCAP_INC))\
                 /DEF=($(CC_DEFS),"VM_VAX=1","USE_ADDR64=1","USE_INT64=1"$(PCAP_DEFS),"VAX_780=1")
VAX780_SIMH_LIB = $(SIMH_LIB64)
.ELSE
VAX780_OPTIONS = /INCL=($(SIMH_DIR),$(VAX780_DIR),$(PDP11_DIR)$(PCAP_INC))\
                 /DEF=($(CC_DEFS),"VM_VAX=1"$(PCAP_DEFS),"VAX_780=1")
VAX780_SIMH_LIB = $(SIMH_LIB)
.ENDIF

# Digital Equipment VAX8600 Simulator Definitions.
#
VAX8600_DIR = SYS$DISK:[.VAX]
VAX8600_LIB1 = $(LIB_DIR)VAX860L1-$(ARCH).OLB
VAX8600_SOURCE1 = $(VAX8600_DIR)VAX_CPU.C,$(VAX8600_DIR)VAX_CPU1.C,\
                 $(VAX8600_DIR)VAX_FPA.C,$(VAX8600_DIR)VAX_CIS.C,\
                 $(VAX8600_DIR)VAX_OCTA.C,$(VAX8600_DIR)VAX_CMODE.C,\
                 $(VAX8600_DIR)VAX_MMU.C,$(VAX8600_DIR)VAX_SYS.C,\
                 $(VAX8600_DIR)VAX_SYSCM.C,$(VAX8600_DIR)VAX860_STDDEV.C,\
                 $(VAX8600_DIR)VAX860_SBIA.C,$(VAX8600_DIR)VAX860_ABUS.C,\
                 $(VAX8600_DIR)VAX780_UBA.C,$(VAX8600_DIR)VAX7X0_MBA.C,\
                 $(VAX8600_DIR)VAX860_SYSLIST.C
VAX8600_LIB2 = $(LIB_DIR)VAX860L2-$(ARCH).OLB
VAX8600_SOURCE2 = $(PDP11_DIR)PDP11_RL.C,$(PDP11_DIR)PDP11_RQ.C,\
                 $(PDP11_DIR)PDP11_TS.C,$(PDP11_DIR)PDP11_DZ.C,\
                 $(PDP11_DIR)PDP11_LP.C,$(PDP11_DIR)PDP11_TQ.C,\
                 $(PDP11_DIR)PDP11_XU.C,$(PDP11_DIR)PDP11_RY.C,\
                 $(PDP11_DIR)PDP11_CR.C,$(PDP11_DIR)PDP11_RP.C,\
                 $(PDP11_DIR)PDP11_TU.C,$(PDP11_DIR)PDP11_HK.C,\
                 $(PDP11_DIR)PDP11_VH.C,$(PDP11_DIR)PDP11_DMC.C,\
                 $(PDP11_DIR)PDP11_DUP.C,$(PDP11_DIR)PDP11_IO_LIB.C
.IFDEF ALPHA_OR_IA64
VAX8600_OPTIONS = /INCL=($(SIMH_DIR),$(VAX8600_DIR),$(PDP11_DIR)$(PCAP_INC))\
                 /DEF=($(CC_DEFS),"VM_VAX=1","USE_ADDR64=1","USE_INT64=1"$(PCAP_DEFS),"VAX_860=1")
VAX8600_SIMH_LIB = $(SIMH_LIB64)
.ELSE
VAX8600_OPTIONS = /INCL=($(SIMH_DIR),$(VAX8600_DIR),$(PDP11_DIR)$(PCAP_INC))\
                 /DEF=($(CC_DEFS),"VM_VAX=1"$(PCAP_DEFS),"VAX_860=1")
VAX8600_SIMH_LIB = $(SIMH_LIB)
.ENDIF

# IBM 7094 Simulator Definitions.
#
I7094_DIR = SYS$DISK:[.I7094]
I7094_LIB = $(LIB_DIR)I7094-$(ARCH).OLB
I7094_SOURCE = $(I7094_DIR)I7094_CPU.C,$(I7094_DIR)I7094_CPU1.C,\
               $(I7094_DIR)I7094_IO.C,$(I7094_DIR)I7094_CD.C,\
               $(I7094_DIR)I7094_CLK.C,$(I7094_DIR)I7094_COM.C,\
               $(I7094_DIR)I7094_DRM.C,$(I7094_DIR)I7094_DSK.C,\
               $(I7094_DIR)I7094_SYS.C,$(I7094_DIR)I7094_LP.C,\
               $(I7094_DIR)I7094_MT.C,$(I7094_DIR)I7094_BINLOADER.C
I7094_OPTIONS = /INCL=($(SIMH_DIR),$(I7094_DIR))/DEF=($(CC_DEFS))

# If we're not a VAX, Build Everything
#
.IFDEF ALPHA_OR_IA64
ALL : ALTAIR ALTAIRZ80 ECLIPSE GRI LGP H316 HP2100 I1401 I1620 IBM1130 ID16 \
      ID32 NOVA PDP1 PDP4 PDP7 PDP8 PDP9 PDP10 PDP11 PDP15 S3 \
      VAX MICROVAX3900 MICROVAX1 RTVAX1000 MICROVAX2 VAX730 VAX750 VAX780 VAX8600 \
      SDS I7094 SWTP6800MP-A SWTP6800MP-A2 SSEM
        $! No further actions necessary
.ELSE
#
# Else We Are On VAX And Build Everything EXCEPT the 64b simulators
#
ALL : ALTAIR ALTAIRZ80 GRI H316 HP2100 I1401 I1620 IBM1130 ID16 ID32 \
      NOVA PDP1 PDP4 PDP7 PDP8 PDP9 PDP11 PDP15 S3 \
      VAX MICROVAX3900 MICROVAX1 RTVAX1000 MICROVAX2 VAX730 VAX750 VAX780 VAX8600 \
      SDS SWTP6800MP-A SWTP6800MP-A2 SSEM
        $! No further actions necessary
.ENDIF

CLEAN : 
        $!
        $! Clean out all targets and building Remnants
        $!
        $ IF (F$SEARCH("$(BIN_DIR)*.EXE;*").NES."") THEN -
             DELETE/NOLOG/NOCONFIRM $(BIN_DIR)*.EXE;*
        $ IF (F$SEARCH("$(LIB_DIR)*.OLB;*").NES."") THEN -
             DELETE/NOLOG/NOCONFIRM $(LIB_DIR)*.OLB;*
        $ IF (F$SEARCH("SYS$DISK:[...]*.OBJ;*").NES."") THEN -
             DELETE/NOLOG/NOCONFIRM SYS$DISK:[...]*.OBJ;*
        $ IF (F$SEARCH("SYS$DISK:[...]*.LIS;*").NES."") THEN -
             DELETE/NOLOG/NOCONFIRM SYS$DISK:[...]*.LIS;*
        $ IF (F$SEARCH("SYS$DISK:[...]*.MAP;*").NES."") THEN -
             DELETE/NOLOG/NOCONFIRM SYS$DISK:[...]*.MAP;*

#
# ROM support
#
BUILDROMS : $(BIN_DIR)BuildROMs-$(ARCH).EXE
        $! BuildROMs done

$(BIN_DIR)BuildROMs-$(ARCH).EXE : sim_BuildROMs.c
        $!
        $! Building The $(BIN_DIR)BuildROMs-$(ARCH).EXE Tool.
        $!
        $ $(CC)/OBJ=$(BLD_DIR) SIM_BUILDROMS.C
        $ LINK $(LINK_DEBUG)/EXE=$(BIN_DIR)BUILDROMS-$(ARCH).EXE -
               $(BLD_DIR)SIM_BUILDROMS.OBJ
        $ DELETE/NOLOG/NOCONFIRM $(BLD_DIR)*.OBJ;*
        $ RUN/NODEBUG $(BIN_DIR)BuildROMs-$(ARCH).EXE

#
# Build The Libraries.
#
$(SIMH_LIB) : $(SIMH_SOURCE)
        $!
        $! Building The $(SIMH_LIB) Library.
        $!
        $ $(CC)/DEF=($(CC_DEFS)$(PCAP_DEFS))$(PCAP_SIMH_INC) -
               /OBJ=$(BLD_DIR) $(MMS$CHANGED_LIST)
        $ IF (F$SEARCH("$(MMS$TARGET)").EQS."") THEN -
             LIBRARY/CREATE $(MMS$TARGET)
        $ LIBRARY/REPLACE $(MMS$TARGET) $(BLD_DIR)*.OBJ
        $ DELETE/NOLOG/NOCONFIRM $(BLD_DIR)*.OBJ;*

$(SIMH_NONET_LIB) : $(SIMH_SOURCE)
        $!
        $! Building The $(SIMH_NONET_LIB) Library.
        $!
        $ $(CC)/DEF=($(CC_DEFS)) -
               /OBJ=$(BLD_DIR) $(MMS$CHANGED_LIST)
        $ IF (F$SEARCH("$(MMS$TARGET)").EQS."") THEN -
             LIBRARY/CREATE $(MMS$TARGET)
        $ LIBRARY/REPLACE $(MMS$TARGET) $(BLD_DIR)*.OBJ
        $ DELETE/NOLOG/NOCONFIRM $(BLD_DIR)*.OBJ;*

.IFDEF ALPHA_OR_IA64
$(SIMH_LIB64) : $(SIMH_SOURCE)
        $!
        $! Building The $(SIMH_LIB64) Library.
        $!
        $ $(CC)/DEF=($(CC_DEFS)$(PCAP_DEFS),"USE_ADDR64=1","USE_INT64=1")$(PCAP_SIMH_INC) -
               /OBJ=$(BLD_DIR) $(MMS$CHANGED_LIST)
        $ IF (F$SEARCH("$(MMS$TARGET)").EQS."") THEN -
             LIBRARY/CREATE $(MMS$TARGET)
        $ LIBRARY/REPLACE $(MMS$TARGET) $(BLD_DIR)*.OBJ
        $ DELETE/NOLOG/NOCONFIRM $(BLD_DIR)*.OBJ;*
.ENDIF

$(ALTAIR_LIB) : $(ALTAIR_SOURCE)
        $!
        $! Building The $(ALTAIR_LIB) Library.
        $!
        $ $(CC)$(ALTAIR_OPTIONS) -
               /OBJ=$(BLD_DIR) $(MMS$CHANGED_LIST)
        $ IF (F$SEARCH("$(MMS$TARGET)").EQS."") THEN -
             LIBRARY/CREATE $(MMS$TARGET)
        $ LIBRARY/REPLACE $(MMS$TARGET) $(BLD_DIR)*.OBJ
        $ DELETE/NOLOG/NOCONFIRM $(BLD_DIR)*.OBJ;*

$(ALTAIRZ80_LIB1) : $(ALTAIRZ80_SOURCE1)
        $!
        $! Building The $(ALTAIRZ80_LIB1) Library.
        $!
        $ $(CC)$(ALTAIRZ80_OPTIONS) -
               /OBJ=$(BLD_DIR) $(MMS$CHANGED_LIST)
        $ IF (F$SEARCH("$(MMS$TARGET)").EQS."") THEN -
             LIBRARY/CREATE $(MMS$TARGET)
        $ LIBRARY/REPLACE $(MMS$TARGET) $(BLD_DIR)*.OBJ
        $ DELETE/NOLOG/NOCONFIRM $(BLD_DIR)*.OBJ;*

$(ALTAIRZ80_LIB2) : $(ALTAIRZ80_SOURCE2)
        $!
        $! Building The $(ALTAIRZ80_LIB2) Library.
        $!
        $ $(CC)$(ALTAIRZ80_OPTIONS) -
               /OBJ=$(BLD_DIR) $(MMS$CHANGED_LIST)
        $ IF (F$SEARCH("$(MMS$TARGET)").EQS."") THEN -
             LIBRARY/CREATE $(MMS$TARGET)
        $ LIBRARY/REPLACE $(MMS$TARGET) $(BLD_DIR)*.OBJ
        $ DELETE/NOLOG/NOCONFIRM $(BLD_DIR)*.OBJ;*

#
# If Not On VAX, Build The Eclipse Library.
#
.IFDEF ALPHA_OR_IA64
$(ECLIPSE_LIB) : $(ECLIPSE_SOURCE)
        $!
        $! Building The $(ECLIPSE_LIB) Library.
        $!
        $ $(CC)$(ECLIPSE_OPTIONS) -
               /OBJ=$(BLD_DIR) $(MMS$CHANGED_LIST)
        $ IF (F$SEARCH("$(MMS$TARGET)").EQS."") THEN -
             LIBRARY/CREATE $(MMS$TARGET)
        $ LIBRARY/REPLACE $(MMS$TARGET) $(BLD_DIR)*.OBJ
        $ DELETE/NOLOG/NOCONFIRM $(BLD_DIR)*.OBJ;*
.ELSE
#
# We Are On VAX And Due To The Use of INT64 We Can't Build It.
#
$(ECLIPSE_LIB) : 
        $! Due To The Use Of INT64 We Can't Build The
        $! $(MMS$TARGET) Library On VAX.
.ENDIF

$(GRI_LIB) : $(GRI_SOURCE)
        $!
        $! Building The $(GRI_LIB) Library.
        $!
        $ $(CC)$(GRI_OPTIONS) -
               /OBJ=$(BLD_DIR) $(MMS$CHANGED_LIST)
        $ IF (F$SEARCH("$(MMS$TARGET)").EQS."") THEN -
             LIBRARY/CREATE $(MMS$TARGET)
        $ LIBRARY/REPLACE $(MMS$TARGET) $(BLD_DIR)*.OBJ
        $ DELETE/NOLOG/NOCONFIRM $(BLD_DIR)*.OBJ;*

$(LGP_LIB) : $(LGP_SOURCE)
        $!
        $! Building The $(LGP_LIB) Library.
        $!
        $ $(CC)$(LGP_OPTIONS) -
               /OBJ=$(BLD_DIR) $(MMS$CHANGED_LIST)
        $ IF (F$SEARCH("$(MMS$TARGET)").EQS."") THEN -
             LIBRARY/CREATE $(MMS$TARGET)
        $ LIBRARY/REPLACE $(MMS$TARGET) $(BLD_DIR)*.OBJ
        $ DELETE/NOLOG/NOCONFIRM $(BLD_DIR)*.OBJ;*

$(H316_LIB) : $(H316_SOURCE)
        $!
        $! Building The $(H316_LIB) Library.
        $!
        $ $(CC)$(H316_OPTIONS) -
               /OBJ=$(BLD_DIR) $(MMS$CHANGED_LIST)
        $ IF (F$SEARCH("$(MMS$TARGET)").EQS."") THEN -
             LIBRARY/CREATE $(MMS$TARGET)
        $ LIBRARY/REPLACE $(MMS$TARGET) $(BLD_DIR)*.OBJ
        $ DELETE/NOLOG/NOCONFIRM $(BLD_DIR)*.OBJ;*

$(HP2100_LIB1) : $(HP2100_SOURCE1)
        $!
        $! Building The $(HP2100_LIB1) Library.
        $!
        $ $(CC)$(HP2100_OPTIONS) -
               /OBJ=$(BLD_DIR) $(MMS$CHANGED_LIST)
        $ IF (F$SEARCH("$(MMS$TARGET)").EQS."") THEN -
             LIBRARY/CREATE $(MMS$TARGET)
        $ LIBRARY/REPLACE $(MMS$TARGET) $(BLD_DIR)*.OBJ
        $ DELETE/NOLOG/NOCONFIRM $(BLD_DIR)*.OBJ;*

$(HP2100_LIB2) : $(HP2100_SOURCE2)
        $!
        $! Building The $(HP2100_LIB2) Library.
        $!
        $ $(CC)$(HP2100_OPTIONS) -
               /OBJ=$(BLD_DIR) $(MMS$CHANGED_LIST)
        $ IF (F$SEARCH("$(MMS$TARGET)").EQS."") THEN -
             LIBRARY/CREATE $(MMS$TARGET)
        $ LIBRARY/REPLACE $(MMS$TARGET) $(BLD_DIR)*.OBJ
        $ DELETE/NOLOG/NOCONFIRM $(BLD_DIR)*.OBJ;*

$(I1401_LIB) : $(I1401_SOURCE)
        $!
        $! Building The $(I1401_LIB) Library.
        $!
        $ $(CC)$(I1401_OPTIONS) -
               /OBJ=$(BLD_DIR) $(MMS$CHANGED_LIST)
        $ IF (F$SEARCH("$(MMS$TARGET)").EQS."") THEN -
             LIBRARY/CREATE $(MMS$TARGET)
        $ LIBRARY/REPLACE $(MMS$TARGET) $(BLD_DIR)*.OBJ
        $ DELETE/NOLOG/NOCONFIRM $(BLD_DIR)*.OBJ;*

$(I1620_LIB) : $(I1620_SOURCE)
        $!
        $! Building The $(I1620_LIB) Library.
        $!
        $ $(CC)$(I1620_OPTIONS) -
               /OBJ=$(BLD_DIR) $(MMS$CHANGED_LIST)
        $ IF (F$SEARCH("$(MMS$TARGET)").EQS."") THEN -
             LIBRARY/CREATE $(MMS$TARGET)
        $ LIBRARY/REPLACE $(MMS$TARGET) $(BLD_DIR)*.OBJ
        $ DELETE/NOLOG/NOCONFIRM $(BLD_DIR)*.OBJ;*

$(IBM1130_LIB) : $(IBM1130_SOURCE)
        $!
        $! Building The $(IBM1130_LIB) Library.
        $!
        $ $(CC)$(IBM1130_OPTIONS) -
               /OBJ=$(BLD_DIR) $(MMS$CHANGED_LIST)
        $ IF (F$SEARCH("$(MMS$TARGET)").EQS."") THEN -
             LIBRARY/CREATE $(MMS$TARGET)
        $ LIBRARY/REPLACE $(MMS$TARGET) $(BLD_DIR)*.OBJ
        $ DELETE/NOLOG/NOCONFIRM $(BLD_DIR)*.OBJ;*

$(ID16_LIB) : $(ID16_SOURCE)
        $!
        $! Building The $(ID16_LIB) Library.
        $!
        $ $(CC)$(ID16_OPTIONS) -
               /OBJ=$(BLD_DIR) $(MMS$CHANGED_LIST)
        $ IF (F$SEARCH("$(MMS$TARGET)").EQS."") THEN -
             LIBRARY/CREATE $(MMS$TARGET)
        $ LIBRARY/REPLACE $(MMS$TARGET) $(BLD_DIR)*.OBJ
        $ DELETE/NOLOG/NOCONFIRM $(BLD_DIR)*.OBJ;*

$(ID32_LIB) : $(ID32_SOURCE)
        $!
        $! Building The $(ID32_LIB) Library.
        $!
        $ $(CC)$(ID32_OPTIONS) -
               /OBJ=$(BLD_DIR) $(MMS$CHANGED_LIST)
        $ IF (F$SEARCH("$(MMS$TARGET)").EQS."") THEN -
             LIBRARY/CREATE $(MMS$TARGET)
        $ LIBRARY/REPLACE $(MMS$TARGET) $(BLD_DIR)*.OBJ
        $ DELETE/NOLOG/NOCONFIRM $(BLD_DIR)*.OBJ;*

$(NOVA_LIB) : $(NOVA_SOURCE)
        $!
        $! Building The $(NOVA_LIB) Library.
        $!
        $ $(CC)$(NOVA_OPTIONS) -
               /OBJ=$(BLD_DIR) $(MMS$CHANGED_LIST)
        $ IF (F$SEARCH("$(MMS$TARGET)").EQS."") THEN -
             LIBRARY/CREATE $(MMS$TARGET)
        $ LIBRARY/REPLACE $(MMS$TARGET) $(BLD_DIR)*.OBJ
        $ DELETE/NOLOG/NOCONFIRM $(BLD_DIR)*.OBJ;*

$(PDP1_LIB) : $(PDP1_SOURCE)
        $!
        $! Building The $(PDP1_LIB) Library.
        $!
        $ $(CC)$(PDP1_OPTIONS) -
               /OBJ=$(BLD_DIR) $(MMS$CHANGED_LIST)
        $ IF (F$SEARCH("$(MMS$TARGET)").EQS."") THEN -
             LIBRARY/CREATE $(MMS$TARGET)
        $ LIBRARY/REPLACE $(MMS$TARGET) $(BLD_DIR)*.OBJ
        $ DELETE/NOLOG/NOCONFIRM $(BLD_DIR)*.OBJ;*

$(PDP4_LIB) : $(PDP18B_SOURCE)
        $!
        $! Building The $(PDP4_LIB) Library.
        $!
        $ $(CC)$(PDP4_OPTIONS) -
               /OBJ=$(BLD_DIR) $(MMS$CHANGED_LIST)
        $ IF (F$SEARCH("$(MMS$TARGET)").EQS."") THEN -
             LIBRARY/CREATE $(MMS$TARGET)
        $ LIBRARY/REPLACE $(MMS$TARGET) $(BLD_DIR)*.OBJ
        $ DELETE/NOLOG/NOCONFIRM $(BLD_DIR)*.OBJ;*

$(PDP7_LIB) : $(PDP18B_SOURCE)
        $!
        $! Building The $(PDP7_LIB) Library.
        $!
        $ $(CC)$(PDP7_OPTIONS) -
               /OBJ=$(BLD_DIR) $(MMS$CHANGED_LIST)
        $ IF (F$SEARCH("$(MMS$TARGET)").EQS."") THEN -
             LIBRARY/CREATE $(MMS$TARGET)
        $ LIBRARY/REPLACE $(MMS$TARGET) $(BLD_DIR)*.OBJ
        $ DELETE/NOLOG/NOCONFIRM $(BLD_DIR)*.OBJ;*

$(PDP8_LIB) : $(PDP8_SOURCE)
        $!
        $! Building The $(PDP8_LIB) Library.
        $!
        $ $(CC)$(PDP8_OPTIONS) -
               /OBJ=$(BLD_DIR) $(MMS$CHANGED_LIST)
        $ IF (F$SEARCH("$(MMS$TARGET)").EQS."") THEN -
             LIBRARY/CREATE $(MMS$TARGET)
        $ LIBRARY/REPLACE $(MMS$TARGET) $(BLD_DIR)*.OBJ
        $ DELETE/NOLOG/NOCONFIRM $(BLD_DIR)*.OBJ;*

$(PDP9_LIB) : $(PDP18B_SOURCE)
        $!
        $! Building The $(PDP9_LIB) Library.
        $!
        $ $(CC)$(PDP9_OPTIONS) -
               /OBJ=$(BLD_DIR) $(MMS$CHANGED_LIST)
        $ IF (F$SEARCH("$(MMS$TARGET)").EQS."") THEN -
             LIBRARY/CREATE $(MMS$TARGET)
        $ LIBRARY/REPLACE $(MMS$TARGET) $(BLD_DIR)*.OBJ
        $ DELETE/NOLOG/NOCONFIRM $(BLD_DIR)*.OBJ;*

#
# If Not On VAX, Build The PDP-10 Library.
#
.IFDEF ALPHA_OR_IA64
$(PDP10_LIB) : $(PDP10_SOURCE)
        $!
        $! Building The $(PDP10_LIB) Library.
        $!
        $ $(CC)$(PDP10_OPTIONS) -
               /OBJ=$(BLD_DIR) $(MMS$CHANGED_LIST)
        $ IF (F$SEARCH("$(MMS$TARGET)").EQS."") THEN -
             LIBRARY/CREATE $(MMS$TARGET)
        $ LIBRARY/REPLACE $(MMS$TARGET) $(BLD_DIR)*.OBJ
        $ DELETE/NOLOG/NOCONFIRM $(BLD_DIR)*.OBJ;*
.ELSE
#
# We Are On VAX And Due To The Use of INT64 We Can't Build It.
#
$(PDP10_LIB) : 
        $! Due To The Use Of INT64 We Can't Build The
        $! $(MMS$TARGET) Library On VAX.
.ENDIF

$(PDP11_LIB1) : $(PDP11_SOURCE1)
        $!
        $! Building The $(PDP11_LIB1) Library.
        $!
        $ $(CC)$(PDP11_OPTIONS) -
               /OBJ=$(BLD_DIR) $(MMS$CHANGED_LIST)
        $ IF (F$SEARCH("$(MMS$TARGET)").EQS."") THEN -
             LIBRARY/CREATE $(MMS$TARGET)
        $ LIBRARY/REPLACE $(MMS$TARGET) $(BLD_DIR)*.OBJ
        $ DELETE/NOLOG/NOCONFIRM $(BLD_DIR)*.OBJ;*

$(PDP11_LIB2) : $(PDP11_SOURCE2)
        $!
        $! Building The $(PDP11_LIB2) Library.
        $!
        $ $(CC)$(PDP11_OPTIONS) -
               /OBJ=$(BLD_DIR) $(MMS$CHANGED_LIST)
        $ IF (F$SEARCH("$(MMS$TARGET)").EQS."") THEN -
             LIBRARY/CREATE $(MMS$TARGET)
        $ LIBRARY/REPLACE $(MMS$TARGET) $(BLD_DIR)*.OBJ
        $ DELETE/NOLOG/NOCONFIRM $(BLD_DIR)*.OBJ;*

$(PDP15_LIB) : $(PDP18B_SOURCE)
        $!
        $! Building The $(PDP15_LIB) Library.
        $!
        $ $(CC)$(PDP15_OPTIONS) -
               /OBJ=$(BLD_DIR) $(MMS$CHANGED_LIST)
        $ IF (F$SEARCH("$(MMS$TARGET)").EQS."") THEN -
             LIBRARY/CREATE $(MMS$TARGET)
        $ LIBRARY/REPLACE $(MMS$TARGET) $(BLD_DIR)*.OBJ
        $ DELETE/NOLOG/NOCONFIRM $(BLD_DIR)*.OBJ;*

$(S3_LIB) : $(S3_SOURCE)
        $!
        $! Building The $(S3_LIB) Library.
        $!
        $ $(CC)$(S3_OPTIONS) -
               /OBJ=$(BLD_DIR) $(MMS$CHANGED_LIST)
        $ IF (F$SEARCH("$(MMS$TARGET)").EQS."") THEN -
             LIBRARY/CREATE $(MMS$TARGET)
        $ LIBRARY/REPLACE $(MMS$TARGET) $(BLD_DIR)*.OBJ
        $ DELETE/NOLOG/NOCONFIRM $(BLD_DIR)*.OBJ;*

$(SDS_LIB) : $(SDS_SOURCE)
        $!
        $! Building The $(SDS_LIB) Library.
        $!
        $ $(CC)$(SDS_OPTIONS) -
               /OBJ=$(BLD_DIR) $(MMS$CHANGED_LIST)
        $ IF (F$SEARCH("$(MMS$TARGET)").EQS."") THEN -
             LIBRARY/CREATE $(MMS$TARGET)
        $ LIBRARY/REPLACE $(MMS$TARGET) $(BLD_DIR)*.OBJ
        $ DELETE/NOLOG/NOCONFIRM $(BLD_DIR)*.OBJ;*

$(SSEM_LIB) : $(SSEM_SOURCE)
        $!
        $! Building The $(SSEM_LIB) Library.
        $!
        $ $(CC)$(SSEM_OPTIONS) -
               /OBJ=$(BLD_DIR) $(MMS$CHANGED_LIST)
        $ IF (F$SEARCH("$(MMS$TARGET)").EQS."") THEN -
             LIBRARY/CREATE $(MMS$TARGET)
        $ LIBRARY/REPLACE $(MMS$TARGET) $(BLD_DIR)*.OBJ
        $ DELETE/NOLOG/NOCONFIRM $(BLD_DIR)*.OBJ;*

$(SWTP6800MP_A_LIB) : $(SWTP6800MP_A_SOURCE)
        $!
        $! Building The $(SWTP_LIB) Library.
        $!
        $ $(CC)$(SWTP6800MP_A_OPTIONS) -
               /OBJ=$(BLD_DIR) $(MMS$CHANGED_LIST)
        $ IF (F$SEARCH("$(MMS$TARGET)").EQS."") THEN -
             LIBRARY/CREATE $(MMS$TARGET)
        $ LIBRARY/REPLACE $(MMS$TARGET) $(BLD_DIR)*.OBJ
        $ DELETE/NOLOG/NOCONFIRM $(BLD_DIR)*.OBJ;*

$(SWTP6800MP_A2_LIB) : $(SWTP6800MP_A2_SOURCE)
        $!
        $! Building The $(SWTP_LIB) Library.
        $!
        $ $(CC)$(SWTP6800MP_A2_OPTIONS) -
               /OBJ=$(BLD_DIR) $(MMS$CHANGED_LIST)
        $ IF (F$SEARCH("$(MMS$TARGET)").EQS."") THEN -
             LIBRARY/CREATE $(MMS$TARGET)
        $ LIBRARY/REPLACE $(MMS$TARGET) $(BLD_DIR)*.OBJ
        $ DELETE/NOLOG/NOCONFIRM $(BLD_DIR)*.OBJ;*

$(VAX_LIB1) : $(VAX_SOURCE1)
        $!
        $! Building The $(VAX_LIB1) Library.
        $!
        $ RUN/NODEBUG $(BIN_DIR)BuildROMs-$(ARCH).EXE
        $ $(CC)$(VAX_OPTIONS)/OBJ=$(VAX_DIR) -
               /OBJ=$(BLD_DIR) $(MMS$CHANGED_LIST)
        $ IF (F$SEARCH("$(MMS$TARGET)").EQS."") THEN -
             LIBRARY/CREATE $(MMS$TARGET)
        $ LIBRARY/REPLACE $(MMS$TARGET) $(BLD_DIR)*.OBJ
        $ DELETE/NOLOG/NOCONFIRM $(BLD_DIR)*.OBJ;*

$(VAX_LIB2) : $(VAX_SOURCE2)
        $!
        $! Building The $(VAX_LIB2) Library.
        $!
        $ $(CC)$(VAX_OPTIONS)/OBJ=$(VAX_DIR) -
               /OBJ=$(BLD_DIR) $(MMS$CHANGED_LIST)
        $ IF (F$SEARCH("$(MMS$TARGET)").EQS."") THEN -
             LIBRARY/CREATE $(MMS$TARGET)
        $ LIBRARY/REPLACE $(MMS$TARGET) $(BLD_DIR)*.OBJ
        $ DELETE/NOLOG/NOCONFIRM $(BLD_DIR)*.OBJ;*

$(VAX610_LIB1) : $(VAX610_SOURCE1)
        $!
        $! Building The $(VAX610_LIB1) Library.
        $!
        $ RUN/NODEBUG $(BIN_DIR)BuildROMs-$(ARCH).EXE
        $ $(CC)$(VAX610_OPTIONS)/OBJ=$(VAX610_DIR) -
               /OBJ=$(BLD_DIR) $(MMS$CHANGED_LIST)
        $ IF (F$SEARCH("$(MMS$TARGET)").EQS."") THEN -
             LIBRARY/CREATE $(MMS$TARGET)
        $ LIBRARY/REPLACE $(MMS$TARGET) $(BLD_DIR)*.OBJ
        $ DELETE/NOLOG/NOCONFIRM $(BLD_DIR)*.OBJ;*

$(VAX610_LIB2) : $(VAX610_SOURCE2)
        $!
        $! Building The $(VAX610_LIB2) Library.
        $!
        $ $(CC)$(VAX610_OPTIONS)/OBJ=$(VAX610_DIR) -
               /OBJ=$(BLD_DIR) $(MMS$CHANGED_LIST)
        $ IF (F$SEARCH("$(MMS$TARGET)").EQS."") THEN -
             LIBRARY/CREATE $(MMS$TARGET)
        $ LIBRARY/REPLACE $(MMS$TARGET) $(BLD_DIR)*.OBJ
        $ DELETE/NOLOG/NOCONFIRM $(BLD_DIR)*.OBJ;*

$(VAX630_LIB1) : $(VAX630_SOURCE1)
        $!
        $! Building The $(VAX630_LIB1) Library.
        $!
        $ RUN/NODEBUG $(BIN_DIR)BuildROMs-$(ARCH).EXE
        $ $(CC)$(VAX630_OPTIONS)/OBJ=$(VAX630_DIR) -
               /OBJ=$(BLD_DIR) $(MMS$CHANGED_LIST)
        $ IF (F$SEARCH("$(MMS$TARGET)").EQS."") THEN -
             LIBRARY/CREATE $(MMS$TARGET)
        $ LIBRARY/REPLACE $(MMS$TARGET) $(BLD_DIR)*.OBJ
        $ DELETE/NOLOG/NOCONFIRM $(BLD_DIR)*.OBJ;*

$(VAX630_LIB2) : $(VAX630_SOURCE2)
        $!
        $! Building The $(VAX630_LIB2) Library.
        $!
        $ $(CC)$(VAX630_OPTIONS)/OBJ=$(VAX630_DIR) -
               /OBJ=$(BLD_DIR) $(MMS$CHANGED_LIST)
        $ IF (F$SEARCH("$(MMS$TARGET)").EQS."") THEN -
             LIBRARY/CREATE $(MMS$TARGET)
        $ LIBRARY/REPLACE $(MMS$TARGET) $(BLD_DIR)*.OBJ
        $ DELETE/NOLOG/NOCONFIRM $(BLD_DIR)*.OBJ;*

$(VAX620_LIB1) : $(VAX620_SOURCE1)
        $!
        $! Building The $(VAX620_LIB1) Library.
        $!
        $ RUN/NODEBUG $(BIN_DIR)BuildROMs-$(ARCH).EXE
        $ $(CC)$(VAX620_OPTIONS)/OBJ=$(VAX620_DIR) -
               /OBJ=$(BLD_DIR) $(MMS$CHANGED_LIST)
        $ IF (F$SEARCH("$(MMS$TARGET)").EQS."") THEN -
             LIBRARY/CREATE $(MMS$TARGET)
        $ LIBRARY/REPLACE $(MMS$TARGET) $(BLD_DIR)*.OBJ
        $ DELETE/NOLOG/NOCONFIRM $(BLD_DIR)*.OBJ;*

$(VAX620_LIB2) : $(VAX620_SOURCE2)
        $!
        $! Building The $(VAX620_LIB2) Library.
        $!
        $ $(CC)$(VAX620_OPTIONS)/OBJ=$(VAX620_DIR) -
               /OBJ=$(BLD_DIR) $(MMS$CHANGED_LIST)
        $ IF (F$SEARCH("$(MMS$TARGET)").EQS."") THEN -
             LIBRARY/CREATE $(MMS$TARGET)
        $ LIBRARY/REPLACE $(MMS$TARGET) $(BLD_DIR)*.OBJ
        $ DELETE/NOLOG/NOCONFIRM $(BLD_DIR)*.OBJ;*

$(VAX730_LIB1) : $(VAX730_SOURCE1)
        $!
        $! Building The $(VAX730_LIB1) Library.
        $!
        $ RUN/NODEBUG $(BIN_DIR)BuildROMs-$(ARCH).EXE
        $ $(CC)$(VAX730_OPTIONS)/OBJ=$(VAX730_DIR) -
               /OBJ=$(BLD_DIR) $(MMS$CHANGED_LIST)
        $ IF (F$SEARCH("$(MMS$TARGET)").EQS."") THEN -
             LIBRARY/CREATE $(MMS$TARGET)
        $ LIBRARY/REPLACE $(MMS$TARGET) $(BLD_DIR)*.OBJ
        $ DELETE/NOLOG/NOCONFIRM $(BLD_DIR)*.OBJ;*

$(VAX730_LIB2) : $(VAX730_SOURCE2)
        $!
        $! Building The $(VAX730_LIB2) Library.
        $!
        $ $(CC)$(VAX730_OPTIONS)/OBJ=$(VAX730_DIR) -
               /OBJ=$(BLD_DIR) $(MMS$CHANGED_LIST)
        $ IF (F$SEARCH("$(MMS$TARGET)").EQS."") THEN -
             LIBRARY/CREATE $(MMS$TARGET)
        $ LIBRARY/REPLACE $(MMS$TARGET) $(BLD_DIR)*.OBJ
        $ DELETE/NOLOG/NOCONFIRM $(BLD_DIR)*.OBJ;*

$(VAX750_LIB1) : $(VAX750_SOURCE1)
        $!
        $! Building The $(VAX750_LIB1) Library.
        $!
        $ RUN/NODEBUG $(BIN_DIR)BuildROMs-$(ARCH).EXE
        $ $(CC)$(VAX750_OPTIONS)/OBJ=$(VAX750_DIR) -
               /OBJ=$(BLD_DIR) $(MMS$CHANGED_LIST)
        $ IF (F$SEARCH("$(MMS$TARGET)").EQS."") THEN -
             LIBRARY/CREATE $(MMS$TARGET)
        $ LIBRARY/REPLACE $(MMS$TARGET) $(BLD_DIR)*.OBJ
        $ DELETE/NOLOG/NOCONFIRM $(BLD_DIR)*.OBJ;*

$(VAX750_LIB2) : $(VAX750_SOURCE2)
        $!
        $! Building The $(VAX750_LIB2) Library.
        $!
        $ $(CC)$(VAX750_OPTIONS)/OBJ=$(VAX750_DIR) -
               /OBJ=$(BLD_DIR) $(MMS$CHANGED_LIST)
        $ IF (F$SEARCH("$(MMS$TARGET)").EQS."") THEN -
             LIBRARY/CREATE $(MMS$TARGET)
        $ LIBRARY/REPLACE $(MMS$TARGET) $(BLD_DIR)*.OBJ
        $ DELETE/NOLOG/NOCONFIRM $(BLD_DIR)*.OBJ;*

$(VAX780_LIB1) : $(VAX780_SOURCE1)
        $!
        $! Building The $(VAX780_LIB1) Library.
        $!
        $ RUN/NODEBUG $(BIN_DIR)BuildROMs-$(ARCH).EXE
        $ $(CC)$(VAX780_OPTIONS)/OBJ=$(VAX780_DIR) -
               /OBJ=$(BLD_DIR) $(MMS$CHANGED_LIST)
        $ IF (F$SEARCH("$(MMS$TARGET)").EQS."") THEN -
             LIBRARY/CREATE $(MMS$TARGET)
        $ LIBRARY/REPLACE $(MMS$TARGET) $(BLD_DIR)*.OBJ
        $ DELETE/NOLOG/NOCONFIRM $(BLD_DIR)*.OBJ;*

$(VAX780_LIB2) : $(VAX780_SOURCE2)
        $!
        $! Building The $(VAX780_LIB2) Library.
        $!
        $ $(CC)$(VAX780_OPTIONS)/OBJ=$(VAX780_DIR) -
               /OBJ=$(BLD_DIR) $(MMS$CHANGED_LIST)
        $ IF (F$SEARCH("$(MMS$TARGET)").EQS."") THEN -
             LIBRARY/CREATE $(MMS$TARGET)
        $ LIBRARY/REPLACE $(MMS$TARGET) $(BLD_DIR)*.OBJ
        $ DELETE/NOLOG/NOCONFIRM $(BLD_DIR)*.OBJ;*

$(VAX8600_LIB1) : $(VAX8600_SOURCE1)
        $!
        $! Building The $(VAX8600_LIB1) Library.
        $!
        $ RUN/NODEBUG $(BIN_DIR)BuildROMs-$(ARCH).EXE
        $ $(CC)$(VAX8600_OPTIONS)/OBJ=$(VAX8600_DIR) -
               /OBJ=$(BLD_DIR) $(MMS$CHANGED_LIST)
        $ IF (F$SEARCH("$(MMS$TARGET)").EQS."") THEN -
             LIBRARY/CREATE $(MMS$TARGET)
        $ LIBRARY/REPLACE $(MMS$TARGET) $(BLD_DIR)*.OBJ
        $ DELETE/NOLOG/NOCONFIRM $(BLD_DIR)*.OBJ;*

$(VAX8600_LIB2) : $(VAX8600_SOURCE2)
        $!
        $! Building The $(VAX8600_LIB2) Library.
        $!
        $ $(CC)$(VAX8600_OPTIONS)/OBJ=$(VAX8600_DIR) -
               /OBJ=$(BLD_DIR) $(MMS$CHANGED_LIST)
        $ IF (F$SEARCH("$(MMS$TARGET)").EQS."") THEN -
             LIBRARY/CREATE $(MMS$TARGET)
        $ LIBRARY/REPLACE $(MMS$TARGET) $(BLD_DIR)*.OBJ
        $ DELETE/NOLOG/NOCONFIRM $(BLD_DIR)*.OBJ;*

$(PCAP_LIB) : $(PCAP_SOURCE)
        $!
        $! Building The $(PCAP_LIB) Library.
        $!
        $ Saved_Default = F$Environment("DEFAULT")
        $ SET DEFAULT $(PCAP_DIR)
        $ @VMS_PCAP $(DEBUG)
        $ SET DEFAULT 'Saved_Default
        $ IF (F$SEARCH("$(PCAP_LIB)").NES."") THEN -
             DELETE $(PCAP_LIB);
        $ COPY $(PCAP_DIR)PCAP.OLB $(PCAP_LIB)
        $ DELETE/NOLOG/NOCONFIRM $(PCAP_DIR)*.OBJ;*,$(PCAP_DIR)*.OLB;*

#
# If Not On VAX, Build The IBM 7094 Library.
#
.IFDEF ALPHA_OR_IA64
$(I7094_LIB) : $(I7094_SOURCE)
        $!
        $! Building The $(I7094_LIB) Library.
        $!
        $ $(CC)$(I7094_OPTIONS) -
               /OBJ=$(BLD_DIR) $(MMS$CHANGED_LIST)
        $ IF (F$SEARCH("$(MMS$TARGET)").EQS."") THEN -
             LIBRARY/CREATE $(MMS$TARGET)
        $ LIBRARY/REPLACE $(MMS$TARGET) $(BLD_DIR)*.OBJ
        $ DELETE/NOLOG/NOCONFIRM $(BLD_DIR)*.OBJ;*
.ELSE
#
# We Are On VAX And Due To The Use of INT64 We Can't Build It.
#
$(I7094_LIB) : 
        $! Due To The Use Of INT64 We Can't Build The
        $! $(MMS$TARGET) Library On VAX.
.ENDIF

#
# Individual Simulator Builds.
#
ALTAIR : $(BIN_DIR)ALTAIR-$(ARCH).EXE
        $! ALTAIR done

$(BIN_DIR)ALTAIR-$(ARCH).EXE : $(SIMH_MAIN) $(SIMH_NONET_LIB) $(ALTAIR_LIB)
        $!
        $! Building The $(BIN_DIR)ALTAIR-$(ARCH).EXE Simulator.
        $!
        $ $(CC)$(ALTAIR_OPTIONS)/OBJ=$(BLD_DIR) SCP.C
        $ LINK $(LINK_DEBUG)/EXE=$(BIN_DIR)ALTAIR-$(ARCH).EXE -
               $(BLD_DIR)SCP.OBJ,$(ALTAIR_LIB)/LIBRARY,$(SIMH_NONET_LIB)/LIBRARY
        $ DELETE/NOLOG/NOCONFIRM $(BLD_DIR)*.OBJ;*

ALTAIRZ80 : $(BIN_DIR)ALTAIRZ80-$(ARCH).EXE
        $! ALTAIRZ80 done

$(BIN_DIR)ALTAIRZ80-$(ARCH).EXE : $(SIMH_MAIN) $(SIMH_NONET_LIB) $(ALTAIRZ80_LIB1) $(ALTAIRZ80_LIB2)
        $!
        $! Building The $(BIN_DIR)ALTAIRZ80-$(ARCH).EXE Simulator.
        $!
        $ $(CC)$(ALTAIRZ80_OPTIONS)/OBJ=$(BLD_DIR) SCP.C
        $ LINK $(LINK_DEBUG)/EXE=$(BIN_DIR)ALTAIRZ80-$(ARCH).EXE -
               $(BLD_DIR)SCP.OBJ,$(ALTAIRZ80_LIB1)/LIBRARY, -
               $(ALTAIRZ80_LIB2)/LIBRARY,$(SIMH_NONET_LIB)/LIBRARY
        $ DELETE/NOLOG/NOCONFIRM $(BLD_DIR)*.OBJ;*
#
# If Not On VAX, Build The Eclipse Simulator.
#
.IFDEF ALPHA_OR_IA64
ECLIPSE : $(BIN_DIR)ECLIPSE-$(ARCH).EXE
        $! ECLIPSE done
.ELSE
#
# Else We Are On VAX And Tell The User We Can't Build On VAX
# Due To The Use Of INT64.
#
ECLIPSE : 
        $! Sorry, Can't Build $(BIN_DIR)ECLIPSE-$(ARCH).EXE Simulator
        $! Because It Requires The Use Of INT64.
.ENDIF

$(BIN_DIR)ECLIPSE-$(ARCH).EXE : $(SIMH_MAIN) $(SIMH_NONET_LIB) $(ECLIPSE_LIB)
        $!
        $! Building The $(BIN_DIR)ECLIPSE-$(ARCH).EXE Simulator.
        $!
        $ $(CC)$(ECLIPSE_OPTIONS)/OBJ=$(BLD_DIR) SCP.C
        $ LINK $(LINK_DEBUG)/EXE=$(BIN_DIR)ECLIPSE-$(ARCH).EXE -
               $(BLD_DIR)SCP.OBJ,$(ECLIPSE_LIB)/LIBRARY,$(SIMH_NONET_LIB)/LIBRARY
        $ DELETE/NOLOG/NOCONFIRM $(BLD_DIR)*.OBJ;*

GRI : $(BIN_DIR)GRI-$(ARCH).EXE
        $! GRI done

$(BIN_DIR)GRI-$(ARCH).EXE : $(SIMH_MAIN) $(SIMH_NONET_LIB) $(GRI_LIB)
        $!
        $! Building The $(BIN_DIR)GRI-$(ARCH).EXE Simulator.
        $!
        $ $(CC)$(GRI_OPTIONS)/OBJ=$(BLD_DIR) SCP.C
        $ LINK $(LINK_DEBUG)/EXE=$(BIN_DIR)GRI-$(ARCH).EXE -
               $(BLD_DIR)SCP.OBJ,$(GRI_LIB)/LIBRARY,$(SIMH_NONET_LIB)/LIBRARY
        $ DELETE/NOLOG/NOCONFIRM $(BLD_DIR)*.OBJ;*

LGP : $(BIN_DIR)LGP-$(ARCH).EXE
        $! LGP done

$(BIN_DIR)LGP-$(ARCH).EXE : $(SIMH_MAIN) $(SIMH_NONET_LIB) $(LGP_LIB)
        $!
        $! Building The $(BIN_DIR)LGP-$(ARCH).EXE Simulator.
        $!
        $ $(CC)$(LGP_OPTIONS)/OBJ=$(BLD_DIR) SCP.C
        $ LINK $(LINK_DEBUG)/EXE=$(BIN_DIR)LGP-$(ARCH).EXE -
               $(BLD_DIR)SCP.OBJ,$(LGP_LIB)/LIBRARY,$(SIMH_NONET_LIB)/LIBRARY
        $ DELETE/NOLOG/NOCONFIRM $(BLD_DIR)*.OBJ;*

H316 : $(BIN_DIR)H316-$(ARCH).EXE
        $! H316 done

$(BIN_DIR)H316-$(ARCH).EXE : $(SIMH_MAIN) $(SIMH_NONET_LIB) $(H316_LIB)
        $!
        $! Building The $(BIN_DIR)H316-$(ARCH).EXE Simulator.
        $!
        $ $(CC)$(H316_OPTIONS)/OBJ=$(BLD_DIR) SCP.C
        $ LINK $(LINK_DEBUG)/EXE=$(BIN_DIR)H316-$(ARCH).EXE -
               $(BLD_DIR)SCP.OBJ,$(H316_LIB)/LIBRARY,$(SIMH_NONET_LIB)/LIBRARY
        $ DELETE/NOLOG/NOCONFIRM $(BLD_DIR)*.OBJ;*

HP2100 : $(BIN_DIR)HP2100-$(ARCH).EXE
        $! HP2100 done

$(BIN_DIR)HP2100-$(ARCH).EXE : $(SIMH_MAIN) $(SIMH_NONET_LIB) $(HP2100_LIB1) $(HP2100_LIB2)
        $!
        $! Building The $(BIN_DIR)HP2100-$(ARCH).EXE Simulator.
        $!
        $ $(CC)$(HP2100_OPTIONS)/OBJ=$(BLD_DIR) SCP.C
        $ LINK $(LINK_DEBUG)/EXE=$(BIN_DIR)HP2100-$(ARCH).EXE -
               $(BLD_DIR)SCP.OBJ,$(HP2100_LIB1)/LIBRARY, -
               $(HP2100_LIB2)/LIBRARY,$(SIMH_NONET_LIB)/LIBRARY
        $ DELETE/NOLOG/NOCONFIRM $(BLD_DIR)*.OBJ;*

I1401 : $(BIN_DIR)I1401-$(ARCH).EXE
        $! I1401 done

$(BIN_DIR)I1401-$(ARCH).EXE : $(SIMH_MAIN) $(SIMH_NONET_LIB) $(I1401_LIB)
        $!
        $! Building The $(BIN_DIR)I1401-$(ARCH).EXE Simulator.
        $!
        $ $(CC)$(I1401_OPTIONS)/OBJ=$(BLD_DIR) SCP.C
        $ LINK $(LINK_DEBUG)/EXE=$(BIN_DIR)I1401-$(ARCH).EXE -
               $(BLD_DIR)SCP.OBJ,$(I1401_LIB)/LIBRARY,$(SIMH_NONET_LIB)/LIBRARY
        $ DELETE/NOLOG/NOCONFIRM $(BLD_DIR)*.OBJ;*

I1620 : $(BIN_DIR)I1620-$(ARCH).EXE
        $! I1620 done

$(BIN_DIR)I1620-$(ARCH).EXE : $(SIMH_MAIN) $(SIMH_NONET_LIB) $(I1620_LIB)
        $!
        $! Building The $(BIN_DIR)I1620-$(ARCH).EXE Simulator.
        $!
        $ $(CC)$(I1620_OPTIONS)/OBJ=$(BLD_DIR) SCP.C
        $ LINK $(LINK_DEBUG)/EXE=$(BIN_DIR)I1620-$(ARCH).EXE -
               $(BLD_DIR)SCP.OBJ,$(I1620_LIB)/LIBRARY,$(SIMH_NONET_LIB)/LIBRARY
        $ DELETE/NOLOG/NOCONFIRM $(BLD_DIR)*.OBJ;*

IBM1130 : $(BIN_DIR)IBM1130-$(ARCH).EXE
        $! IBM1130 done

$(BIN_DIR)IBM1130-$(ARCH).EXE : $(SIMH_MAIN) $(SIMH_NONET_LIB) $(IBM1130_LIB)
        $!
        $! Building The $(BIN_DIR)IBM1130-$(ARCH).EXE Simulator.
        $!
        $ $(CC)$(IBM1130_OPTIONS)/OBJ=$(BLD_DIR) SCP.C
        $ LINK $(LINK_DEBUG)/EXE=$(BIN_DIR)IBM1130-$(ARCH).EXE -
               $(BLD_DIR)SCP.OBJ,$(IBM1130_LIB)/LIBRARY,$(SIMH_NONET_LIB)/LIBRARY
        $ DELETE/NOLOG/NOCONFIRM $(BLD_DIR)*.OBJ;*

ID16 : $(BIN_DIR)ID16-$(ARCH).EXE
        $! ID16 done

$(BIN_DIR)ID16-$(ARCH).EXE : $(SIMH_MAIN) $(SIMH_NONET_LIB) $(ID16_LIB)
        $!
        $! Building The $(BIN_DIR)ID16-$(ARCH).EXE Simulator.
        $!
        $ $(CC)$(ID16_OPTIONS)/OBJ=$(BLD_DIR) SCP.C
        $ LINK $(LINK_DEBUG)/EXE=$(BIN_DIR)ID16-$(ARCH).EXE -
               $(BLD_DIR)SCP.OBJ,$(ID16_LIB)/LIBRARY,$(SIMH_NONET_LIB)/LIBRARY
        $ DELETE/NOLOG/NOCONFIRM $(BLD_DIR)*.OBJ;*

ID32 : $(BIN_DIR)ID32-$(ARCH).EXE
        $! ID32 done

$(BIN_DIR)ID32-$(ARCH).EXE : $(SIMH_MAIN) $(SIMH_NONET_LIB) $(ID32_LIB)
        $!
        $! Building The $(BIN_DIR)ID32-$(ARCH).EXE Simulator.
        $!
        $ $(CC)$(ID32_OPTIONS)/OBJ=$(BLD_DIR) SCP.C
        $ LINK $(LINK_DEBUG)/EXE=$(BIN_DIR)ID32-$(ARCH).EXE -
               $(BLD_DIR)SCP.OBJ,$(ID32_LIB)/LIBRARY,$(SIMH_NONET_LIB)/LIBRARY
        $ DELETE/NOLOG/NOCONFIRM $(BLD_DIR)*.OBJ;*

NOVA : $(BIN_DIR)NOVA-$(ARCH).EXE
        $! NOVA done

$(BIN_DIR)NOVA-$(ARCH).EXE : $(SIMH_MAIN) $(SIMH_NONET_LIB) $(NOVA_LIB)
        $!
        $! Building The $(BIN_DIR)NOVA-$(ARCH).EXE Simulator.
        $!
        $ $(CC)$(NOVA_OPTIONS)/OBJ=$(BLD_DIR) SCP.C
        $ LINK $(LINK_DEBUG)/EXE=$(BIN_DIR)NOVA-$(ARCH).EXE -
               $(BLD_DIR)SCP.OBJ,$(NOVA_LIB)/LIBRARY,$(SIMH_NONET_LIB)/LIBRARY
        $ DELETE/NOLOG/NOCONFIRM $(BLD_DIR)*.OBJ;*

PDP1 : $(BIN_DIR)PDP1-$(ARCH).EXE
        $! PDP1 done

$(BIN_DIR)PDP1-$(ARCH).EXE : $(SIMH_MAIN) $(SIMH_NONET_LIB) $(PDP1_LIB)
        $!
        $! Building The $(BIN_DIR)PDP1-$(ARCH).EXE Simulator.
        $!
        $ $(CC)$(PDP1_OPTIONS)/OBJ=$(BLD_DIR) SCP.C
        $ LINK $(LINK_DEBUG)/EXE=$(BIN_DIR)PDP1-$(ARCH).EXE -
               $(BLD_DIR)SCP.OBJ,$(PDP1_LIB)/LIBRARY,$(SIMH_NONET_LIB)/LIBRARY
        $ DELETE/NOLOG/NOCONFIRM $(BLD_DIR)*.OBJ;*

PDP4 : $(BIN_DIR)PDP4-$(ARCH).EXE
        $! PDP4 done

$(BIN_DIR)PDP4-$(ARCH).EXE : $(SIMH_MAIN) $(SIMH_NONET_LIB) $(PDP4_LIB)
        $!
        $! Building The $(BIN_DIR)PDP4-$(ARCH).EXE Simulator.
        $!
        $ $(CC)$(PDP4_OPTIONS)/OBJ=$(BLD_DIR) SCP.C
        $ LINK $(LINK_DEBUG)/EXE=$(BIN_DIR)PDP4-$(ARCH).EXE -
              $(BLD_DIR)SCP.OBJ,$(PDP4_LIB)/LIBRARY,$(SIMH_NONET_LIB)/LIBRARY
        $ DELETE/NOLOG/NOCONFIRM $(BLD_DIR)*.OBJ;*

PDP7 : $(BIN_DIR)PDP7-$(ARCH).EXE
        $! PDP7 done

$(BIN_DIR)PDP7-$(ARCH).EXE : $(SIMH_MAIN) $(SIMH_NONET_LIB) $(PDP7_LIB)
        $!
        $! Building The $(BIN_DIR)PDP7-$(ARCH).EXE Simulator.
        $!
        $ $(CC)$(PDP7_OPTIONS)/OBJ=$(BLD_DIR) SCP.C
        $ LINK $(LINK_DEBUG)/EXE=$(BIN_DIR)PDP7-$(ARCH).EXE -
              $(BLD_DIR)SCP.OBJ,$(PDP7_LIB)/LIBRARY,$(SIMH_NONET_LIB)/LIBRARY
        $ DELETE/NOLOG/NOCONFIRM $(BLD_DIR)*.OBJ;*

PDP8 : $(BIN_DIR)PDP8-$(ARCH).EXE
        $! PDP8 done

$(BIN_DIR)PDP8-$(ARCH).EXE : $(SIMH_MAIN) $(SIMH_NONET_LIB) $(PDP8_LIB)
        $!
        $! Building The $(BIN_DIR)PDP8-$(ARCH).EXE Simulator.
        $!
        $ $(CC)$(PDP8_OPTIONS)/OBJ=$(BLD_DIR) SCP.C
        $ LINK $(LINK_DEBUG)/EXE=$(BIN_DIR)PDP8-$(ARCH).EXE -
               $(BLD_DIR)SCP.OBJ,$(PDP8_LIB)/LIBRARY,$(SIMH_NONET_LIB)/LIBRARY
        $ DELETE/NOLOG/NOCONFIRM $(BLD_DIR)*.OBJ;*

PDP9 : $(BIN_DIR)PDP9-$(ARCH).EXE
        $! PDP9 done

$(BIN_DIR)PDP9-$(ARCH).EXE : $(SIMH_MAIN) $(SIMH_NONET_LIB) $(PDP9_LIB)
        $!
        $! Building The $(BIN_DIR)PDP9-$(ARCH).EXE Simulator.
        $!
        $ $(CC)$(PDP9_OPTIONS)/OBJ=$(BLD_DIR) SCP.C
        $ LINK $(LINK_DEBUG)/EXE=$(BIN_DIR)PDP9-$(ARCH).EXE -
               $(BLD_DIR)SCP.OBJ,$(PDP9_LIB)/LIBRARY,$(SIMH_NONET_LIB)/LIBRARY
        $ DELETE/NOLOG/NOCONFIRM $(BLD_DIR)*.OBJ;*

#
# If Not On VAX, Build The PDP-10 Simulator.
#
.IFDEF ALPHA_OR_IA64
PDP10 : $(BIN_DIR)PDP10-$(ARCH).EXE
        $! PDP10 done

$(BIN_DIR)PDP10-$(ARCH).EXE : $(SIMH_MAIN) $(SIMH_NONET_LIB) $(PCAP_LIBD) $(PDP10_LIB) $(PCAP_EXECLET)
        $!
        $! Building The $(BIN_DIR)PDP10-$(ARCH).EXE Simulator.
        $!
        $ $(CC)$(PDP10_OPTIONS)/OBJ=$(BLD_DIR) SCP.C
        $ LINK $(LINK_DEBUG)/EXE=$(BIN_DIR)PDP10-$(ARCH).EXE -
               $(BLD_DIR)SCP.OBJ,$(PDP10_LIB)/LIBRARY,$(SIMH_NONET_LIB)/LIBRARY$(PCAP_LIBR)
        $ DELETE/NOLOG/NOCONFIRM $(BLD_DIR)*.OBJ;*
.ELSE
#
# Else We Are On VAX And Tell The User We Can't Build On VAX
# Due To The Use Of INT64.
#
PDP10 : 
        $! Sorry, Can't Build $(BIN_DIR)PDP10-$(ARCH).EXE Simulator
        $! Because It Requires The Use Of INT64.
.ENDIF

PDP11 : $(BIN_DIR)PDP11-$(ARCH).EXE
        $! PDP11 done

$(BIN_DIR)PDP11-$(ARCH).EXE : $(SIMH_MAIN) $(SIMH_LIB) $(PCAP_LIBD) $(PDP11_LIB1) $(PDP11_LIB2) $(PCAP_EXECLET)
        $!
        $! Building The $(BIN_DIR)PDP11-$(ARCH).EXE Simulator.
        $!
        $ $(CC)$(PDP11_OPTIONS)/OBJ=$(BLD_DIR) SCP.C
        $ LINK $(LINK_DEBUG)/EXE=$(BIN_DIR)PDP11-$(ARCH).EXE -
               $(BLD_DIR)SCP.OBJ,$(PDP11_LIB1)/LIBRARY,$(PDP11_LIB2)/LIBRARY,$(SIMH_LIB)/LIBRARY$(PCAP_LIBR)
        $ DELETE/NOLOG/NOCONFIRM $(BLD_DIR)*.OBJ;*

PDP15 : $(BIN_DIR)PDP15-$(ARCH).EXE
        $! PDP15 done

$(BIN_DIR)PDP15-$(ARCH).EXE : $(SIMH_MAIN) $(SIMH_NONET_LIB) $(PDP15_LIB)
        $!
        $! Building The $(BIN_DIR)PDP15-$(ARCH).EXE Simulator.
        $!
        $ $(CC)$(PDP15_OPTIONS)/OBJ=$(BLD_DIR) SCP.C
        $ LINK $(LINK_DEBUG)/EXE=$(BIN_DIR)PDP15-$(ARCH).EXE -
               $(BLD_DIR)SCP.OBJ,$(PDP15_LIB)/LIBRARY,$(SIMH_NONET_LIB)/LIBRARY
        $ DELETE/NOLOG/NOCONFIRM $(BLD_DIR)*.OBJ;*

S3 : $(BIN_DIR)S3-$(ARCH).EXE
        $! S3 done

$(BIN_DIR)S3-$(ARCH).EXE : $(SIMH_MAIN) $(SIMH_NONET_LIB) $(S3_LIB)
        $!
        $! Building The $(BIN_DIR)S3-$(ARCH).EXE Simulator.
        $!
        $ $(CC)$(S3_OPTIONS)/OBJ=$(BLD_DIR) SCP.C
        $ LINK $(LINK_DEBUG)/EXE=$(BIN_DIR)S3-$(ARCH).EXE -
               $(BLD_DIR)SCP.OBJ,$(S3_LIB)/LIBRARY,$(SIMH_NONET_LIB)/LIBRARY
        $ DELETE/NOLOG/NOCONFIRM $(BLD_DIR)*.OBJ;*

SDS : $(BIN_DIR)SDS-$(ARCH).EXE
        $! SDS done

$(BIN_DIR)SDS-$(ARCH).EXE : $(SIMH_MAIN) $(SIMH_NONET_LIB) $(SDS_LIB)
        $!
        $! Building The $(BIN_DIR)SDS-$(ARCH).EXE Simulator.
        $!
        $ $(CC)$(SDS_OPTIONS)/OBJ=$(BLD_DIR) SCP.C
        $ LINK $(LINK_DEBUG)/EXE=$(BIN_DIR)SDS-$(ARCH).EXE -
                 $(BLD_DIR)SCP.OBJ,$(SDS_LIB)/LIBRARY,$(SIMH_NONET_LIB)/LIBRARY
        $ DELETE/NOLOG/NOCONFIRM $(BLD_DIR)*.OBJ;*

SSEM : $(BIN_DIR)SSEM-$(ARCH).EXE
        $! SSEM done

$(BIN_DIR)SSEM-$(ARCH).EXE : $(SIMH_MAIN) $(SIMH_NONET_LIB) $(SSEM_LIB)
        $!
        $! Building The $(BIN_DIR)SSEM-$(ARCH).EXE Simulator.
        $!
        $ $(CC)$(SSEM_OPTIONS)/OBJ=$(BLD_DIR) SCP.C
        $ LINK $(LINK_DEBUG)/EXE=$(BIN_DIR)SDS-$(ARCH).EXE -
                 $(BLD_DIR)SCP.OBJ,$(SDS_LIB)/LIBRARY,$(SIMH_NONET_LIB)/LIBRARY
        $ DELETE/NOLOG/NOCONFIRM $(BLD_DIR)*.OBJ;*

SWTP6800MP-A : $(BIN_DIR)SWTP6800MP-A-$(ARCH).EXE
        $! SWTP6800MP-A done

$(BIN_DIR)SWTP6800MP-A-$(ARCH).EXE : $(SIMH_MAIN) $(SIMH_NONET_LIB) $(SWTP6800MP_A_LIB)
        $!
        $! Building The $(BIN_DIR)SWTP6800MP-A-$(ARCH).EXE Simulator.
        $!
        $ $(CC)$(SWTP6800MP_A_OPTIONS)/OBJ=$(BLD_DIR) SCP.C
        $ LINK $(LINK_DEBUG)/EXE=$(BIN_DIR)SWTP6800MP-A-$(ARCH).EXE -
               $(BLD_DIR)SCP.OBJ,$(SWTP6800MP_A_LIB)/LIBRARY,$(SIMH_NONET_LIB)/LIBRARY
        $ DELETE/NOLOG/NOCONFIRM $(BLD_DIR)*.OBJ;*

SWTP6800MP-A2 : $(BIN_DIR)SWTP6800MP-A2-$(ARCH).EXE
        $! SWTP6800MP-A2 done

$(BIN_DIR)SWTP6800MP-A2-$(ARCH).EXE : $(SIMH_MAIN) $(SIMH_NONET_LIB) $(SWTP6800MP_A2_LIB)
        $!
        $! Building The $(BIN_DIR)SWTP6800MP-A2-$(ARCH).EXE Simulator.
        $!
        $ $(CC)$(SWTP6800MP_A2_OPTIONS)/OBJ=$(BLD_DIR) SCP.C
        $ LINK $(LINK_DEBUG)/EXE=$(BIN_DIR)SWTP6800MP-A2-$(ARCH).EXE -
               $(BLD_DIR)SCP.OBJ,$(SWTP6800MP_A2_LIB)/LIBRARY,$(SIMH_NONET_LIB)/LIBRARY
        $ DELETE/NOLOG/NOCONFIRM $(BLD_DIR)*.OBJ;*

VAX : MICROVAX3900
        $! MICROVAX3900 aka VAX done

MICROVAX3900 : $(BIN_DIR)MICROVAX3900-$(ARCH).EXE
        $! MICROVAX3900 done

$(BIN_DIR)MICROVAX3900-$(ARCH).EXE : $(SIMH_MAIN) $(VAX_SIMH_LIB) $(PCAP_LIBD) $(VAX_LIB1) $(VAX_LIB2) $(PCAP_EXECLET)
        $!
        $! Building The $(BIN_DIR)VAX-$(ARCH).EXE Simulator.
        $!
        $ $(CC)$(VAX_OPTIONS)/OBJ=$(BLD_DIR) SCP.C
        $ LINK $(LINK_DEBUG)$(LINK_SECTION_BINDING)-
               /EXE=$(BIN_DIR)MICROVAX3900-$(ARCH).EXE -
               $(BLD_DIR)SCP.OBJ,$(VAX_LIB1)/LIBRARY,$(VAX_LIB2)/LIBRARY,-
               $(VAX_SIMH_LIB)/LIBRARY$(PCAP_LIBR)
        $ DELETE/NOLOG/NOCONFIRM $(BLD_DIR)*.OBJ;*
        $ COPY $(BIN_DIR)MICROVAX3900-$(ARCH).EXE $(BIN_DIR)VAX-$(ARCH).EXE

MICROVAX1 : $(BIN_DIR)MICROVAX1-$(ARCH).EXE
        $! MICROVAX1 done

$(BIN_DIR)MICROVAX1-$(ARCH).EXE : $(SIMH_MAIN) $(VAX610_SIMH_LIB) $(PCAP_LIBD) $(VAX610_LIB1) $(VAX610_LIB2) $(PCAP_EXECLET)
        $!
        $! Building The $(BIN_DIR)VAX610-$(ARCH).EXE Simulator.
        $!
        $ $(CC)$(VAX610_OPTIONS)/OBJ=$(BLD_DIR) SCP.C
        $ LINK $(LINK_DEBUG)$(LINK_SECTION_BINDING)-
               /EXE=$(BIN_DIR)MICROVAX1-$(ARCH).EXE -
               $(BLD_DIR)SCP.OBJ,-
               $(VAX610_LIB1)/LIBRARY,$(VAX610_LIB2)/LIBRARY,-
               $(VAX610_SIMH_LIB)/LIBRARY$(PCAP_LIBR)
        $ DELETE/NOLOG/NOCONFIRM $(BLD_DIR)*.OBJ;*

MICROVAX2 : $(BIN_DIR)MICROVAX2-$(ARCH).EXE
        $! MICROVAX2 done

$(BIN_DIR)MICROVAX2-$(ARCH).EXE : $(SIMH_MAIN) $(VAX630_SIMH_LIB) $(PCAP_LIBD) $(VAX630_LIB1) $(VAX630_LIB2) $(PCAP_EXECLET)
        $!
        $! Building The $(BIN_DIR)VAX630-$(ARCH).EXE Simulator.
        $!
        $ $(CC)$(VAX630_OPTIONS)/OBJ=$(BLD_DIR) SCP.C
        $ LINK $(LINK_DEBUG)$(LINK_SECTION_BINDING)-
               /EXE=$(BIN_DIR)MICROVAX2-$(ARCH).EXE -
               $(BLD_DIR)SCP.OBJ,-
               $(VAX630_LIB1)/LIBRARY,$(VAX630_LIB2)/LIBRARY,-
               $(VAX630_SIMH_LIB)/LIBRARY$(PCAP_LIBR)
        $ DELETE/NOLOG/NOCONFIRM $(BLD_DIR)*.OBJ;*

RTVAX1000 : $(BIN_DIR)RTVAX1000-$(ARCH).EXE
        $! RTVAX1000 done

$(BIN_DIR)RTVAX1000-$(ARCH).EXE : $(SIMH_MAIN) $(VAX620_SIMH_LIB) $(PCAP_LIBD) $(VAX620_LIB1) $(VAX620_LIB2) $(PCAP_EXECLET)
        $!
        $! Building The $(BIN_DIR)VAX620-$(ARCH).EXE Simulator.
        $!
        $ $(CC)$(VAX620_OPTIONS)/OBJ=$(BLD_DIR) SCP.C
        $ LINK $(LINK_DEBUG)$(LINK_SECTION_BINDING)-
               /EXE=$(BIN_DIR)RTVAX1000-$(ARCH).EXE -
               $(BLD_DIR)SCP.OBJ,-
               $(VAX620_LIB1)/LIBRARY,$(VAX620_LIB2)/LIBRARY,-
               $(VAX620_SIMH_LIB)/LIBRARY$(PCAP_LIBR)
        $ DELETE/NOLOG/NOCONFIRM $(BLD_DIR)*.OBJ;*

VAX730 : $(BIN_DIR)VAX730-$(ARCH).EXE
        $! VAX730 done

$(BIN_DIR)VAX730-$(ARCH).EXE : $(SIMH_MAIN) $(VAX730_SIMH_LIB) $(PCAP_LIBD) $(VAX730_LIB1) $(VAX730_LIB2) $(PCAP_EXECLET)
        $!
        $! Building The $(BIN_DIR)VAX730-$(ARCH).EXE Simulator.
        $!
        $ $(CC)$(VAX730_OPTIONS)/OBJ=$(BLD_DIR) SCP.C
        $ LINK $(LINK_DEBUG)$(LINK_SECTION_BINDING)-
               /EXE=$(BIN_DIR)VAX730-$(ARCH).EXE -
               $(BLD_DIR)SCP.OBJ,-
               $(VAX730_LIB1)/LIBRARY,$(VAX730_LIB2)/LIBRARY,-
               $(VAX730_SIMH_LIB)/LIBRARY$(PCAP_LIBR)
        $ DELETE/NOLOG/NOCONFIRM $(BLD_DIR)*.OBJ;*

VAX750 : $(BIN_DIR)VAX750-$(ARCH).EXE
        $! VAX750 done

$(BIN_DIR)VAX750-$(ARCH).EXE : $(SIMH_MAIN) $(VAX750_SIMH_LIB) $(PCAP_LIBD) $(VAX750_LIB1) $(VAX750_LIB2) $(PCAP_EXECLET)
        $!
        $! Building The $(BIN_DIR)VAX750-$(ARCH).EXE Simulator.
        $!
        $ $(CC)$(VAX750_OPTIONS)/OBJ=$(BLD_DIR) SCP.C
        $ LINK $(LINK_DEBUG)$(LINK_SECTION_BINDING)-
               /EXE=$(BIN_DIR)VAX750-$(ARCH).EXE -
               $(BLD_DIR)SCP.OBJ,-
               $(VAX750_LIB1)/LIBRARY,$(VAX750_LIB2)/LIBRARY,-
               $(VAX750_SIMH_LIB)/LIBRARY$(PCAP_LIBR)
        $ DELETE/NOLOG/NOCONFIRM $(BLD_DIR)*.OBJ;*

VAX780 : $(BIN_DIR)VAX780-$(ARCH).EXE
        $! VAX780 done

$(BIN_DIR)VAX780-$(ARCH).EXE : $(SIMH_MAIN) $(VAX780_SIMH_LIB) $(PCAP_LIBD) $(VAX780_LIB1) $(VAX780_LIB2) $(PCAP_EXECLET)
        $!
        $! Building The $(BIN_DIR)VAX780-$(ARCH).EXE Simulator.
        $!
        $ $(CC)$(VAX780_OPTIONS)/OBJ=$(BLD_DIR) SCP.C
        $ LINK $(LINK_DEBUG)$(LINK_SECTION_BINDING)-
               /EXE=$(BIN_DIR)VAX780-$(ARCH).EXE -
               $(BLD_DIR)SCP.OBJ,-
               $(VAX780_LIB1)/LIBRARY,$(VAX780_LIB2)/LIBRARY,-
               $(VAX780_SIMH_LIB)/LIBRARY$(PCAP_LIBR)
        $ DELETE/NOLOG/NOCONFIRM $(BLD_DIR)*.OBJ;*

VAX8600 : $(BIN_DIR)VAX8600-$(ARCH).EXE
        $! VAX8600 done

$(BIN_DIR)VAX8600-$(ARCH).EXE : $(SIMH_MAIN) $(VAX8600_SIMH_LIB) $(PCAP_LIBD) $(VAX8600_LIB1) $(VAX8600_LIB2) $(PCAP_EXECLET)
        $!
        $! Building The $(BIN_DIR)VAX8600-$(ARCH).EXE Simulator.
        $!
        $ $(CC)$(VAX8600_OPTIONS)/OBJ=$(BLD_DIR) SCP.C
        $ LINK $(LINK_DEBUG)$(LINK_SECTION_BINDING)-
               /EXE=$(BIN_DIR)VAX8600-$(ARCH).EXE -
               $(BLD_DIR)SCP.OBJ,-
               $(VAX8600_LIB1)/LIBRARY,$(VAX8600_LIB2)/LIBRARY,-
               $(VAX8600_SIMH_LIB)/LIBRARY$(PCAP_LIBR)
        $ DELETE/NOLOG/NOCONFIRM $(BLD_DIR)*.OBJ;*

#
# If Not On VAX, Build The IBM 7094 Simulator.
#
.IFDEF ALPHA_OR_IA64
I7094 : $(BIN_DIR)I7094-$(ARCH).EXE
        $! I7094 done

$(BIN_DIR)I7094-$(ARCH).EXE : $(SIMH_MAIN) $(SIMH_NONET_LIB) $(I7094_LIB)
        $!
        $! Building The $(BIN_DIR)I7094-$(ARCH).EXE Simulator.
        $!
        $ $(CC)$(I7094_OPTIONS)/OBJ=$(BLD_DIR) SCP.C
        $ LINK $(LINK_DEBUG)/EXE=$(BIN_DIR)I7094-$(ARCH).EXE -
               $(BLD_DIR)SCP.OBJ,$(I7094_LIB)/LIBRARY,$(SIMH_NONET_LIB)/LIBRARY$(PCAP_LIBR)
        $ DELETE/NOLOG/NOCONFIRM $(BLD_DIR)*.OBJ;*
.ELSE
#
# Else We Are On VAX And Tell The User We Can't Build On VAX
# Due To The Use Of INT64.
#
I7094 : 
        $! Sorry, Can't Build $(BIN_DIR)I7094-$(ARCH).EXE Simulator
        $! Because It Requires The Use Of INT64.
.ENDIF

#
# PCAP VCI Components
#
$(PCAP_VCI) : $(PCAP_VCMDIR)PCAPVCM.EXE
        $!
        $! Installing the PCAP VCI Execlet in SYS$LOADABLE_IMAGES
        $!
        $ COPY $(PCAP_VCMDIR)PCAPVCM.EXE SYS$COMMON:[SYS$LDR]PCAPVCM.EXE 

$(PCAP_VCMDIR)PCAPVCM.EXE : $(PCAP_VCM_SOURCES) 
        $!
        $! Building The PCAP VCI Execlet
        $!
        $ @SYS$DISK:[-.PCAP-VMS.PCAPVCM]BUILD_PCAPVCM
        $ DELETE/NOLOG/NOCONFIRM $(PCAP_VCMDIR)*.OBJ;*,$(PCAP_VCMDIR)*.MAP;*
<|MERGE_RESOLUTION|>--- conflicted
+++ resolved
@@ -1,2034 +1,2030 @@
-# DESCRIP.MMS
-# Written By:   Robert Alan Byer / byer@mail.ourservers.net
-# Modified By:  Mark Pizzolato / mark@infocomm.com
-#               Norman Lastovica / norman.lastovica@oracle.com
-#               Camiel Vanderhoeven / camiel@camicom.com
-#               Matt Burke / scope.matthew@btinternet.com
-#
-# This MMS/MMK build script is used to compile the various simulators in
-# the SIMH package for OpenVMS using DEC C v6.0-001(AXP), v6.5-001(AXP),
-# HP C V7.3-009-48GBT (AXP), HP C V7.2-001 (IA64) and v6.4-005(VAX).
-#
-# Notes:  On VAX, the PDP-10, Eclipse and IBM 7094 simulators will not be 
-#         built due to the fact that INT64 is required for these simulators.
-#
-# This build script will accept the following build options.
-#
-#            ALL             Just Build "Everything".
-#            ALTAIR          Just Build The MITS Altair.
-#            ALTAIRZ80       Just Build The MITS Altair Z80.
-#            ECLIPSE         Just Build The Data General Eclipse.
-#            GRI             Just Build The GRI Corporation GRI-909.
-#            LGP             Just Build The Royal-McBee LGP-30.
-#            H316            Just Build The Honewell 316/516.
-#            HP2100          Just Build The Hewlett-Packard HP-2100. 
-#            I1401           Just Build The IBM 1401.
-#            I1620           Just Build The IBM 1620.
-#            I7094           Just Build The IBM 7094.
-#            IBM1130         Just Build The IBM 1130.
-#            ID16            Just Build The Interdata 16-bit CPU.
-#            ID32            Just Build The Interdata 32-bit CPU.
-#            NOVA            Just Build The Data General Nova.
-#            PDP1            Just Build The DEC PDP-1.
-#            PDP4            Just Build The DEC PDP-4.
-#            PDP7            Just Build The DEC PDP-7.
-#            PDP8            Just Build The DEC PDP-8.
-#            PDP9            Just Build The DEC PDP-9.
-#            PDP10           Just Build The DEC PDP-10.
-#            PDP11           Just Build The DEC PDP-11.
-#            PDP15           Just Build The DEC PDP-15.
-#            S3              Just Build The IBM System 3.
-#            SDS             Just Build The SDS 940.
-#            SSEM            Just Build the Manchester University SSEM.
-#            SWTP6800MP-A    Just Build The SWTP6800MP-A.
-#            SWTP6800MP-A2   Just Build The SWTP6800MP-A2.
-#            VAX             Just Build The DEC MicroVAX3900 (aka VAX).
-#            MicroVAX3900    Just Build The DEC MicroVAX3900 (aka VAX).
-#            MicroVAX1       Just Build The DEC MicroVAX1 (MicroVAX I).
-#            rtVAX1000       Just Build The DEC rtVAX1000 (rtVAX 1000).
-#            MicroVAX2       Just Build The DEC MicroVAX2 (MicroVAX II).
-#            VAX730          Just Build The DEC VAX730.
-#            VAX750          Just Build The DEC VAX750.
-#            VAX780          Just Build The DEC VAX780.
-#            VAX8600         Just Build The DEC VAX8600.
-#            CLEAN           Will Clean Files Back To Base Kit.
-#
-# To build with debugging enabled (which will also enable traceback 
-# information) use..
-#
-#        MMK/MACRO=(DEBUG=1)
-#
-# This will produce an executable named {Simulator}-{I64|VAX|AXP}-DBG.EXE
-#
-# To build on older Alpha VMS platforms, SIM_ASYNCH_IO must be disabled. 
-# use..
-#
-#        MMK/MACRO=(NOASYNCH=1)
-#
-# On AXP and IA64 the VMS PCAP components are built and used to provide 
-# network support for the VAX and PDP11 simulators.
-#
-# The AXP PCAP components can only be built using a version of the 
-# DEC/Compaq/HP Compiler version V6.5-001 or later.  To build using an
-# older compiler, networking support must be disabled.  Use...
-#
-#        MMK/MACRO=(NONETWORK=1)
-#
-# The PCAP-VMS components are presumed (by this procedure) to be located
-# in a directory at the same level as the directory containing the
-# simh source files.  For example, if these exist here:
-#
-#   []descrip.mms
-#   []scp.c
-#   etc.
-#
-# Then the following should exist:
-#   [-.PCAP-VMS]BUILD_ALL.COM
-#   [-.PCAP-VMS.PCAP-VCI]
-#   [-.PCAP-VMS.PCAPVCM]
-#   etc.
-
-# Let's See If We Are Going To Build With DEBUG Enabled.  Always compile
-# /DEBUG so that the traceback and debug information is always available
-# in the object files.
-
-CC_DEBUG = /DEBUG
-
-.IFDEF DEBUG
-CC_OPTIMIZE = /NOOPTIMIZE
-NEST_DEBUG = ,DEBUG=1
-
-.IFDEF MMSALPHA
-ALPHA_OR_IA64 = 1
-CC_FLAGS = /PREF=ALL
-.IFDEF NOASYNCH
-ARCH = AXP-NOASYNCH-DBG
-CC_DEFS = "_LARGEFILE"
-LINK_DEBUG = /DEBUG/TRACEBACK
-.ELSE
-ARCH = AXP-DBG
-CC_DEFS = "_LARGEFILE","SIM_ASYNCH_IO=1"
-LINK_DEBUG = /DEBUG/TRACEBACK/THREADS_ENABLE
-.ENDIF
-.ENDIF
-
-.IFDEF MMSIA64
-ALPHA_OR_IA64 = 1
-CC_FLAGS = /PREF=ALL
-.IFDEF NOASYNCH
-ARCH = I64-NOASYNCH-DBG
-CC_DEFS = "_LARGEFILE"
-LINK_DEBUG = /DEBUG/TRACEBACK
-.ELSE
-ARCH = I64-DBG
-CC_DEFS = "_LARGEFILE","SIM_ASYNCH_IO=1"
-LINK_DEBUG = /DEBUG/TRACEBACK/THREADS_ENABLE
-.ENDIF
-.ENDIF
-
-.IFDEF MMSVAX
-CC_FLAGS = $(CC_FLAGS)
-ARCH = VAX-DBG
-CC_DEFS = "__VAX"
-LINK_DEBUG = /DEBUG/TRACEBACK
-.ENDIF
-
-.ELSE
-# !DEBUG
-
-.IFDEF MMSALPHA
-ALPHA_OR_IA64 = 1
-CC_OPTIMIZE = /OPT=(LEV=5)/ARCH=HOST
-CC_FLAGS = /PREF=ALL
-.IFDEF NOASYNCH
-ARCH = AXP-NOASYNCH
-CC_DEFS = "_LARGEFILE"
-LINK_DEBUG = /NODEBUG/NOTRACEBACK
-.ELSE
-ARCH = AXP
-CC_DEFS = "_LARGEFILE","SIM_ASYNCH_IO=1"
-LINK_DEBUG = /NODEBUG/NOTRACEBACK/THREADS_ENABLE
-.ENDIF
-LINK_SECTION_BINDING = /SECTION_BINDING
-.ENDIF
-
-.IFDEF MMSIA64
-ALPHA_OR_IA64 = 1
-CC_OPTIMIZE = /OPT=(LEV=5)
-CC_FLAGS = /PREF=ALL
-.IFDEF NOASYNCH
-ARCH = I64-NOASYNCH
-CC_DEFS = "_LARGEFILE"
-LINK_DEBUG = /NODEBUG/NOTRACEBACK
-.ELSE
-ARCH = I64
-CC_DEFS = "_LARGEFILE","SIM_ASYNCH_IO=1"
-LINK_DEBUG = /NODEBUG/NOTRACEBACK/THREADS_ENABLE
-.ENDIF
-.ENDIF
-
-.IFDEF MMSVAX
-CC_OPTIMIZE = /OPTIMIZE
-CC_FLAGS = $(CC_FLAGS)
-ARCH = VAX
-CC_DEFS = "__VAX"
-LINK_DEBUG = /NODEBUG/NOTRACEBACK
-.ENDIF
-
-.ENDIF
-
-
-# Define Our Compiler Flags & Define The Compile Command
-OUR_CC_FLAGS = $(CC_FLAGS)$(CC_DEBUG)$(CC_OPTIMIZE) \
-               /NEST=PRIMARY/NAME=(AS_IS,SHORT)
-CC = CC/DECC$(OUR_CC_FLAGS)
-
-# Define The BIN Directory Where The Executables Will Go.
-# Define Our Library Directory.
-# Define The platform specific Build Directory Where The Objects Will Go.
-#
-BIN_DIR = SYS$DISK:[.BIN]
-LIB_DIR = SYS$DISK:[.BIN.VMS.LIB]
-BLD_DIR = SYS$DISK:[.BIN.VMS.LIB.BLD-$(ARCH)]
-
-
-# Core SIMH File Definitions.
-#
-SIMH_DIR = SYS$DISK:[]
-SIMH_LIB = $(LIB_DIR)SIMH-$(ARCH).OLB
-SIMH_NONET_LIB = $(LIB_DIR)SIMH-NONET-$(ARCH).OLB
-SIMH_SOURCE = $(SIMH_DIR)SIM_CONSOLE.C,$(SIMH_DIR)SIM_SOCK.C,\
-              $(SIMH_DIR)SIM_TMXR.C,$(SIMH_DIR)SIM_ETHER.C,\
-              $(SIMH_DIR)SIM_TAPE.C,$(SIMH_DIR)SIM_FIO.C,\
-              $(SIMH_DIR)SIM_TIMER.C,$(SIMH_DIR)SIM_DISK.C,\
-              $(SIMH_DIR)SIM_SERIAL.C,$(SIMH_DIR)SIM_DISK.C,\
-              $(SIMH_DIR)SIM_PDFLPT.C,$(SIMH_DIR)LPT2PDF.C
-SIMH_MAIN = SCP.C
-.IFDEF ALPHA_OR_IA64
-SIMH_LIB64 = $(LIB_DIR)SIMH64-$(ARCH).OLB
-.ENDIF
-
-# VMS PCAP File Definitions.
-#
-PCAP_DIR = SYS$DISK:[-.PCAP-VMS.PCAP-VCI]
-PCAP_LIB = $(LIB_DIR)PCAP-$(ARCH).OLB
-PCAP_SOURCE = $(PCAP_DIR)PCAPVCI.C,$(PCAP_DIR)VCMUTIL.C,\
-              $(PCAP_DIR)BPF_DUMP.C,$(PCAP_DIR)BPF_FILTER.C,\
-              $(PCAP_DIR)BPF_IMAGE.C,$(PCAP_DIR)ETHERENT.C,\
-              $(PCAP_DIR)FAD-GIFC.C,$(PCAP_DIR)GENCODE.C,\
-              $(PCAP_DIR)GRAMMAR.C,$(PCAP_DIR)INET.C,\
-              $(PCAP_DIR)NAMETOADDR.C,$(PCAP_DIR)OPTIMIZE.C,\
-              $(PCAP_DIR)PCAP.C,$(PCAP_DIR)SAVEFILE.C,\
-              $(PCAP_DIR)SCANNER.C,$(PCAP_DIR)SNPRINTF.C,\
-              $(PCAP_DIR)PCAP-VMS.C
-PCAP_VCMDIR = SYS$DISK:[-.PCAP-VMS.PCAPVCM]
-PCAP_VCM_SOURCES = $(PCAP_VCMDIR)PCAPVCM.C,$(PCAP_VCMDIR)PCAPVCM_INIT.MAR,\
-                   $(PCAP_VCMDIR)VCI_JACKET.MAR,$(PCAP_VCMDIR)VCMUTIL.C
-PCAP_VCI = SYS$COMMON:[SYS$LDR]PCAPVCM.EXE
-
-# PCAP is not available on OpenVMS VAX
-#
-.IFDEF ALPHA_OR_IA64
-.IFDEF NONETWORK
-# Network Capabilities disabled
-.ELSE
-PCAP_EXECLET = $(PCAP_VCI)
-PCAP_INC = ,$(PCAP_DIR)
-PCAP_LIBD = $(PCAP_LIB)
-PCAP_LIBR = ,$(PCAP_LIB)/LIB/SYSEXE
-PCAP_DEFS = ,"USE_NETWORK=1"
-PCAP_SIMH_INC = /INCL=($(PCAP_DIR))
-.ENDIF
-.ENDIF
-
-# Check To Make Sure We Have SYS$DISK:[.BIN] & SYS$DISK:[.LIB] Directory.
-#
-.FIRST
-  @ IF "".NES."''CC'" THEN DELETE/SYMBOL/GLOBAL CC
-  @ EXIT_ON_ERROR := IF (ERROR_CONDITION) THEN EXIT %X10000004
-  @ ERROR_CONDITION = ((F$GETSYI("ARCH_NAME").EQS."Alpha").AND.(F$GETSYI("VERSION").LTS."V8.0").AND.("$(NOASYNCH)".EQS.""))
-  @ IF (ERROR_CONDITION) THEN WRITE SYS$OUTPUT "*** WARNING **** Build should be invoked with /MACRO=NOASYNCH=1 on this platform"
-  @ 'EXIT_ON_ERROR
-  @ DEFINE/USER SYS$ERROR NLA0:
-  @ DEFINE/USER SYS$OUTPUT CC_VERSION.DAT
-  @ CC/DECC/VERSION
-  @ OPEN /READ VERSION CC_VERSION.DAT
-  @ READ VERSION CC_VERSION
-  @ CLOSE VERSION
-  @ DELETE CC_VERSION.DAT;
-  @ CC_VERSION = F$ELEMENT(2," ",CC_VERSION)
-  @ BAD_CC_VERSION = ((F$GETSYI("ARCH_NAME").EQS."Alpha").AND.(CC_VERSION.LTS."V6.5-001").AND.("$(NONETWORK)".EQS.""))
-  @ IF (BAD_CC_VERSION) THEN WRITE SYS$OUTPUT "*** WARNING *** C Compiler is: ''CC_VERSION'"
-  @ IF (BAD_CC_VERSION.AND.(F$GETSYI("VERSION").GES."V8.0")) THEN -
-     WRITE SYS$OUTPUT "*** WARNING *** Build should be invoked with /MACRO=NONETWORK=1 with this compiler"
-  @ IF (BAD_CC_VERSION.AND.(F$GETSYI("VERSION").LTS."V8.0")) THEN -
-     WRITE SYS$OUTPUT "*** WARNING *** Build should be invoked with /MACRO=(NONETWORK=1,NOASYNCH=1) with this compiler"
-  @ ERROR_CONDITION = BAD_CC_VERSION
-  @ 'EXIT_ON_ERROR
-  @ MISSING_PCAP = (("$(PCAP_EXECLET)".NES."").AND.("$(NONETWORK)".EQS."").AND.(F$SEARCH("$(PCAP_DIR)PCAP-VMS.C").EQS.""))
-  @ MISS_SAY := IF (MISSING_PCAP) THEN WRITE SYS$OUTPUT
-  @ 'MISS_SAY' "*** Error *** Attempting a Network Build but the VMS-PCAP components are not"
-  @ 'MISS_SAY' "*** Error *** available"
-  @ 'MISS_SAY' "*** Error *** "
-  @ 'MISS_SAY' "*** Error *** The vms-pcap.zip file can be downloaded from:"
-  @ 'MISS_SAY' "*** Error *** "
-  @ 'MISS_SAY' "*** Error ***     https://github.com/simh/simh/archive/vms-pcap.zip"
-  @ 'MISS_SAY' "*** Error *** "
-  @ 'MISS_SAY' "*** Error *** Be sure to ""unzip -a vms-pcap"" to properly set the file attributes"
-  @ 'MISS_SAY' "*** Error *** "
-  @ 'MISS_SAY' "*** Error *** The PCAP-VMS components are presumed (by this procedure) to be"
-  @ 'MISS_SAY' "*** Error *** located in a directory at the same level as the directory"
-  @ 'MISS_SAY' "*** Error *** containing the simh source files."
-  @ 'MISS_SAY' "*** Error *** For example, if these exist here:"
-  @ 'MISS_SAY' "*** Error *** "
-  @ 'MISS_SAY' "*** Error ***   []descrip.mms"
-  @ 'MISS_SAY' "*** Error ***   []scp.c"
-  @ 'MISS_SAY' "*** Error ***   etc."
-  @ 'MISS_SAY' "*** Error *** "
-  @ 'MISS_SAY' "*** Error *** Then the following should exist:"
-  @ 'MISS_SAY' "*** Error ***   [-.PCAP-VMS]BUILD_ALL.COM"
-  @ 'MISS_SAY' "*** Error ***   [-.PCAP-VMS.PCAP-VCI]"
-  @ 'MISS_SAY' "*** Error ***   [-.PCAP-VMS.PCAPVCM]"
-  @ 'MISS_SAY' "*** Error ***   etc."
-  @ 'MISS_SAY' "*** Error *** "
-  @ 'MISS_SAY' "*** Error *** Aborting Build"
-  @ ERROR_CONDITION = MISSING_PCAP
-  @ 'EXIT_ON_ERROR
-  @ IF (F$SEARCH("SYS$DISK:[]BIN.DIR").EQS."") THEN CREATE/DIRECTORY $(BIN_DIR)
-  @ IF (F$SEARCH("SYS$DISK:[.BIN]VMS.DIR").EQS."") THEN CREATE/DIRECTORY $(LIB_DIR)
-  @ IF (F$SEARCH("SYS$DISK:[.BIN.VMS]LIB.DIR").EQS."") THEN CREATE/DIRECTORY $(LIB_DIR)
-  @ IF (F$SEARCH("SYS$DISK:[.BIN.VMS.LIB]BLD-$(ARCH).DIR").EQS."") THEN CREATE/DIRECTORY $(BLD_DIR)
-  @ IF (F$SEARCH("$(BLD_DIR)*.*").NES."") THEN DELETE/NOLOG/NOCONFIRM $(BLD_DIR)*.*;*
-  @ IF (("$(BUILDING_ROMS)".EQS."").AND.(F$SEARCH("$(BIN_DIR)BuildROMs-$(ARCH).EXE").EQS."")) THEN $(MMS) BUILDROMS/MACRO=(BUILDING_ROMS=1$(NEST_DEBUG))
-
-
-# MITS Altair Simulator Definitions.
-#
-ALTAIR_DIR = SYS$DISK:[.ALTAIR]
-ALTAIR_LIB = $(LIB_DIR)ALTAIR-$(ARCH).OLB
-ALTAIR_SOURCE = $(ALTAIR_DIR)ALTAIR_SIO.C,$(ALTAIR_DIR)ALTAIR_CPU.C,\
-                $(ALTAIR_DIR)ALTAIR_DSK.C,$(ALTAIR_DIR)ALTAIR_SYS.C
-ALTAIR_OPTIONS = /INCL=($(SIMH_DIR),$(ALTAIR_DIR))/DEF=($(CC_DEFS))
-
-#
-# MITS Altair Z80 Simulator Definitions.
-#
-ALTAIRZ80_DIR = SYS$DISK:[.ALTAIRZ80]
-ALTAIRZ80_LIB1 = $(LIB_DIR)ALTAIRZ80L1-$(ARCH).OLB
-ALTAIRZ80_SOURCE1 = $(ALTAIRZ80_DIR)ALTAIRZ80_CPU.C,$(ALTAIRZ80_DIR)ALTAIRZ80_CPU_NOMMU.C,\
-                    $(ALTAIRZ80_DIR)ALTAIRZ80_DSK.C,$(ALTAIRZ80_DIR)DISASM.C,\
-                    $(ALTAIRZ80_DIR)ALTAIRZ80_SIO.C,$(ALTAIRZ80_DIR)ALTAIRZ80_SYS.C,\
-                    $(ALTAIRZ80_DIR)ALTAIRZ80_HDSK.C,$(ALTAIRZ80_DIR)ALTAIRZ80_NET.C,\
-                    $(ALTAIRZ80_DIR)FLASHWRITER2.C,$(ALTAIRZ80_DIR)I86_DECODE.C,\
-                    $(ALTAIRZ80_DIR)I86_OPS.C,$(ALTAIRZ80_DIR)I86_PRIM_OPS.C,\
-                    $(ALTAIRZ80_DIR)I8272.C,$(ALTAIRZ80_DIR)INSNSD.C,\
-                    $(ALTAIRZ80_DIR)MFDC.C,$(ALTAIRZ80_DIR)N8VEM.C,$(ALTAIRZ80_DIR)VFDHD.C
-ALTAIRZ80_LIB2 = $(LIB_DIR)ALTAIRZ80L2-$(ARCH).OLB
-ALTAIRZ80_SOURCE2 = $(ALTAIRZ80_DIR)S100_DISK1A.C,$(ALTAIRZ80_DIR)S100_DISK2.C,\
-                    $(ALTAIRZ80_DIR)S100_FIF.C,$(ALTAIRZ80_DIR)S100_MDRIVEH.C,\
-                    $(ALTAIRZ80_DIR)S100_MDSAD.C,$(ALTAIRZ80_DIR)S100_SELCHAN.C,\
-                    $(ALTAIRZ80_DIR)S100_SS1.C,$(ALTAIRZ80_DIR)S100_64FDC.C,\
-                    $(ALTAIRZ80_DIR)S100_SCP300F.C,$(ALTAIRZ80_DIR)SIM_IMD.C,\
-                    $(ALTAIRZ80_DIR)WD179X.C,$(ALTAIRZ80_DIR)S100_DISK3.C,\
-                    $(ALTAIRZ80_DIR)S100_ADCS6.C,$(ALTAIRZ80_DIR)S100_HDC1001.C,\
-                    $(ALTAIRZ80_DIR)S100_IF3.C
-ALTAIRZ80_OPTIONS = /INCL=($(SIMH_DIR),$(ALTAIRZ80_DIR))/DEF=($(CC_DEFS))
-
-#
-# Data General Nova Simulator Definitions.
-#
-NOVA_DIR = SYS$DISK:[.NOVA]
-NOVA_LIB = $(LIB_DIR)NOVA-$(ARCH).OLB
-NOVA_SOURCE = $(NOVA_DIR)NOVA_SYS.C,$(NOVA_DIR)NOVA_CPU.C,\
-              $(NOVA_DIR)NOVA_DKP.C,$(NOVA_DIR)NOVA_DSK.C,\
-              $(NOVA_DIR)NOVA_LP.C,$(NOVA_DIR)NOVA_MTA.C,\
-              $(NOVA_DIR)NOVA_PLT.C,$(NOVA_DIR)NOVA_PT.C,\
-              $(NOVA_DIR)NOVA_CLK.C,$(NOVA_DIR)NOVA_TT.C,\
-              $(NOVA_DIR)NOVA_TT1.C,$(NOVA_DIR)NOVA_QTY.C
-NOVA_OPTIONS = /INCL=($(SIMH_DIR),$(NOVA_DIR))/DEF=($(CC_DEFS))
-
-#
-# Data General Eclipse Simulator Definitions.
-#
-ECLIPSE_LIB = $(LIB_DIR)ECLIPSE-$(ARCH).OLB
-ECLIPSE_SOURCE = $(NOVA_DIR)ECLIPSE_CPU.C,$(NOVA_DIR)ECLIPSE_TT.C,\
-                 $(NOVA_DIR)NOVA_SYS.C,$(NOVA_DIR)NOVA_DKP.C,\
-                 $(NOVA_DIR)NOVA_DSK.C,$(NOVA_DIR)NOVA_LP.C,\
-                 $(NOVA_DIR)NOVA_MTA.C,$(NOVA_DIR)NOVA_PLT.C,\
-                 $(NOVA_DIR)NOVA_PT.C,$(NOVA_DIR)NOVA_CLK.C,\
-                 $(NOVA_DIR)NOVA_TT1.C,$(NOVA_DIR)NOVA_QTY.C
-ECLIPSE_OPTIONS = /INCL=($(SIMH_DIR),$(NOVA_DIR))\
-                    /DEF=($(CC_DEFS),"ECLIPSE=1")
-
-#
-# GRI Corporation GRI-909 Simulator Definitions.
-#
-GRI_DIR = SYS$DISK:[.GRI]
-GRI_LIB = $(LIB_DIR)GRI-$(ARCH).OLB
-GRI_SOURCE = $(GRI_DIR)GRI_CPU.C,$(GRI_DIR)GRI_STDDEV.C,$(GRI_DIR)GRI_SYS.C
-GRI_OPTIONS = /INCL=($(SIMH_DIR),$(GRI_DIR))/DEF=($(CC_DEFS))
-
-#
-# Royal-McBee LGP-30 Simulator Definitions.
-#
-LGP_DIR = SYS$DISK:[.LGP]
-LGP_LIB = $(LIB_DIR)LGP-$(ARCH).OLB
-LGP_SOURCE = $(LGP_DIR)LGP_CPU.C,$(LGP_DIR)LGP_STDDEV.C,$(LGP_DIR)LGP_SYS.C
-LGP_OPTIONS = /INCL=($(SIMH_DIR),$(LGP_DIR))/DEF=($(CC_DEFS))
-
-#
-# Honeywell 316/516 Simulator Definitions.
-#
-H316_DIR = SYS$DISK:[.H316]
-H316_LIB = $(LIB_DIR)H316-$(ARCH).OLB
-H316_SOURCE = $(H316_DIR)H316_STDDEV.C,$(H316_DIR)H316_LP.C,\
-              $(H316_DIR)H316_CPU.C,$(H316_DIR)H316_SYS.C,\
-              $(H316_DIR)H316_FHD.C,$(H316_DIR)H316_MT.C,\
-              $(H316_DIR)H316_DP.C
-H316_OPTIONS = /INCL=($(SIMH_DIR),$(H316_DIR))/DEF=($(CC_DEFS))
-
-#
-# Hewlett-Packard HP-2100 Simulator Definitions.
-#
-HP2100_DIR = SYS$DISK:[.HP2100]
-HP2100_LIB1 = $(LIB_DIR)HP2100L1-$(ARCH).OLB
-HP2100_SOURCE1 = $(HP2100_DIR)HP2100_STDDEV.C,$(HP2100_DIR)HP2100_DP.C,\
-                 $(HP2100_DIR)HP2100_DQ.C,$(HP2100_DIR)HP2100_DR.C,\
-                 $(HP2100_DIR)HP2100_LPS.C,$(HP2100_DIR)HP2100_MS.C,\
-                 $(HP2100_DIR)HP2100_MT.C,$(HP2100_DIR)HP2100_MUX.C,\
-                 $(HP2100_DIR)HP2100_CPU.C,$(HP2100_DIR)HP2100_FP.C,\
-                 $(HP2100_DIR)HP2100_SYS.C,$(HP2100_DIR)HP2100_LPT.C,\
-                 $(HP2100_DIR)HP2100_IPL.C,$(HP2100_DIR)HP2100_DS.C,\
-                 $(HP2100_DIR)HP2100_CPU0.C,$(HP2100_DIR)HP2100_CPU1.C,\
-                 $(HP2100_DIR)HP2100_CPU2.C,$(HP2100_DIR)HP2100_CPU3.C,\
-                 $(HP2100_DIR)HP2100_CPU4.C,$(HP2100_DIR)HP2100_CPU5.C,\
-                 $(HP2100_DIR)HP2100_CPU6.C,$(HP2100_DIR)HP2100_CPU7.C
-HP2100_LIB2 = $(LIB_DIR)HP2100L2-$(ARCH).OLB
-HP2100_SOURCE2 = $(HP2100_DIR)HP2100_FP1.C,$(HP2100_DIR)HP2100_BACI.C,\
-                 $(HP2100_DIR)HP2100_MPX.C,$(HP2100_DIR)HP2100_PIF.C,\
-                 $(HP2100_DIR)HP2100_DI.C,$(HP2100_DIR)HP2100_DI_DA.C,\
-                 $(HP2100_DIR)HP_DISCLIB.C
-.IFDEF ALPHA_OR_IA64
-HP2100_OPTIONS = /INCL=($(SIMH_DIR),$(HP2100_DIR))\
-                    /DEF=($(CC_DEFS),"HAVE_INT64=1")
-.ELSE
-HP2100_OPTIONS = /INCL=($(SIMH_DIR),$(HP2100_DIR))/DEF=($(CC_DEFS))
-.ENDIF
-
-#
-# Interdata 16-bit CPU.
-#
-ID16_DIR = SYS$DISK:[.INTERDATA]
-ID16_LIB = $(LIB_DIR)ID16-$(ARCH).OLB
-ID16_SOURCE = $(ID16_DIR)ID16_CPU.C,$(ID16_DIR)ID16_SYS.C,$(ID16_DIR)ID_DP.C,\
-              $(ID16_DIR)ID_FD.C,$(ID16_DIR)ID_FP.C,$(ID16_DIR)ID_IDC.C,\
-              $(ID16_DIR)ID_IO.C,$(ID16_DIR)ID_LP.C,$(ID16_DIR)ID_MT.C,\
-              $(ID16_DIR)ID_PAS.C,$(ID16_DIR)ID_PT.C,$(ID16_DIR)ID_TT.C,\
-              $(ID16_DIR)ID_UVC.C,$(ID16_DIR)ID16_DBOOT.C,$(ID16_DIR)ID_TTP.C
-ID16_OPTIONS = /INCL=($(SIMH_DIR),$(ID16_DIR))/DEF=($(CC_DEFS))
-
-#
-# Interdata 32-bit CPU.
-#
-ID32_DIR = SYS$DISK:[.INTERDATA]
-ID32_LIB = $(LIB_DIR)ID32-$(ARCH).OLB
-ID32_SOURCE = $(ID32_DIR)ID32_CPU.C,$(ID32_DIR)ID32_SYS.C,$(ID32_DIR)ID_DP.C,\
-              $(ID32_DIR)ID_FD.C,$(ID32_DIR)ID_FP.C,$(ID32_DIR)ID_IDC.C,\
-              $(ID32_DIR)ID_IO.C,$(ID32_DIR)ID_LP.C,$(ID32_DIR)ID_MT.C,\
-              $(ID32_DIR)ID_PAS.C,$(ID32_DIR)ID_PT.C,$(ID32_DIR)ID_TT.C,\
-              $(ID32_DIR)ID_UVC.C,$(ID32_DIR)ID32_DBOOT.C,$(ID32_DIR)ID_TTP.C
-ID32_OPTIONS = /INCL=($(SIMH_DIR),$(ID32_DIR))/DEF=($(CC_DEFS))
-
-#
-# IBM 1130 Simulator Definitions.
-#
-IBM1130_DIR = SYS$DISK:[.IBM1130]
-IBM1130_LIB = $(LIB_DIR)IBM1130-$(ARCH).OLB
-IBM1130_SOURCE = $(IBM1130_DIR)IBM1130_CPU.C,$(IBM1130_DIR)IBM1130_CR.C,\
-                 $(IBM1130_DIR)IBM1130_DISK.C,$(IBM1130_DIR)IBM1130_STDDEV.C,\
-                 $(IBM1130_DIR)IBM1130_SYS.C,$(IBM1130_DIR)IBM1130_GDU.C,\
-                 $(IBM1130_DIR)IBM1130_GUI.C,$(IBM1130_DIR)IBM1130_PRT.C,\
-                 $(IBM1130_DIR)IBM1130_FMT.C,$(IBM1130_DIR)IBM1130_PTRP.C,\
-                 $(IBM1130_DIR)IBM1130_PLOT.C,$(IBM1130_DIR)IBM1130_SCA.C,\
-                 $(IBM1130_DIR)IBM1130_T2741.C
-IBM1130_OPTIONS = /INCL=($(SIMH_DIR),$(IBM1130_DIR))/DEF=($(CC_DEFS))
-
-#
-# IBM 1401 Simulator Definitions.
-#
-I1401_DIR = SYS$DISK:[.I1401]
-I1401_LIB = $(LIB_DIR)I1401-$(ARCH).OLB
-I1401_SOURCE = $(I1401_DIR)I1401_LP.C,$(I1401_DIR)I1401_CPU.C,\
-               $(I1401_DIR)I1401_IQ.C,$(I1401_DIR)I1401_CD.C,\
-               $(I1401_DIR)I1401_MT.C,$(I1401_DIR)I1401_DP.C,\
-               $(I1401_DIR)I1401_SYS.C
-I1401_OPTIONS = /INCL=($(SIMH_DIR),$(I1401_DIR))/DEF=($(CC_DEFS))
-
-
-#
-# IBM 1620 Simulators Definitions.
-#
-I1620_DIR = SYS$DISK:[.I1620]
-I1620_LIB = $(LIB_DIR)I1620-$(ARCH).OLB
-I1620_SOURCE = $(I1620_DIR)I1620_CD.C,$(I1620_DIR)I1620_DP.C,\
-               $(I1620_DIR)I1620_PT.C,$(I1620_DIR)I1620_TTY.C,\
-               $(I1620_DIR)I1620_CPU.C,$(I1620_DIR)I1620_LP.C,\
-               $(I1620_DIR)I1620_FP.C,$(I1620_DIR)I1620_SYS.C
-I1620_OPTIONS = /INCL=($(SIMH_DIR),$(I1620_DIR))/DEF=($(CC_DEFS))
-
-#
-# PDP-1 Simulator Definitions.
-#
-PDP1_DIR = SYS$DISK:[.PDP1]
-PDP1_LIB = $(LIB_DIR)PDP1-$(ARCH).OLB
-PDP1_SOURCE = $(PDP1_DIR)PDP1_LP.C,$(PDP1_DIR)PDP1_CPU.C,\
-              $(PDP1_DIR)PDP1_STDDEV.C,$(PDP1_DIR)PDP1_SYS.C,\
-              $(PDP1_DIR)PDP1_DT.C,$(PDP1_DIR)PDP1_DRM.C,\
-              $(PDP1_DIR)PDP1_CLK.C,$(PDP1_DIR)PDP1_DCS.C
-PDP1_OPTIONS = /INCL=($(SIMH_DIR),$(PDP1_DIR))/DEF=($(CC_DEFS))
-
-#
-# Digital Equipment PDP-8 Simulator Definitions.
-#
-PDP8_DIR = SYS$DISK:[.PDP8]
-PDP8_LIB = $(LIB_DIR)PDP8-$(ARCH).OLB
-PDP8_SOURCE = $(PDP8_DIR)PDP8_CPU.C,$(PDP8_DIR)PDP8_CLK.C,\
-              $(PDP8_DIR)PDP8_DF.C,$(PDP8_DIR)PDP8_DT.C,\
-              $(PDP8_DIR)PDP8_LP.C,$(PDP8_DIR)PDP8_MT.C,\
-              $(PDP8_DIR)PDP8_PT.C,$(PDP8_DIR)PDP8_RF.C,\
-              $(PDP8_DIR)PDP8_RK.C,$(PDP8_DIR)PDP8_RX.C,\
-              $(PDP8_DIR)PDP8_SYS.C,$(PDP8_DIR)PDP8_TT.C,\
-              $(PDP8_DIR)PDP8_TTX.C,$(PDP8_DIR)PDP8_RL.C,\
-              $(PDP8_DIR)PDP8_TSC.C,$(PDP8_DIR)PDP8_TD.C,\
-              $(PDP8_DIR)PDP8_CT.C,$(PDP8_DIR)PDP8_FPP.C
-PDP8_OPTIONS = /INCL=($(SIMH_DIR),$(PDP8_DIR))/DEF=($(CC_DEFS))
-
-#
-# Digital Equipment PDP-4, PDP-7, PDP-9 And PDP-15 Simulator Definitions.
-#
-PDP18B_DIR = SYS$DISK:[.PDP18B]
-PDP4_LIB = $(LIB_DIR)PDP4-$(ARCH).OLB
-PDP7_LIB = $(LIB_DIR)PDP7-$(ARCH).OLB
-PDP9_LIB = $(LIB_DIR)PDP9-$(ARCH).OLB
-PDP15_LIB = $(LIB_DIR)PDP15-$(ARCH).OLB
-PDP18B_SOURCE = $(PDP18B_DIR)PDP18B_DT.C,$(PDP18B_DIR)PDP18B_DRM.C,\
-                $(PDP18B_DIR)PDP18B_CPU.C,$(PDP18B_DIR)PDP18B_LP.C,\
-                $(PDP18B_DIR)PDP18B_MT.C,$(PDP18B_DIR)PDP18B_RF.C,\
-                $(PDP18B_DIR)PDP18B_RP.C,$(PDP18B_DIR)PDP18B_STDDEV.C,\
-                $(PDP18B_DIR)PDP18B_SYS.C,$(PDP18B_DIR)PDP18B_TT1.C,\
-                $(PDP18B_DIR)PDP18B_RB.C,$(PDP18B_DIR)PDP18B_FPP.C
-PDP4_OPTIONS = /INCL=($(SIMH_DIR),$(PDP18B_DIR))/DEF=($(CC_DEFS),"PDP4=1")
-PDP7_OPTIONS = /INCL=($(SIMH_DIR),$(PDP18B_DIR))/DEF=($(CC_DEFS),"PDP7=1")
-PDP9_OPTIONS = /INCL=($(SIMH_DIR),$(PDP18B_DIR))/DEF=($(CC_DEFS),"PDP9=1")
-PDP15_OPTIONS = /INCL=($(SIMH_DIR),$(PDP18B_DIR))/DEF=($(CC_DEFS),"PDP15=1")
-
-#
-# Digital Equipment PDP-11 Simulator Definitions.
-#
-PDP11_DIR = SYS$DISK:[.PDP11]
-PDP11_LIB1 = $(LIB_DIR)PDP11L1-$(ARCH).OLB
-PDP11_SOURCE1 = $(PDP11_DIR)PDP11_FP.C,$(PDP11_DIR)PDP11_CPU.C,\
-               $(PDP11_DIR)PDP11_DZ.C,$(PDP11_DIR)PDP11_CIS.C,\
-               $(PDP11_DIR)PDP11_LP.C,$(PDP11_DIR)PDP11_RK.C,\
-               $(PDP11_DIR)PDP11_RL.C,$(PDP11_DIR)PDP11_RP.C,\
-               $(PDP11_DIR)PDP11_RX.C,$(PDP11_DIR)PDP11_STDDEV.C,\
-               $(PDP11_DIR)PDP11_SYS.C,$(PDP11_DIR)PDP11_TC.C, \
-               $(PDP11_DIR)PDP11_CPUMOD.C,$(PDP11_DIR)PDP11_CR.C,\
-               $(PDP11_DIR)PDP11_TA.C,$(PDP11_DIR)PDP11_DMC.C,\
-<<<<<<< HEAD
-               $(PDP11_DIR)PDP11_DUP.C,$(PDP11_DIR)PDP11_KMC.C,\
-=======
-               $(PDP11_DIR)PDP11_DUP.C,$(PDP11_DIR)PDP11_RS.C,\
->>>>>>> 767827d6
-               $(PDP11_DIR)PDP11_IO_LIB.C
-PDP11_LIB2 = $(LIB_DIR)PDP11L2-$(ARCH).OLB
-PDP11_SOURCE2 = $(PDP11_DIR)PDP11_TM.C,$(PDP11_DIR)PDP11_TS.C,\
-               $(PDP11_DIR)PDP11_IO.C,$(PDP11_DIR)PDP11_RQ.C,\
-               $(PDP11_DIR)PDP11_TQ.C,$(PDP11_DIR)PDP11_PCLK.C,\
-               $(PDP11_DIR)PDP11_RY.C,$(PDP11_DIR)PDP11_PT.C,\
-               $(PDP11_DIR)PDP11_HK.C,$(PDP11_DIR)PDP11_XQ.C,\
-               $(PDP11_DIR)PDP11_VH.C,$(PDP11_DIR)PDP11_RH.C,\
-               $(PDP11_DIR)PDP11_XU.C,$(PDP11_DIR)PDP11_TU.C,\
-               $(PDP11_DIR)PDP11_DL.C,$(PDP11_DIR)PDP11_RF.C, \
-               $(PDP11_DIR)PDP11_RC.C,$(PDP11_DIR)PDP11_KG.C,\
-               $(PDP11_DIR)PDP11_KE.C,$(PDP11_DIR)PDP11_DC.C
-PDP11_OPTIONS = /INCL=($(SIMH_DIR),$(PDP11_DIR)$(PCAP_INC))\
-                /DEF=($(CC_DEFS),"VM_PDP11=1"$(PCAP_DEFS))
-
-#
-# Digital Equipment PDP-10 Simulator Definitions.
-#
-PDP10_DIR = SYS$DISK:[.PDP10]
-PDP10_LIB = $(LIB_DIR)PDP10-$(ARCH).OLB
-PDP10_SOURCE = $(PDP10_DIR)PDP10_FE.C,\
-               $(PDP10_DIR)PDP10_CPU.C,$(PDP10_DIR)PDP10_KSIO.C,\
-               $(PDP10_DIR)PDP10_LP20.C,$(PDP10_DIR)PDP10_MDFP.C,\
-               $(PDP10_DIR)PDP10_PAG.C,$(PDP10_DIR)PDP10_XTND.C,\
-               $(PDP10_DIR)PDP10_RP.C,$(PDP10_DIR)PDP10_SYS.C,\
-               $(PDP10_DIR)PDP10_TIM.C,$(PDP10_DIR)PDP10_TU.C,\
-               $(PDP11_DIR)PDP11_PT.C,$(PDP11_DIR)PDP11_DZ.C,\
-               $(PDP11_DIR)PDP11_RY.C,$(PDP11_DIR)PDP11_CR.C,\
-               $(PDP11_DIR)PDP11_DUP.C,$(PDP11_DIR)PDP11_KMC.C,\
-               $(PDP11_DIR)PDP11_DMC.C
-PDP10_OPTIONS = /INCL=($(SIMH_DIR),$(PDP10_DIR),$(PDP11_DIR))\
-                /DEF=($(CC_DEFS),"USE_INT64=1","VM_PDP10=1"$(PCAP_DEFS))
-
-#
-# IBM System 3 Simulator Definitions.
-#
-S3_DIR = SYS$DISK:[.S3]
-S3_LIB = $(LIB_DIR)S3-$(ARCH).OLB
-S3_SOURCE = $(S3_DIR)S3_CD.C,$(S3_DIR)S3_CPU.C,$(S3_DIR)S3_DISK.C,\
-            $(S3_DIR)S3_LP.C,$(S3_DIR)S3_PKB.C,$(S3_DIR)S3_SYS.C
-S3_OPTIONS = /INCL=($(SIMH_DIR),$(S3_DIR))/DEF=($(CC_DEFS))
-
-#
-# SDS 940
-#
-SDS_DIR = SYS$DISK:[.SDS]
-SDS_LIB = $(LIB_DIR)SDS-$(ARCH).OLB
-SDS_SOURCE = $(SDS_DIR)SDS_CPU.C,$(SDS_DIR)SDS_DRM.C,$(SDS_DIR)SDS_DSK.C,\ 
-             $(SDS_DIR)SDS_IO.C,$(SDS_DIR)SDS_LP.C,$(SDS_DIR)SDS_MT.C,\
-             $(SDS_DIR)SDS_MUX.C,$(SDS_DIR)SDS_RAD.C,$(SDS_DIR)SDS_STDDEV.C,\
-             $(SDS_DIR)SDS_SYS.C
-SDS_OPTIONS = /INCL=($(SIMH_DIR),$(SDS_DIR))/DEF=($(CC_DEFS))
-
-#
-# SSEM
-#
-SSEM_DIR = SYS$DISK:[.SSEM]
-SSEM_LIB = $(LIB_DIR)SSEM-$(ARCH).OLB
-SSEM_SOURCE = $(SSEM_DIR)SSEM_CPU.C,$(SSEM_DIR)SSEM_SYS.C
-SSEM_OPTIONS = /INCL=($(SIMH_DIR),$(SSEM_DIR))/DEF=($(CC_DEFS))
-
-#
-# SWTP 6800MP A
-#
-SWTP6800MP_A_DIR = SYS$DISK:[.SWTP6800.SWTP6800]
-SWTP6800MP_A_COMMON = SYS$DISK:[.SWTP6800.COMMON]
-SWTP6800MP_A_LIB = $(LIB_DIR)SWTP6800MP-A-$(ARCH).OLB
-SWTP6800MP_A_SOURCE = $(SWTP6800MP_A_COMMON)mp-a.c,$(SWTP6800MP_A_COMMON)m6800.c,\
-	$(SWTP6800MP_A_COMMON)m6810.c,$(SWTP6800MP_A_COMMON)bootrom.c,$(SWTP6800MP_A_COMMON)dc-4.c,\
-	$(SWTP6800MP_A_COMMON)mp-s.c,$(SWTP6800MP_A_DIR)mp-a_sys.c,$(SWTP6800MP_A_COMMON)mp-b2.c,\
-	$(SWTP6800MP_A_COMMON)mp-8m.c
-SWTP6800MP_A_OPTIONS = /INCL=($(SIMH_DIR),$(SWTP6800MP_A_DIR))/DEF=($(CC_DEFS))
-
-#
-# SWTP 6800MP A2
-#
-SWTP6800MP_A2_DIR = SYS$DISK:[.SWTP6800.SWTP6800]
-SWTP6800MP_A2_COMMON = SYS$DISK:[.SWTP6800.COMMON]
-SWTP6800MP_A2_LIB = $(LIB_DIR)SWTP6800MP-A2-$(ARCH).OLB
-SWTP6800MP_A2_SOURCE = $(SWTP6800MP_A2_COMMON)mp-a2.c,$(SWTP6800MP_A2_COMMON)m6800.c,\
-	$(SWTP6800MP_A2_COMMON)m6810.c,$(SWTP6800MP_A2_COMMON)bootrom.c,$(SWTP6800MP_A2_COMMON)dc-4.c,\
-	$(SWTP6800MP_A2_COMMON)mp-s.c,$(SWTP6800MP_A2_DIR)mp-a2_sys.c,$(SWTP6800MP_A2_COMMON)mp-b2.c,\
-	$(SWTP6800MP_A2_COMMON)mp-8m.c,$(SWTP6800MP_A2_COMMON)i2716.c
-SWTP6800MP_A2_OPTIONS = /INCL=($(SIMH_DIR),$(SWTP6800MP_A2_DIR))/DEF=($(CC_DEFS))
-
-#
-# Digital Equipment VAX 3900 Simulator Definitions.
-#
-VAX_DIR = SYS$DISK:[.VAX]
-VAX_LIB1 = $(LIB_DIR)VAXL1-$(ARCH).OLB
-VAX_LIB2 = $(LIB_DIR)VAXL2-$(ARCH).OLB
-VAX_SOURCE1 = $(VAX_DIR)VAX_CIS.C,$(VAX_DIR)VAX_CMODE.C,\
-              $(VAX_DIR)VAX_CPU.C,$(VAX_DIR)VAX_CPU1.C,\
-              $(VAX_DIR)VAX_FPA.C,$(VAX_DIR)VAX_MMU.C,\
-              $(VAX_DIR)VAX_OCTA.C,$(VAX_DIR)VAX_SYS.C,\
-              $(VAX_DIR)VAX_SYSCM.C,$(VAX_DIR)VAX_SYSDEV.C,\
-              $(VAX_DIR)VAX_SYSLIST.C,$(VAX_DIR)VAX_IO.C,\
-              $(VAX_DIR)VAX_STDDEV.C
-VAX_SOURCE2 = $(PDP11_DIR)PDP11_IO_LIB.C,\
-              $(PDP11_DIR)PDP11_RL.C,$(PDP11_DIR)PDP11_RQ.C,\
-              $(PDP11_DIR)PDP11_TS.C,$(PDP11_DIR)PDP11_DZ.C,\
-              $(PDP11_DIR)PDP11_LP.C,$(PDP11_DIR)PDP11_TQ.C,\
-              $(PDP11_DIR)PDP11_XQ.C,$(PDP11_DIR)PDP11_VH.C,\
-              $(PDP11_DIR)PDP11_CR.C,$(PDP11_DIR)PDP11_DUP.C,\
-              $(PDP11_DIR)PDP11_DMC.C
-.IFDEF ALPHA_OR_IA64
-VAX_OPTIONS = /INCL=($(SIMH_DIR),$(VAX_DIR),$(PDP11_DIR)$(PCAP_INC))\
-                /DEF=($(CC_DEFS),"VM_VAX=1","USE_ADDR64=1","USE_INT64=1"$(PCAP_DEFS))
-VAX_SIMH_LIB = $(SIMH_LIB64)
-.ELSE
-VAX_OPTIONS = /INCL=($(SIMH_DIR),$(VAX_DIR),$(PDP11_DIR)$(PCAP_INC))\
-                /DEF=($(CC_DEFS),"VM_VAX=1"$(PCAP_DEFS))
-VAX_SIMH_LIB = $(SIMH_LIB)
-.ENDIF
-
-# Digital Equipment VAX610 (MicroVAX I) Simulator Definitions.
-#
-VAX610_DIR = SYS$DISK:[.VAX]
-VAX610_LIB1 = $(LIB_DIR)VAX610L1-$(ARCH).OLB
-VAX610_SOURCE1 = $(VAX610_DIR)VAX_CPU.C,$(VAX610_DIR)VAX_CPU1.C,\
-                 $(VAX610_DIR)VAX_FPA.C,$(VAX610_DIR)VAX_CIS.C,\
-                 $(VAX610_DIR)VAX_OCTA.C,$(VAX610_DIR)VAX_CMODE.C,\
-                 $(VAX610_DIR)VAX_MMU.C,$(VAX610_DIR)VAX_SYS.C,\
-                 $(VAX610_DIR)VAX_SYSCM.C,$(VAX610_DIR)VAX610_STDDEV.C,\
-                 $(VAX610_DIR)VAX610_MEM.C,$(VAX610_DIR)VAX610_SYSDEV.C,\
-                 $(VAX610_DIR)VAX610_IO.C,$(VAX610_DIR)VAX610_SYSLIST.C
-VAX610_LIB2 = $(LIB_DIR)VAX610L2-$(ARCH).OLB
-VAX610_SOURCE2 = $(PDP11_DIR)PDP11_IO_LIB.C,\
-                 $(PDP11_DIR)PDP11_RL.C,$(PDP11_DIR)PDP11_RQ.C,\
-                 $(PDP11_DIR)PDP11_TS.C,$(PDP11_DIR)PDP11_DZ.C,\
-                 $(PDP11_DIR)PDP11_LP.C,$(PDP11_DIR)PDP11_TQ.C,\
-                 $(PDP11_DIR)PDP11_XQ.C,$(PDP11_DIR)PDP11_VH.C,\
-                 $(PDP11_DIR)PDP11_CR.C
-.IFDEF ALPHA_OR_IA64
-VAX610_OPTIONS = /INCL=($(SIMH_DIR),$(VAX610_DIR),$(PDP11_DIR)$(PCAP_INC))\
-                 /DEF=($(CC_DEFS),"VM_VAX=1","USE_ADDR64=1","USE_INT64=1"$(PCAP_DEFS),"VAX_610=1")
-VAX610_SIMH_LIB = $(SIMH_LIB64)
-.ELSE
-VAX610_OPTIONS = /INCL=($(SIMH_DIR),$(VAX610_DIR),$(PDP11_DIR)$(PCAP_INC))\
-                 /DEF=($(CC_DEFS),"VM_VAX=1"$(PCAP_DEFS),"VAX_610=1")
-VAX610_SIMH_LIB = $(SIMH_LIB)
-.ENDIF
-
-# Digital Equipment VAX630 (MicroVAX II) Simulator Definitions.
-#
-VAX630_DIR = SYS$DISK:[.VAX]
-VAX630_LIB1 = $(LIB_DIR)VAX630L1-$(ARCH).OLB
-VAX630_SOURCE1 = $(VAX630_DIR)VAX_CPU.C,$(VAX630_DIR)VAX_CPU1.C,\
-                 $(VAX630_DIR)VAX_FPA.C,$(VAX630_DIR)VAX_CIS.C,\
-                 $(VAX630_DIR)VAX_OCTA.C,$(VAX630_DIR)VAX_CMODE.C,\
-                 $(VAX630_DIR)VAX_MMU.C,$(VAX630_DIR)VAX_SYS.C,\
-                 $(VAX630_DIR)VAX_SYSCM.C,$(VAX630_DIR)VAX_WATCH.C,\
-                 $(VAX630_DIR)VAX630_STDDEV.C,$(VAX630_DIR)VAX630_SYSDEV.C,\
-                 $(VAX630_DIR)VAX630_IO.C,$(VAX630_DIR)VAX630_SYSLIST.C
-VAX630_LIB2 = $(LIB_DIR)VAX630L2-$(ARCH).OLB
-VAX630_SOURCE2 = $(PDP11_DIR)PDP11_IO_LIB.C,\
-                 $(PDP11_DIR)PDP11_RL.C,$(PDP11_DIR)PDP11_RQ.C,\
-                 $(PDP11_DIR)PDP11_TS.C,$(PDP11_DIR)PDP11_DZ.C,\
-                 $(PDP11_DIR)PDP11_LP.C,$(PDP11_DIR)PDP11_TQ.C,\
-                 $(PDP11_DIR)PDP11_XQ.C,$(PDP11_DIR)PDP11_VH.C,\
-                 $(PDP11_DIR)PDP11_CR.C,$(PDP11_DIR)PDP11_DUP.C,\
-                 $(PDP11_DIR)PDP11_DMC.C
-.IFDEF ALPHA_OR_IA64
-VAX630_OPTIONS = /INCL=($(SIMH_DIR),$(VAX630_DIR),$(PDP11_DIR)$(PCAP_INC))\
-                 /DEF=($(CC_DEFS),"VM_VAX=1","USE_ADDR64=1","USE_INT64=1"$(PCAP_DEFS),"VAX_630=1")
-VAX630_SIMH_LIB = $(SIMH_LIB64)
-.ELSE
-VAX630_OPTIONS = /INCL=($(SIMH_DIR),$(VAX630_DIR),$(PDP11_DIR)$(PCAP_INC))\
-                 /DEF=($(CC_DEFS),"VM_VAX=1"$(PCAP_DEFS),"VAX_630=1")
-VAX630_SIMH_LIB = $(SIMH_LIB)
-.ENDIF
-
-# Digital Equipment rtVAX1000 (rtVAX 1000) Simulator Definitions.
-#
-VAX620_DIR = SYS$DISK:[.VAX]
-VAX620_LIB1 = $(LIB_DIR)VAX620L1-$(ARCH).OLB
-VAX620_SOURCE1 = $(VAX620_DIR)VAX_CPU.C,$(VAX620_DIR)VAX_CPU1.C,\
-                 $(VAX620_DIR)VAX_FPA.C,$(VAX620_DIR)VAX_CIS.C,\
-                 $(VAX620_DIR)VAX_OCTA.C,$(VAX620_DIR)VAX_CMODE.C,\
-                 $(VAX620_DIR)VAX_MMU.C,$(VAX620_DIR)VAX_SYS.C,\
-                 $(VAX620_DIR)VAX_SYSCM.C,$(VAX630_DIR)VAX_WATCH.C,\
-                 $(VAX620_DIR)VAX630_STDDEV.C,$(VAX620_DIR)VAX630_SYSDEV.C,\
-                 $(VAX620_DIR)VAX630_IO.C,$(VAX620_DIR)VAX630_SYSLIST.C
-VAX620_LIB2 = $(LIB_DIR)VAX620L2-$(ARCH).OLB
-VAX620_SOURCE2 = $(PDP11_DIR)PDP11_IO_LIB.C,\
-                 $(PDP11_DIR)PDP11_RL.C,$(PDP11_DIR)PDP11_RQ.C,\
-                 $(PDP11_DIR)PDP11_TS.C,$(PDP11_DIR)PDP11_DZ.C,\
-                 $(PDP11_DIR)PDP11_LP.C,$(PDP11_DIR)PDP11_TQ.C,\
-                 $(PDP11_DIR)PDP11_XQ.C,$(PDP11_DIR)PDP11_VH.C,\
-                 $(PDP11_DIR)PDP11_CR.C,$(PDP11_DIR)PDP11_DUP.C,\
-                 $(PDP11_DIR)PDP11_DMC.C
-.IFDEF ALPHA_OR_IA64
-VAX620_OPTIONS = /INCL=($(SIMH_DIR),$(VAX620_DIR),$(PDP11_DIR)$(PCAP_INC))\
-                 /DEF=($(CC_DEFS),"VM_VAX=1","USE_ADDR64=1","USE_INT64=1"$(PCAP_DEFS),"VAX_620=1")
-VAX620_SIMH_LIB = $(SIMH_LIB64)
-.ELSE
-VAX620_OPTIONS = /INCL=($(SIMH_DIR),$(VAX620_DIR),$(PDP11_DIR)$(PCAP_INC))\
-                 /DEF=($(CC_DEFS),"VM_VAX=1"$(PCAP_DEFS),"VAX_620=1")
-VAX620_SIMH_LIB = $(SIMH_LIB)
-.ENDIF
-
-# Digital Equipment VAX730 Simulator Definitions.
-#
-VAX730_DIR = SYS$DISK:[.VAX]
-VAX730_LIB1 = $(LIB_DIR)VAX730L1-$(ARCH).OLB
-VAX730_SOURCE1 = $(VAX730_DIR)VAX_CPU.C,$(VAX730_DIR)VAX_CPU1.C,\
-                 $(VAX730_DIR)VAX_FPA.C,$(VAX730_DIR)VAX_CIS.C,\
-                 $(VAX730_DIR)VAX_OCTA.C,$(VAX730_DIR)VAX_CMODE.C,\
-                 $(VAX730_DIR)VAX_MMU.C,$(VAX730_DIR)VAX_SYS.C,\
-                 $(VAX730_DIR)VAX_SYSCM.C,$(VAX730_DIR)VAX730_STDDEV.C,\
-                 $(VAX730_DIR)VAX730_SYS.C,$(VAX730_DIR)VAX730_MEM.C,\
-                 $(VAX730_DIR)VAX730_UBA.C,$(VAX730_DIR)VAX730_RB.C,\
-                 $(VAX730_DIR)VAX730_SYSLIST.C
-VAX730_LIB2 = $(LIB_DIR)VAX730L2-$(ARCH).OLB
-VAX730_SOURCE2 = $(PDP11_DIR)PDP11_RL.C,$(PDP11_DIR)PDP11_RQ.C,\
-                 $(PDP11_DIR)PDP11_TS.C,$(PDP11_DIR)PDP11_DZ.C,\
-                 $(PDP11_DIR)PDP11_LP.C,$(PDP11_DIR)PDP11_TQ.C,\
-                 $(PDP11_DIR)PDP11_XU.C,$(PDP11_DIR)PDP11_RY.C,\
-                 $(PDP11_DIR)PDP11_CR.C,$(PDP11_DIR)PDP11_HK.C,\
-                 $(PDP11_DIR)PDP11_VH.C,$(PDP11_DIR)PDP11_DMC.C,\
-                 $(PDP11_DIR)PDP11_DUP.C,$(PDP11_DIR)PDP11_IO_LIB.C
-.IFDEF ALPHA_OR_IA64
-VAX730_OPTIONS = /INCL=($(SIMH_DIR),$(VAX730_DIR),$(PDP11_DIR)$(PCAP_INC))\
-                 /DEF=($(CC_DEFS),"VM_VAX=1","USE_ADDR64=1","USE_INT64=1"$(PCAP_DEFS),"VAX_730=1")
-VAX730_SIMH_LIB = $(SIMH_LIB64)
-.ELSE
-VAX730_OPTIONS = /INCL=($(SIMH_DIR),$(VAX730_DIR),$(PDP11_DIR)$(PCAP_INC))\
-                 /DEF=($(CC_DEFS),"VM_VAX=1"$(PCAP_DEFS),"VAX_730=1")
-VAX730_SIMH_LIB = $(SIMH_LIB)
-.ENDIF
-
-# Digital Equipment VAX750 Simulator Definitions.
-#
-VAX750_DIR = SYS$DISK:[.VAX]
-VAX750_LIB1 = $(LIB_DIR)VAX750L1-$(ARCH).OLB
-VAX750_SOURCE1 = $(VAX750_DIR)VAX_CPU.C,$(VAX750_DIR)VAX_CPU1.C,\
-                 $(VAX750_DIR)VAX_FPA.C,$(VAX750_DIR)VAX_CIS.C,\
-                 $(VAX750_DIR)VAX_OCTA.C,$(VAX750_DIR)VAX_CMODE.C,\
-                 $(VAX750_DIR)VAX_MMU.C,$(VAX750_DIR)VAX_SYS.C,\
-                 $(VAX750_DIR)VAX_SYSCM.C,$(VAX750_DIR)VAX750_STDDEV.C,\
-                 $(VAX750_DIR)VAX750_CMI.C,$(VAX750_DIR)VAX750_MEM.C,\
-                 $(VAX750_DIR)VAX750_UBA.C,$(VAX750_DIR)VAX7X0_MBA.C,\
-                 $(VAX750_DIR)VAX750_SYSLIST.C
-VAX750_LIB2 = $(LIB_DIR)VAX750L2-$(ARCH).OLB
-VAX750_SOURCE2 = $(PDP11_DIR)PDP11_RL.C,$(PDP11_DIR)PDP11_RQ.C,\
-                 $(PDP11_DIR)PDP11_TS.C,$(PDP11_DIR)PDP11_DZ.C,\
-                 $(PDP11_DIR)PDP11_LP.C,$(PDP11_DIR)PDP11_TQ.C,\
-                 $(PDP11_DIR)PDP11_XU.C,$(PDP11_DIR)PDP11_RY.C,\
-                 $(PDP11_DIR)PDP11_CR.C,$(PDP11_DIR)PDP11_HK.C,\
-                 $(PDP11_DIR)PDP11_RP.C,$(PDP11_DIR)PDP11_TU.C,\
-                 $(PDP11_DIR)PDP11_VH.C,$(PDP11_DIR)PDP11_DMC.C,\
-                 $(PDP11_DIR)PDP11_DUP.C,$(PDP11_DIR)PDP11_IO_LIB.C
-.IFDEF ALPHA_OR_IA64
-VAX750_OPTIONS = /INCL=($(SIMH_DIR),$(VAX750_DIR),$(PDP11_DIR)$(PCAP_INC))\
-                 /DEF=($(CC_DEFS),"VM_VAX=1","USE_ADDR64=1","USE_INT64=1"$(PCAP_DEFS),"VAX_750=1")
-VAX750_SIMH_LIB = $(SIMH_LIB64)
-.ELSE
-VAX750_OPTIONS = /INCL=($(SIMH_DIR),$(VAX750_DIR),$(PDP11_DIR)$(PCAP_INC))\
-                 /DEF=($(CC_DEFS),"VM_VAX=1"$(PCAP_DEFS),"VAX_750=1")
-VAX750_SIMH_LIB = $(SIMH_LIB)
-.ENDIF
-
-# Digital Equipment VAX780 Simulator Definitions.
-#
-VAX780_DIR = SYS$DISK:[.VAX]
-VAX780_LIB1 = $(LIB_DIR)VAX780L1-$(ARCH).OLB
-VAX780_SOURCE1 = $(VAX780_DIR)VAX_CPU.C,$(VAX780_DIR)VAX_CPU1.C,\
-                 $(VAX780_DIR)VAX_FPA.C,$(VAX780_DIR)VAX_CIS.C,\
-                 $(VAX780_DIR)VAX_OCTA.C,$(VAX780_DIR)VAX_CMODE.C,\
-                 $(VAX780_DIR)VAX_MMU.C,$(VAX780_DIR)VAX_SYS.C,\
-                 $(VAX780_DIR)VAX_SYSCM.C,$(VAX780_DIR)VAX780_STDDEV.C,\
-                 $(VAX780_DIR)VAX780_SBI.C,$(VAX780_DIR)VAX780_MEM.C,\
-                 $(VAX780_DIR)VAX780_UBA.C,$(VAX780_DIR)VAX7X0_MBA.C,\
-                 $(VAX780_DIR)VAX780_FLOAD.C,$(VAX780_DIR)VAX780_SYSLIST.C
-VAX780_LIB2 = $(LIB_DIR)VAX780L2-$(ARCH).OLB
-VAX780_SOURCE2 = $(PDP11_DIR)PDP11_RL.C,$(PDP11_DIR)PDP11_RQ.C,\
-                 $(PDP11_DIR)PDP11_TS.C,$(PDP11_DIR)PDP11_DZ.C,\
-                 $(PDP11_DIR)PDP11_LP.C,$(PDP11_DIR)PDP11_TQ.C,\
-                 $(PDP11_DIR)PDP11_XU.C,$(PDP11_DIR)PDP11_RY.C,\
-                 $(PDP11_DIR)PDP11_CR.C,$(PDP11_DIR)PDP11_RP.C,\
-                 $(PDP11_DIR)PDP11_TU.C,$(PDP11_DIR)PDP11_HK.C,\
-                 $(PDP11_DIR)PDP11_VH.C,$(PDP11_DIR)PDP11_DMC.C,\
-                 $(PDP11_DIR)PDP11_DUP.C,$(PDP11_DIR)PDP11_IO_LIB.C
-.IFDEF ALPHA_OR_IA64
-VAX780_OPTIONS = /INCL=($(SIMH_DIR),$(VAX780_DIR),$(PDP11_DIR)$(PCAP_INC))\
-                 /DEF=($(CC_DEFS),"VM_VAX=1","USE_ADDR64=1","USE_INT64=1"$(PCAP_DEFS),"VAX_780=1")
-VAX780_SIMH_LIB = $(SIMH_LIB64)
-.ELSE
-VAX780_OPTIONS = /INCL=($(SIMH_DIR),$(VAX780_DIR),$(PDP11_DIR)$(PCAP_INC))\
-                 /DEF=($(CC_DEFS),"VM_VAX=1"$(PCAP_DEFS),"VAX_780=1")
-VAX780_SIMH_LIB = $(SIMH_LIB)
-.ENDIF
-
-# Digital Equipment VAX8600 Simulator Definitions.
-#
-VAX8600_DIR = SYS$DISK:[.VAX]
-VAX8600_LIB1 = $(LIB_DIR)VAX860L1-$(ARCH).OLB
-VAX8600_SOURCE1 = $(VAX8600_DIR)VAX_CPU.C,$(VAX8600_DIR)VAX_CPU1.C,\
-                 $(VAX8600_DIR)VAX_FPA.C,$(VAX8600_DIR)VAX_CIS.C,\
-                 $(VAX8600_DIR)VAX_OCTA.C,$(VAX8600_DIR)VAX_CMODE.C,\
-                 $(VAX8600_DIR)VAX_MMU.C,$(VAX8600_DIR)VAX_SYS.C,\
-                 $(VAX8600_DIR)VAX_SYSCM.C,$(VAX8600_DIR)VAX860_STDDEV.C,\
-                 $(VAX8600_DIR)VAX860_SBIA.C,$(VAX8600_DIR)VAX860_ABUS.C,\
-                 $(VAX8600_DIR)VAX780_UBA.C,$(VAX8600_DIR)VAX7X0_MBA.C,\
-                 $(VAX8600_DIR)VAX860_SYSLIST.C
-VAX8600_LIB2 = $(LIB_DIR)VAX860L2-$(ARCH).OLB
-VAX8600_SOURCE2 = $(PDP11_DIR)PDP11_RL.C,$(PDP11_DIR)PDP11_RQ.C,\
-                 $(PDP11_DIR)PDP11_TS.C,$(PDP11_DIR)PDP11_DZ.C,\
-                 $(PDP11_DIR)PDP11_LP.C,$(PDP11_DIR)PDP11_TQ.C,\
-                 $(PDP11_DIR)PDP11_XU.C,$(PDP11_DIR)PDP11_RY.C,\
-                 $(PDP11_DIR)PDP11_CR.C,$(PDP11_DIR)PDP11_RP.C,\
-                 $(PDP11_DIR)PDP11_TU.C,$(PDP11_DIR)PDP11_HK.C,\
-                 $(PDP11_DIR)PDP11_VH.C,$(PDP11_DIR)PDP11_DMC.C,\
-                 $(PDP11_DIR)PDP11_DUP.C,$(PDP11_DIR)PDP11_IO_LIB.C
-.IFDEF ALPHA_OR_IA64
-VAX8600_OPTIONS = /INCL=($(SIMH_DIR),$(VAX8600_DIR),$(PDP11_DIR)$(PCAP_INC))\
-                 /DEF=($(CC_DEFS),"VM_VAX=1","USE_ADDR64=1","USE_INT64=1"$(PCAP_DEFS),"VAX_860=1")
-VAX8600_SIMH_LIB = $(SIMH_LIB64)
-.ELSE
-VAX8600_OPTIONS = /INCL=($(SIMH_DIR),$(VAX8600_DIR),$(PDP11_DIR)$(PCAP_INC))\
-                 /DEF=($(CC_DEFS),"VM_VAX=1"$(PCAP_DEFS),"VAX_860=1")
-VAX8600_SIMH_LIB = $(SIMH_LIB)
-.ENDIF
-
-# IBM 7094 Simulator Definitions.
-#
-I7094_DIR = SYS$DISK:[.I7094]
-I7094_LIB = $(LIB_DIR)I7094-$(ARCH).OLB
-I7094_SOURCE = $(I7094_DIR)I7094_CPU.C,$(I7094_DIR)I7094_CPU1.C,\
-               $(I7094_DIR)I7094_IO.C,$(I7094_DIR)I7094_CD.C,\
-               $(I7094_DIR)I7094_CLK.C,$(I7094_DIR)I7094_COM.C,\
-               $(I7094_DIR)I7094_DRM.C,$(I7094_DIR)I7094_DSK.C,\
-               $(I7094_DIR)I7094_SYS.C,$(I7094_DIR)I7094_LP.C,\
-               $(I7094_DIR)I7094_MT.C,$(I7094_DIR)I7094_BINLOADER.C
-I7094_OPTIONS = /INCL=($(SIMH_DIR),$(I7094_DIR))/DEF=($(CC_DEFS))
-
-# If we're not a VAX, Build Everything
-#
-.IFDEF ALPHA_OR_IA64
-ALL : ALTAIR ALTAIRZ80 ECLIPSE GRI LGP H316 HP2100 I1401 I1620 IBM1130 ID16 \
-      ID32 NOVA PDP1 PDP4 PDP7 PDP8 PDP9 PDP10 PDP11 PDP15 S3 \
-      VAX MICROVAX3900 MICROVAX1 RTVAX1000 MICROVAX2 VAX730 VAX750 VAX780 VAX8600 \
-      SDS I7094 SWTP6800MP-A SWTP6800MP-A2 SSEM
-        $! No further actions necessary
-.ELSE
-#
-# Else We Are On VAX And Build Everything EXCEPT the 64b simulators
-#
-ALL : ALTAIR ALTAIRZ80 GRI H316 HP2100 I1401 I1620 IBM1130 ID16 ID32 \
-      NOVA PDP1 PDP4 PDP7 PDP8 PDP9 PDP11 PDP15 S3 \
-      VAX MICROVAX3900 MICROVAX1 RTVAX1000 MICROVAX2 VAX730 VAX750 VAX780 VAX8600 \
-      SDS SWTP6800MP-A SWTP6800MP-A2 SSEM
-        $! No further actions necessary
-.ENDIF
-
-CLEAN : 
-        $!
-        $! Clean out all targets and building Remnants
-        $!
-        $ IF (F$SEARCH("$(BIN_DIR)*.EXE;*").NES."") THEN -
-             DELETE/NOLOG/NOCONFIRM $(BIN_DIR)*.EXE;*
-        $ IF (F$SEARCH("$(LIB_DIR)*.OLB;*").NES."") THEN -
-             DELETE/NOLOG/NOCONFIRM $(LIB_DIR)*.OLB;*
-        $ IF (F$SEARCH("SYS$DISK:[...]*.OBJ;*").NES."") THEN -
-             DELETE/NOLOG/NOCONFIRM SYS$DISK:[...]*.OBJ;*
-        $ IF (F$SEARCH("SYS$DISK:[...]*.LIS;*").NES."") THEN -
-             DELETE/NOLOG/NOCONFIRM SYS$DISK:[...]*.LIS;*
-        $ IF (F$SEARCH("SYS$DISK:[...]*.MAP;*").NES."") THEN -
-             DELETE/NOLOG/NOCONFIRM SYS$DISK:[...]*.MAP;*
-
-#
-# ROM support
-#
-BUILDROMS : $(BIN_DIR)BuildROMs-$(ARCH).EXE
-        $! BuildROMs done
-
-$(BIN_DIR)BuildROMs-$(ARCH).EXE : sim_BuildROMs.c
-        $!
-        $! Building The $(BIN_DIR)BuildROMs-$(ARCH).EXE Tool.
-        $!
-        $ $(CC)/OBJ=$(BLD_DIR) SIM_BUILDROMS.C
-        $ LINK $(LINK_DEBUG)/EXE=$(BIN_DIR)BUILDROMS-$(ARCH).EXE -
-               $(BLD_DIR)SIM_BUILDROMS.OBJ
-        $ DELETE/NOLOG/NOCONFIRM $(BLD_DIR)*.OBJ;*
-        $ RUN/NODEBUG $(BIN_DIR)BuildROMs-$(ARCH).EXE
-
-#
-# Build The Libraries.
-#
-$(SIMH_LIB) : $(SIMH_SOURCE)
-        $!
-        $! Building The $(SIMH_LIB) Library.
-        $!
-        $ $(CC)/DEF=($(CC_DEFS)$(PCAP_DEFS))$(PCAP_SIMH_INC) -
-               /OBJ=$(BLD_DIR) $(MMS$CHANGED_LIST)
-        $ IF (F$SEARCH("$(MMS$TARGET)").EQS."") THEN -
-             LIBRARY/CREATE $(MMS$TARGET)
-        $ LIBRARY/REPLACE $(MMS$TARGET) $(BLD_DIR)*.OBJ
-        $ DELETE/NOLOG/NOCONFIRM $(BLD_DIR)*.OBJ;*
-
-$(SIMH_NONET_LIB) : $(SIMH_SOURCE)
-        $!
-        $! Building The $(SIMH_NONET_LIB) Library.
-        $!
-        $ $(CC)/DEF=($(CC_DEFS)) -
-               /OBJ=$(BLD_DIR) $(MMS$CHANGED_LIST)
-        $ IF (F$SEARCH("$(MMS$TARGET)").EQS."") THEN -
-             LIBRARY/CREATE $(MMS$TARGET)
-        $ LIBRARY/REPLACE $(MMS$TARGET) $(BLD_DIR)*.OBJ
-        $ DELETE/NOLOG/NOCONFIRM $(BLD_DIR)*.OBJ;*
-
-.IFDEF ALPHA_OR_IA64
-$(SIMH_LIB64) : $(SIMH_SOURCE)
-        $!
-        $! Building The $(SIMH_LIB64) Library.
-        $!
-        $ $(CC)/DEF=($(CC_DEFS)$(PCAP_DEFS),"USE_ADDR64=1","USE_INT64=1")$(PCAP_SIMH_INC) -
-               /OBJ=$(BLD_DIR) $(MMS$CHANGED_LIST)
-        $ IF (F$SEARCH("$(MMS$TARGET)").EQS."") THEN -
-             LIBRARY/CREATE $(MMS$TARGET)
-        $ LIBRARY/REPLACE $(MMS$TARGET) $(BLD_DIR)*.OBJ
-        $ DELETE/NOLOG/NOCONFIRM $(BLD_DIR)*.OBJ;*
-.ENDIF
-
-$(ALTAIR_LIB) : $(ALTAIR_SOURCE)
-        $!
-        $! Building The $(ALTAIR_LIB) Library.
-        $!
-        $ $(CC)$(ALTAIR_OPTIONS) -
-               /OBJ=$(BLD_DIR) $(MMS$CHANGED_LIST)
-        $ IF (F$SEARCH("$(MMS$TARGET)").EQS."") THEN -
-             LIBRARY/CREATE $(MMS$TARGET)
-        $ LIBRARY/REPLACE $(MMS$TARGET) $(BLD_DIR)*.OBJ
-        $ DELETE/NOLOG/NOCONFIRM $(BLD_DIR)*.OBJ;*
-
-$(ALTAIRZ80_LIB1) : $(ALTAIRZ80_SOURCE1)
-        $!
-        $! Building The $(ALTAIRZ80_LIB1) Library.
-        $!
-        $ $(CC)$(ALTAIRZ80_OPTIONS) -
-               /OBJ=$(BLD_DIR) $(MMS$CHANGED_LIST)
-        $ IF (F$SEARCH("$(MMS$TARGET)").EQS."") THEN -
-             LIBRARY/CREATE $(MMS$TARGET)
-        $ LIBRARY/REPLACE $(MMS$TARGET) $(BLD_DIR)*.OBJ
-        $ DELETE/NOLOG/NOCONFIRM $(BLD_DIR)*.OBJ;*
-
-$(ALTAIRZ80_LIB2) : $(ALTAIRZ80_SOURCE2)
-        $!
-        $! Building The $(ALTAIRZ80_LIB2) Library.
-        $!
-        $ $(CC)$(ALTAIRZ80_OPTIONS) -
-               /OBJ=$(BLD_DIR) $(MMS$CHANGED_LIST)
-        $ IF (F$SEARCH("$(MMS$TARGET)").EQS."") THEN -
-             LIBRARY/CREATE $(MMS$TARGET)
-        $ LIBRARY/REPLACE $(MMS$TARGET) $(BLD_DIR)*.OBJ
-        $ DELETE/NOLOG/NOCONFIRM $(BLD_DIR)*.OBJ;*
-
-#
-# If Not On VAX, Build The Eclipse Library.
-#
-.IFDEF ALPHA_OR_IA64
-$(ECLIPSE_LIB) : $(ECLIPSE_SOURCE)
-        $!
-        $! Building The $(ECLIPSE_LIB) Library.
-        $!
-        $ $(CC)$(ECLIPSE_OPTIONS) -
-               /OBJ=$(BLD_DIR) $(MMS$CHANGED_LIST)
-        $ IF (F$SEARCH("$(MMS$TARGET)").EQS."") THEN -
-             LIBRARY/CREATE $(MMS$TARGET)
-        $ LIBRARY/REPLACE $(MMS$TARGET) $(BLD_DIR)*.OBJ
-        $ DELETE/NOLOG/NOCONFIRM $(BLD_DIR)*.OBJ;*
-.ELSE
-#
-# We Are On VAX And Due To The Use of INT64 We Can't Build It.
-#
-$(ECLIPSE_LIB) : 
-        $! Due To The Use Of INT64 We Can't Build The
-        $! $(MMS$TARGET) Library On VAX.
-.ENDIF
-
-$(GRI_LIB) : $(GRI_SOURCE)
-        $!
-        $! Building The $(GRI_LIB) Library.
-        $!
-        $ $(CC)$(GRI_OPTIONS) -
-               /OBJ=$(BLD_DIR) $(MMS$CHANGED_LIST)
-        $ IF (F$SEARCH("$(MMS$TARGET)").EQS."") THEN -
-             LIBRARY/CREATE $(MMS$TARGET)
-        $ LIBRARY/REPLACE $(MMS$TARGET) $(BLD_DIR)*.OBJ
-        $ DELETE/NOLOG/NOCONFIRM $(BLD_DIR)*.OBJ;*
-
-$(LGP_LIB) : $(LGP_SOURCE)
-        $!
-        $! Building The $(LGP_LIB) Library.
-        $!
-        $ $(CC)$(LGP_OPTIONS) -
-               /OBJ=$(BLD_DIR) $(MMS$CHANGED_LIST)
-        $ IF (F$SEARCH("$(MMS$TARGET)").EQS."") THEN -
-             LIBRARY/CREATE $(MMS$TARGET)
-        $ LIBRARY/REPLACE $(MMS$TARGET) $(BLD_DIR)*.OBJ
-        $ DELETE/NOLOG/NOCONFIRM $(BLD_DIR)*.OBJ;*
-
-$(H316_LIB) : $(H316_SOURCE)
-        $!
-        $! Building The $(H316_LIB) Library.
-        $!
-        $ $(CC)$(H316_OPTIONS) -
-               /OBJ=$(BLD_DIR) $(MMS$CHANGED_LIST)
-        $ IF (F$SEARCH("$(MMS$TARGET)").EQS."") THEN -
-             LIBRARY/CREATE $(MMS$TARGET)
-        $ LIBRARY/REPLACE $(MMS$TARGET) $(BLD_DIR)*.OBJ
-        $ DELETE/NOLOG/NOCONFIRM $(BLD_DIR)*.OBJ;*
-
-$(HP2100_LIB1) : $(HP2100_SOURCE1)
-        $!
-        $! Building The $(HP2100_LIB1) Library.
-        $!
-        $ $(CC)$(HP2100_OPTIONS) -
-               /OBJ=$(BLD_DIR) $(MMS$CHANGED_LIST)
-        $ IF (F$SEARCH("$(MMS$TARGET)").EQS."") THEN -
-             LIBRARY/CREATE $(MMS$TARGET)
-        $ LIBRARY/REPLACE $(MMS$TARGET) $(BLD_DIR)*.OBJ
-        $ DELETE/NOLOG/NOCONFIRM $(BLD_DIR)*.OBJ;*
-
-$(HP2100_LIB2) : $(HP2100_SOURCE2)
-        $!
-        $! Building The $(HP2100_LIB2) Library.
-        $!
-        $ $(CC)$(HP2100_OPTIONS) -
-               /OBJ=$(BLD_DIR) $(MMS$CHANGED_LIST)
-        $ IF (F$SEARCH("$(MMS$TARGET)").EQS."") THEN -
-             LIBRARY/CREATE $(MMS$TARGET)
-        $ LIBRARY/REPLACE $(MMS$TARGET) $(BLD_DIR)*.OBJ
-        $ DELETE/NOLOG/NOCONFIRM $(BLD_DIR)*.OBJ;*
-
-$(I1401_LIB) : $(I1401_SOURCE)
-        $!
-        $! Building The $(I1401_LIB) Library.
-        $!
-        $ $(CC)$(I1401_OPTIONS) -
-               /OBJ=$(BLD_DIR) $(MMS$CHANGED_LIST)
-        $ IF (F$SEARCH("$(MMS$TARGET)").EQS."") THEN -
-             LIBRARY/CREATE $(MMS$TARGET)
-        $ LIBRARY/REPLACE $(MMS$TARGET) $(BLD_DIR)*.OBJ
-        $ DELETE/NOLOG/NOCONFIRM $(BLD_DIR)*.OBJ;*
-
-$(I1620_LIB) : $(I1620_SOURCE)
-        $!
-        $! Building The $(I1620_LIB) Library.
-        $!
-        $ $(CC)$(I1620_OPTIONS) -
-               /OBJ=$(BLD_DIR) $(MMS$CHANGED_LIST)
-        $ IF (F$SEARCH("$(MMS$TARGET)").EQS."") THEN -
-             LIBRARY/CREATE $(MMS$TARGET)
-        $ LIBRARY/REPLACE $(MMS$TARGET) $(BLD_DIR)*.OBJ
-        $ DELETE/NOLOG/NOCONFIRM $(BLD_DIR)*.OBJ;*
-
-$(IBM1130_LIB) : $(IBM1130_SOURCE)
-        $!
-        $! Building The $(IBM1130_LIB) Library.
-        $!
-        $ $(CC)$(IBM1130_OPTIONS) -
-               /OBJ=$(BLD_DIR) $(MMS$CHANGED_LIST)
-        $ IF (F$SEARCH("$(MMS$TARGET)").EQS."") THEN -
-             LIBRARY/CREATE $(MMS$TARGET)
-        $ LIBRARY/REPLACE $(MMS$TARGET) $(BLD_DIR)*.OBJ
-        $ DELETE/NOLOG/NOCONFIRM $(BLD_DIR)*.OBJ;*
-
-$(ID16_LIB) : $(ID16_SOURCE)
-        $!
-        $! Building The $(ID16_LIB) Library.
-        $!
-        $ $(CC)$(ID16_OPTIONS) -
-               /OBJ=$(BLD_DIR) $(MMS$CHANGED_LIST)
-        $ IF (F$SEARCH("$(MMS$TARGET)").EQS."") THEN -
-             LIBRARY/CREATE $(MMS$TARGET)
-        $ LIBRARY/REPLACE $(MMS$TARGET) $(BLD_DIR)*.OBJ
-        $ DELETE/NOLOG/NOCONFIRM $(BLD_DIR)*.OBJ;*
-
-$(ID32_LIB) : $(ID32_SOURCE)
-        $!
-        $! Building The $(ID32_LIB) Library.
-        $!
-        $ $(CC)$(ID32_OPTIONS) -
-               /OBJ=$(BLD_DIR) $(MMS$CHANGED_LIST)
-        $ IF (F$SEARCH("$(MMS$TARGET)").EQS."") THEN -
-             LIBRARY/CREATE $(MMS$TARGET)
-        $ LIBRARY/REPLACE $(MMS$TARGET) $(BLD_DIR)*.OBJ
-        $ DELETE/NOLOG/NOCONFIRM $(BLD_DIR)*.OBJ;*
-
-$(NOVA_LIB) : $(NOVA_SOURCE)
-        $!
-        $! Building The $(NOVA_LIB) Library.
-        $!
-        $ $(CC)$(NOVA_OPTIONS) -
-               /OBJ=$(BLD_DIR) $(MMS$CHANGED_LIST)
-        $ IF (F$SEARCH("$(MMS$TARGET)").EQS."") THEN -
-             LIBRARY/CREATE $(MMS$TARGET)
-        $ LIBRARY/REPLACE $(MMS$TARGET) $(BLD_DIR)*.OBJ
-        $ DELETE/NOLOG/NOCONFIRM $(BLD_DIR)*.OBJ;*
-
-$(PDP1_LIB) : $(PDP1_SOURCE)
-        $!
-        $! Building The $(PDP1_LIB) Library.
-        $!
-        $ $(CC)$(PDP1_OPTIONS) -
-               /OBJ=$(BLD_DIR) $(MMS$CHANGED_LIST)
-        $ IF (F$SEARCH("$(MMS$TARGET)").EQS."") THEN -
-             LIBRARY/CREATE $(MMS$TARGET)
-        $ LIBRARY/REPLACE $(MMS$TARGET) $(BLD_DIR)*.OBJ
-        $ DELETE/NOLOG/NOCONFIRM $(BLD_DIR)*.OBJ;*
-
-$(PDP4_LIB) : $(PDP18B_SOURCE)
-        $!
-        $! Building The $(PDP4_LIB) Library.
-        $!
-        $ $(CC)$(PDP4_OPTIONS) -
-               /OBJ=$(BLD_DIR) $(MMS$CHANGED_LIST)
-        $ IF (F$SEARCH("$(MMS$TARGET)").EQS."") THEN -
-             LIBRARY/CREATE $(MMS$TARGET)
-        $ LIBRARY/REPLACE $(MMS$TARGET) $(BLD_DIR)*.OBJ
-        $ DELETE/NOLOG/NOCONFIRM $(BLD_DIR)*.OBJ;*
-
-$(PDP7_LIB) : $(PDP18B_SOURCE)
-        $!
-        $! Building The $(PDP7_LIB) Library.
-        $!
-        $ $(CC)$(PDP7_OPTIONS) -
-               /OBJ=$(BLD_DIR) $(MMS$CHANGED_LIST)
-        $ IF (F$SEARCH("$(MMS$TARGET)").EQS."") THEN -
-             LIBRARY/CREATE $(MMS$TARGET)
-        $ LIBRARY/REPLACE $(MMS$TARGET) $(BLD_DIR)*.OBJ
-        $ DELETE/NOLOG/NOCONFIRM $(BLD_DIR)*.OBJ;*
-
-$(PDP8_LIB) : $(PDP8_SOURCE)
-        $!
-        $! Building The $(PDP8_LIB) Library.
-        $!
-        $ $(CC)$(PDP8_OPTIONS) -
-               /OBJ=$(BLD_DIR) $(MMS$CHANGED_LIST)
-        $ IF (F$SEARCH("$(MMS$TARGET)").EQS."") THEN -
-             LIBRARY/CREATE $(MMS$TARGET)
-        $ LIBRARY/REPLACE $(MMS$TARGET) $(BLD_DIR)*.OBJ
-        $ DELETE/NOLOG/NOCONFIRM $(BLD_DIR)*.OBJ;*
-
-$(PDP9_LIB) : $(PDP18B_SOURCE)
-        $!
-        $! Building The $(PDP9_LIB) Library.
-        $!
-        $ $(CC)$(PDP9_OPTIONS) -
-               /OBJ=$(BLD_DIR) $(MMS$CHANGED_LIST)
-        $ IF (F$SEARCH("$(MMS$TARGET)").EQS."") THEN -
-             LIBRARY/CREATE $(MMS$TARGET)
-        $ LIBRARY/REPLACE $(MMS$TARGET) $(BLD_DIR)*.OBJ
-        $ DELETE/NOLOG/NOCONFIRM $(BLD_DIR)*.OBJ;*
-
-#
-# If Not On VAX, Build The PDP-10 Library.
-#
-.IFDEF ALPHA_OR_IA64
-$(PDP10_LIB) : $(PDP10_SOURCE)
-        $!
-        $! Building The $(PDP10_LIB) Library.
-        $!
-        $ $(CC)$(PDP10_OPTIONS) -
-               /OBJ=$(BLD_DIR) $(MMS$CHANGED_LIST)
-        $ IF (F$SEARCH("$(MMS$TARGET)").EQS."") THEN -
-             LIBRARY/CREATE $(MMS$TARGET)
-        $ LIBRARY/REPLACE $(MMS$TARGET) $(BLD_DIR)*.OBJ
-        $ DELETE/NOLOG/NOCONFIRM $(BLD_DIR)*.OBJ;*
-.ELSE
-#
-# We Are On VAX And Due To The Use of INT64 We Can't Build It.
-#
-$(PDP10_LIB) : 
-        $! Due To The Use Of INT64 We Can't Build The
-        $! $(MMS$TARGET) Library On VAX.
-.ENDIF
-
-$(PDP11_LIB1) : $(PDP11_SOURCE1)
-        $!
-        $! Building The $(PDP11_LIB1) Library.
-        $!
-        $ $(CC)$(PDP11_OPTIONS) -
-               /OBJ=$(BLD_DIR) $(MMS$CHANGED_LIST)
-        $ IF (F$SEARCH("$(MMS$TARGET)").EQS."") THEN -
-             LIBRARY/CREATE $(MMS$TARGET)
-        $ LIBRARY/REPLACE $(MMS$TARGET) $(BLD_DIR)*.OBJ
-        $ DELETE/NOLOG/NOCONFIRM $(BLD_DIR)*.OBJ;*
-
-$(PDP11_LIB2) : $(PDP11_SOURCE2)
-        $!
-        $! Building The $(PDP11_LIB2) Library.
-        $!
-        $ $(CC)$(PDP11_OPTIONS) -
-               /OBJ=$(BLD_DIR) $(MMS$CHANGED_LIST)
-        $ IF (F$SEARCH("$(MMS$TARGET)").EQS."") THEN -
-             LIBRARY/CREATE $(MMS$TARGET)
-        $ LIBRARY/REPLACE $(MMS$TARGET) $(BLD_DIR)*.OBJ
-        $ DELETE/NOLOG/NOCONFIRM $(BLD_DIR)*.OBJ;*
-
-$(PDP15_LIB) : $(PDP18B_SOURCE)
-        $!
-        $! Building The $(PDP15_LIB) Library.
-        $!
-        $ $(CC)$(PDP15_OPTIONS) -
-               /OBJ=$(BLD_DIR) $(MMS$CHANGED_LIST)
-        $ IF (F$SEARCH("$(MMS$TARGET)").EQS."") THEN -
-             LIBRARY/CREATE $(MMS$TARGET)
-        $ LIBRARY/REPLACE $(MMS$TARGET) $(BLD_DIR)*.OBJ
-        $ DELETE/NOLOG/NOCONFIRM $(BLD_DIR)*.OBJ;*
-
-$(S3_LIB) : $(S3_SOURCE)
-        $!
-        $! Building The $(S3_LIB) Library.
-        $!
-        $ $(CC)$(S3_OPTIONS) -
-               /OBJ=$(BLD_DIR) $(MMS$CHANGED_LIST)
-        $ IF (F$SEARCH("$(MMS$TARGET)").EQS."") THEN -
-             LIBRARY/CREATE $(MMS$TARGET)
-        $ LIBRARY/REPLACE $(MMS$TARGET) $(BLD_DIR)*.OBJ
-        $ DELETE/NOLOG/NOCONFIRM $(BLD_DIR)*.OBJ;*
-
-$(SDS_LIB) : $(SDS_SOURCE)
-        $!
-        $! Building The $(SDS_LIB) Library.
-        $!
-        $ $(CC)$(SDS_OPTIONS) -
-               /OBJ=$(BLD_DIR) $(MMS$CHANGED_LIST)
-        $ IF (F$SEARCH("$(MMS$TARGET)").EQS."") THEN -
-             LIBRARY/CREATE $(MMS$TARGET)
-        $ LIBRARY/REPLACE $(MMS$TARGET) $(BLD_DIR)*.OBJ
-        $ DELETE/NOLOG/NOCONFIRM $(BLD_DIR)*.OBJ;*
-
-$(SSEM_LIB) : $(SSEM_SOURCE)
-        $!
-        $! Building The $(SSEM_LIB) Library.
-        $!
-        $ $(CC)$(SSEM_OPTIONS) -
-               /OBJ=$(BLD_DIR) $(MMS$CHANGED_LIST)
-        $ IF (F$SEARCH("$(MMS$TARGET)").EQS."") THEN -
-             LIBRARY/CREATE $(MMS$TARGET)
-        $ LIBRARY/REPLACE $(MMS$TARGET) $(BLD_DIR)*.OBJ
-        $ DELETE/NOLOG/NOCONFIRM $(BLD_DIR)*.OBJ;*
-
-$(SWTP6800MP_A_LIB) : $(SWTP6800MP_A_SOURCE)
-        $!
-        $! Building The $(SWTP_LIB) Library.
-        $!
-        $ $(CC)$(SWTP6800MP_A_OPTIONS) -
-               /OBJ=$(BLD_DIR) $(MMS$CHANGED_LIST)
-        $ IF (F$SEARCH("$(MMS$TARGET)").EQS."") THEN -
-             LIBRARY/CREATE $(MMS$TARGET)
-        $ LIBRARY/REPLACE $(MMS$TARGET) $(BLD_DIR)*.OBJ
-        $ DELETE/NOLOG/NOCONFIRM $(BLD_DIR)*.OBJ;*
-
-$(SWTP6800MP_A2_LIB) : $(SWTP6800MP_A2_SOURCE)
-        $!
-        $! Building The $(SWTP_LIB) Library.
-        $!
-        $ $(CC)$(SWTP6800MP_A2_OPTIONS) -
-               /OBJ=$(BLD_DIR) $(MMS$CHANGED_LIST)
-        $ IF (F$SEARCH("$(MMS$TARGET)").EQS."") THEN -
-             LIBRARY/CREATE $(MMS$TARGET)
-        $ LIBRARY/REPLACE $(MMS$TARGET) $(BLD_DIR)*.OBJ
-        $ DELETE/NOLOG/NOCONFIRM $(BLD_DIR)*.OBJ;*
-
-$(VAX_LIB1) : $(VAX_SOURCE1)
-        $!
-        $! Building The $(VAX_LIB1) Library.
-        $!
-        $ RUN/NODEBUG $(BIN_DIR)BuildROMs-$(ARCH).EXE
-        $ $(CC)$(VAX_OPTIONS)/OBJ=$(VAX_DIR) -
-               /OBJ=$(BLD_DIR) $(MMS$CHANGED_LIST)
-        $ IF (F$SEARCH("$(MMS$TARGET)").EQS."") THEN -
-             LIBRARY/CREATE $(MMS$TARGET)
-        $ LIBRARY/REPLACE $(MMS$TARGET) $(BLD_DIR)*.OBJ
-        $ DELETE/NOLOG/NOCONFIRM $(BLD_DIR)*.OBJ;*
-
-$(VAX_LIB2) : $(VAX_SOURCE2)
-        $!
-        $! Building The $(VAX_LIB2) Library.
-        $!
-        $ $(CC)$(VAX_OPTIONS)/OBJ=$(VAX_DIR) -
-               /OBJ=$(BLD_DIR) $(MMS$CHANGED_LIST)
-        $ IF (F$SEARCH("$(MMS$TARGET)").EQS."") THEN -
-             LIBRARY/CREATE $(MMS$TARGET)
-        $ LIBRARY/REPLACE $(MMS$TARGET) $(BLD_DIR)*.OBJ
-        $ DELETE/NOLOG/NOCONFIRM $(BLD_DIR)*.OBJ;*
-
-$(VAX610_LIB1) : $(VAX610_SOURCE1)
-        $!
-        $! Building The $(VAX610_LIB1) Library.
-        $!
-        $ RUN/NODEBUG $(BIN_DIR)BuildROMs-$(ARCH).EXE
-        $ $(CC)$(VAX610_OPTIONS)/OBJ=$(VAX610_DIR) -
-               /OBJ=$(BLD_DIR) $(MMS$CHANGED_LIST)
-        $ IF (F$SEARCH("$(MMS$TARGET)").EQS."") THEN -
-             LIBRARY/CREATE $(MMS$TARGET)
-        $ LIBRARY/REPLACE $(MMS$TARGET) $(BLD_DIR)*.OBJ
-        $ DELETE/NOLOG/NOCONFIRM $(BLD_DIR)*.OBJ;*
-
-$(VAX610_LIB2) : $(VAX610_SOURCE2)
-        $!
-        $! Building The $(VAX610_LIB2) Library.
-        $!
-        $ $(CC)$(VAX610_OPTIONS)/OBJ=$(VAX610_DIR) -
-               /OBJ=$(BLD_DIR) $(MMS$CHANGED_LIST)
-        $ IF (F$SEARCH("$(MMS$TARGET)").EQS."") THEN -
-             LIBRARY/CREATE $(MMS$TARGET)
-        $ LIBRARY/REPLACE $(MMS$TARGET) $(BLD_DIR)*.OBJ
-        $ DELETE/NOLOG/NOCONFIRM $(BLD_DIR)*.OBJ;*
-
-$(VAX630_LIB1) : $(VAX630_SOURCE1)
-        $!
-        $! Building The $(VAX630_LIB1) Library.
-        $!
-        $ RUN/NODEBUG $(BIN_DIR)BuildROMs-$(ARCH).EXE
-        $ $(CC)$(VAX630_OPTIONS)/OBJ=$(VAX630_DIR) -
-               /OBJ=$(BLD_DIR) $(MMS$CHANGED_LIST)
-        $ IF (F$SEARCH("$(MMS$TARGET)").EQS."") THEN -
-             LIBRARY/CREATE $(MMS$TARGET)
-        $ LIBRARY/REPLACE $(MMS$TARGET) $(BLD_DIR)*.OBJ
-        $ DELETE/NOLOG/NOCONFIRM $(BLD_DIR)*.OBJ;*
-
-$(VAX630_LIB2) : $(VAX630_SOURCE2)
-        $!
-        $! Building The $(VAX630_LIB2) Library.
-        $!
-        $ $(CC)$(VAX630_OPTIONS)/OBJ=$(VAX630_DIR) -
-               /OBJ=$(BLD_DIR) $(MMS$CHANGED_LIST)
-        $ IF (F$SEARCH("$(MMS$TARGET)").EQS."") THEN -
-             LIBRARY/CREATE $(MMS$TARGET)
-        $ LIBRARY/REPLACE $(MMS$TARGET) $(BLD_DIR)*.OBJ
-        $ DELETE/NOLOG/NOCONFIRM $(BLD_DIR)*.OBJ;*
-
-$(VAX620_LIB1) : $(VAX620_SOURCE1)
-        $!
-        $! Building The $(VAX620_LIB1) Library.
-        $!
-        $ RUN/NODEBUG $(BIN_DIR)BuildROMs-$(ARCH).EXE
-        $ $(CC)$(VAX620_OPTIONS)/OBJ=$(VAX620_DIR) -
-               /OBJ=$(BLD_DIR) $(MMS$CHANGED_LIST)
-        $ IF (F$SEARCH("$(MMS$TARGET)").EQS."") THEN -
-             LIBRARY/CREATE $(MMS$TARGET)
-        $ LIBRARY/REPLACE $(MMS$TARGET) $(BLD_DIR)*.OBJ
-        $ DELETE/NOLOG/NOCONFIRM $(BLD_DIR)*.OBJ;*
-
-$(VAX620_LIB2) : $(VAX620_SOURCE2)
-        $!
-        $! Building The $(VAX620_LIB2) Library.
-        $!
-        $ $(CC)$(VAX620_OPTIONS)/OBJ=$(VAX620_DIR) -
-               /OBJ=$(BLD_DIR) $(MMS$CHANGED_LIST)
-        $ IF (F$SEARCH("$(MMS$TARGET)").EQS."") THEN -
-             LIBRARY/CREATE $(MMS$TARGET)
-        $ LIBRARY/REPLACE $(MMS$TARGET) $(BLD_DIR)*.OBJ
-        $ DELETE/NOLOG/NOCONFIRM $(BLD_DIR)*.OBJ;*
-
-$(VAX730_LIB1) : $(VAX730_SOURCE1)
-        $!
-        $! Building The $(VAX730_LIB1) Library.
-        $!
-        $ RUN/NODEBUG $(BIN_DIR)BuildROMs-$(ARCH).EXE
-        $ $(CC)$(VAX730_OPTIONS)/OBJ=$(VAX730_DIR) -
-               /OBJ=$(BLD_DIR) $(MMS$CHANGED_LIST)
-        $ IF (F$SEARCH("$(MMS$TARGET)").EQS."") THEN -
-             LIBRARY/CREATE $(MMS$TARGET)
-        $ LIBRARY/REPLACE $(MMS$TARGET) $(BLD_DIR)*.OBJ
-        $ DELETE/NOLOG/NOCONFIRM $(BLD_DIR)*.OBJ;*
-
-$(VAX730_LIB2) : $(VAX730_SOURCE2)
-        $!
-        $! Building The $(VAX730_LIB2) Library.
-        $!
-        $ $(CC)$(VAX730_OPTIONS)/OBJ=$(VAX730_DIR) -
-               /OBJ=$(BLD_DIR) $(MMS$CHANGED_LIST)
-        $ IF (F$SEARCH("$(MMS$TARGET)").EQS."") THEN -
-             LIBRARY/CREATE $(MMS$TARGET)
-        $ LIBRARY/REPLACE $(MMS$TARGET) $(BLD_DIR)*.OBJ
-        $ DELETE/NOLOG/NOCONFIRM $(BLD_DIR)*.OBJ;*
-
-$(VAX750_LIB1) : $(VAX750_SOURCE1)
-        $!
-        $! Building The $(VAX750_LIB1) Library.
-        $!
-        $ RUN/NODEBUG $(BIN_DIR)BuildROMs-$(ARCH).EXE
-        $ $(CC)$(VAX750_OPTIONS)/OBJ=$(VAX750_DIR) -
-               /OBJ=$(BLD_DIR) $(MMS$CHANGED_LIST)
-        $ IF (F$SEARCH("$(MMS$TARGET)").EQS."") THEN -
-             LIBRARY/CREATE $(MMS$TARGET)
-        $ LIBRARY/REPLACE $(MMS$TARGET) $(BLD_DIR)*.OBJ
-        $ DELETE/NOLOG/NOCONFIRM $(BLD_DIR)*.OBJ;*
-
-$(VAX750_LIB2) : $(VAX750_SOURCE2)
-        $!
-        $! Building The $(VAX750_LIB2) Library.
-        $!
-        $ $(CC)$(VAX750_OPTIONS)/OBJ=$(VAX750_DIR) -
-               /OBJ=$(BLD_DIR) $(MMS$CHANGED_LIST)
-        $ IF (F$SEARCH("$(MMS$TARGET)").EQS."") THEN -
-             LIBRARY/CREATE $(MMS$TARGET)
-        $ LIBRARY/REPLACE $(MMS$TARGET) $(BLD_DIR)*.OBJ
-        $ DELETE/NOLOG/NOCONFIRM $(BLD_DIR)*.OBJ;*
-
-$(VAX780_LIB1) : $(VAX780_SOURCE1)
-        $!
-        $! Building The $(VAX780_LIB1) Library.
-        $!
-        $ RUN/NODEBUG $(BIN_DIR)BuildROMs-$(ARCH).EXE
-        $ $(CC)$(VAX780_OPTIONS)/OBJ=$(VAX780_DIR) -
-               /OBJ=$(BLD_DIR) $(MMS$CHANGED_LIST)
-        $ IF (F$SEARCH("$(MMS$TARGET)").EQS."") THEN -
-             LIBRARY/CREATE $(MMS$TARGET)
-        $ LIBRARY/REPLACE $(MMS$TARGET) $(BLD_DIR)*.OBJ
-        $ DELETE/NOLOG/NOCONFIRM $(BLD_DIR)*.OBJ;*
-
-$(VAX780_LIB2) : $(VAX780_SOURCE2)
-        $!
-        $! Building The $(VAX780_LIB2) Library.
-        $!
-        $ $(CC)$(VAX780_OPTIONS)/OBJ=$(VAX780_DIR) -
-               /OBJ=$(BLD_DIR) $(MMS$CHANGED_LIST)
-        $ IF (F$SEARCH("$(MMS$TARGET)").EQS."") THEN -
-             LIBRARY/CREATE $(MMS$TARGET)
-        $ LIBRARY/REPLACE $(MMS$TARGET) $(BLD_DIR)*.OBJ
-        $ DELETE/NOLOG/NOCONFIRM $(BLD_DIR)*.OBJ;*
-
-$(VAX8600_LIB1) : $(VAX8600_SOURCE1)
-        $!
-        $! Building The $(VAX8600_LIB1) Library.
-        $!
-        $ RUN/NODEBUG $(BIN_DIR)BuildROMs-$(ARCH).EXE
-        $ $(CC)$(VAX8600_OPTIONS)/OBJ=$(VAX8600_DIR) -
-               /OBJ=$(BLD_DIR) $(MMS$CHANGED_LIST)
-        $ IF (F$SEARCH("$(MMS$TARGET)").EQS."") THEN -
-             LIBRARY/CREATE $(MMS$TARGET)
-        $ LIBRARY/REPLACE $(MMS$TARGET) $(BLD_DIR)*.OBJ
-        $ DELETE/NOLOG/NOCONFIRM $(BLD_DIR)*.OBJ;*
-
-$(VAX8600_LIB2) : $(VAX8600_SOURCE2)
-        $!
-        $! Building The $(VAX8600_LIB2) Library.
-        $!
-        $ $(CC)$(VAX8600_OPTIONS)/OBJ=$(VAX8600_DIR) -
-               /OBJ=$(BLD_DIR) $(MMS$CHANGED_LIST)
-        $ IF (F$SEARCH("$(MMS$TARGET)").EQS."") THEN -
-             LIBRARY/CREATE $(MMS$TARGET)
-        $ LIBRARY/REPLACE $(MMS$TARGET) $(BLD_DIR)*.OBJ
-        $ DELETE/NOLOG/NOCONFIRM $(BLD_DIR)*.OBJ;*
-
-$(PCAP_LIB) : $(PCAP_SOURCE)
-        $!
-        $! Building The $(PCAP_LIB) Library.
-        $!
-        $ Saved_Default = F$Environment("DEFAULT")
-        $ SET DEFAULT $(PCAP_DIR)
-        $ @VMS_PCAP $(DEBUG)
-        $ SET DEFAULT 'Saved_Default
-        $ IF (F$SEARCH("$(PCAP_LIB)").NES."") THEN -
-             DELETE $(PCAP_LIB);
-        $ COPY $(PCAP_DIR)PCAP.OLB $(PCAP_LIB)
-        $ DELETE/NOLOG/NOCONFIRM $(PCAP_DIR)*.OBJ;*,$(PCAP_DIR)*.OLB;*
-
-#
-# If Not On VAX, Build The IBM 7094 Library.
-#
-.IFDEF ALPHA_OR_IA64
-$(I7094_LIB) : $(I7094_SOURCE)
-        $!
-        $! Building The $(I7094_LIB) Library.
-        $!
-        $ $(CC)$(I7094_OPTIONS) -
-               /OBJ=$(BLD_DIR) $(MMS$CHANGED_LIST)
-        $ IF (F$SEARCH("$(MMS$TARGET)").EQS."") THEN -
-             LIBRARY/CREATE $(MMS$TARGET)
-        $ LIBRARY/REPLACE $(MMS$TARGET) $(BLD_DIR)*.OBJ
-        $ DELETE/NOLOG/NOCONFIRM $(BLD_DIR)*.OBJ;*
-.ELSE
-#
-# We Are On VAX And Due To The Use of INT64 We Can't Build It.
-#
-$(I7094_LIB) : 
-        $! Due To The Use Of INT64 We Can't Build The
-        $! $(MMS$TARGET) Library On VAX.
-.ENDIF
-
-#
-# Individual Simulator Builds.
-#
-ALTAIR : $(BIN_DIR)ALTAIR-$(ARCH).EXE
-        $! ALTAIR done
-
-$(BIN_DIR)ALTAIR-$(ARCH).EXE : $(SIMH_MAIN) $(SIMH_NONET_LIB) $(ALTAIR_LIB)
-        $!
-        $! Building The $(BIN_DIR)ALTAIR-$(ARCH).EXE Simulator.
-        $!
-        $ $(CC)$(ALTAIR_OPTIONS)/OBJ=$(BLD_DIR) SCP.C
-        $ LINK $(LINK_DEBUG)/EXE=$(BIN_DIR)ALTAIR-$(ARCH).EXE -
-               $(BLD_DIR)SCP.OBJ,$(ALTAIR_LIB)/LIBRARY,$(SIMH_NONET_LIB)/LIBRARY
-        $ DELETE/NOLOG/NOCONFIRM $(BLD_DIR)*.OBJ;*
-
-ALTAIRZ80 : $(BIN_DIR)ALTAIRZ80-$(ARCH).EXE
-        $! ALTAIRZ80 done
-
-$(BIN_DIR)ALTAIRZ80-$(ARCH).EXE : $(SIMH_MAIN) $(SIMH_NONET_LIB) $(ALTAIRZ80_LIB1) $(ALTAIRZ80_LIB2)
-        $!
-        $! Building The $(BIN_DIR)ALTAIRZ80-$(ARCH).EXE Simulator.
-        $!
-        $ $(CC)$(ALTAIRZ80_OPTIONS)/OBJ=$(BLD_DIR) SCP.C
-        $ LINK $(LINK_DEBUG)/EXE=$(BIN_DIR)ALTAIRZ80-$(ARCH).EXE -
-               $(BLD_DIR)SCP.OBJ,$(ALTAIRZ80_LIB1)/LIBRARY, -
-               $(ALTAIRZ80_LIB2)/LIBRARY,$(SIMH_NONET_LIB)/LIBRARY
-        $ DELETE/NOLOG/NOCONFIRM $(BLD_DIR)*.OBJ;*
-#
-# If Not On VAX, Build The Eclipse Simulator.
-#
-.IFDEF ALPHA_OR_IA64
-ECLIPSE : $(BIN_DIR)ECLIPSE-$(ARCH).EXE
-        $! ECLIPSE done
-.ELSE
-#
-# Else We Are On VAX And Tell The User We Can't Build On VAX
-# Due To The Use Of INT64.
-#
-ECLIPSE : 
-        $! Sorry, Can't Build $(BIN_DIR)ECLIPSE-$(ARCH).EXE Simulator
-        $! Because It Requires The Use Of INT64.
-.ENDIF
-
-$(BIN_DIR)ECLIPSE-$(ARCH).EXE : $(SIMH_MAIN) $(SIMH_NONET_LIB) $(ECLIPSE_LIB)
-        $!
-        $! Building The $(BIN_DIR)ECLIPSE-$(ARCH).EXE Simulator.
-        $!
-        $ $(CC)$(ECLIPSE_OPTIONS)/OBJ=$(BLD_DIR) SCP.C
-        $ LINK $(LINK_DEBUG)/EXE=$(BIN_DIR)ECLIPSE-$(ARCH).EXE -
-               $(BLD_DIR)SCP.OBJ,$(ECLIPSE_LIB)/LIBRARY,$(SIMH_NONET_LIB)/LIBRARY
-        $ DELETE/NOLOG/NOCONFIRM $(BLD_DIR)*.OBJ;*
-
-GRI : $(BIN_DIR)GRI-$(ARCH).EXE
-        $! GRI done
-
-$(BIN_DIR)GRI-$(ARCH).EXE : $(SIMH_MAIN) $(SIMH_NONET_LIB) $(GRI_LIB)
-        $!
-        $! Building The $(BIN_DIR)GRI-$(ARCH).EXE Simulator.
-        $!
-        $ $(CC)$(GRI_OPTIONS)/OBJ=$(BLD_DIR) SCP.C
-        $ LINK $(LINK_DEBUG)/EXE=$(BIN_DIR)GRI-$(ARCH).EXE -
-               $(BLD_DIR)SCP.OBJ,$(GRI_LIB)/LIBRARY,$(SIMH_NONET_LIB)/LIBRARY
-        $ DELETE/NOLOG/NOCONFIRM $(BLD_DIR)*.OBJ;*
-
-LGP : $(BIN_DIR)LGP-$(ARCH).EXE
-        $! LGP done
-
-$(BIN_DIR)LGP-$(ARCH).EXE : $(SIMH_MAIN) $(SIMH_NONET_LIB) $(LGP_LIB)
-        $!
-        $! Building The $(BIN_DIR)LGP-$(ARCH).EXE Simulator.
-        $!
-        $ $(CC)$(LGP_OPTIONS)/OBJ=$(BLD_DIR) SCP.C
-        $ LINK $(LINK_DEBUG)/EXE=$(BIN_DIR)LGP-$(ARCH).EXE -
-               $(BLD_DIR)SCP.OBJ,$(LGP_LIB)/LIBRARY,$(SIMH_NONET_LIB)/LIBRARY
-        $ DELETE/NOLOG/NOCONFIRM $(BLD_DIR)*.OBJ;*
-
-H316 : $(BIN_DIR)H316-$(ARCH).EXE
-        $! H316 done
-
-$(BIN_DIR)H316-$(ARCH).EXE : $(SIMH_MAIN) $(SIMH_NONET_LIB) $(H316_LIB)
-        $!
-        $! Building The $(BIN_DIR)H316-$(ARCH).EXE Simulator.
-        $!
-        $ $(CC)$(H316_OPTIONS)/OBJ=$(BLD_DIR) SCP.C
-        $ LINK $(LINK_DEBUG)/EXE=$(BIN_DIR)H316-$(ARCH).EXE -
-               $(BLD_DIR)SCP.OBJ,$(H316_LIB)/LIBRARY,$(SIMH_NONET_LIB)/LIBRARY
-        $ DELETE/NOLOG/NOCONFIRM $(BLD_DIR)*.OBJ;*
-
-HP2100 : $(BIN_DIR)HP2100-$(ARCH).EXE
-        $! HP2100 done
-
-$(BIN_DIR)HP2100-$(ARCH).EXE : $(SIMH_MAIN) $(SIMH_NONET_LIB) $(HP2100_LIB1) $(HP2100_LIB2)
-        $!
-        $! Building The $(BIN_DIR)HP2100-$(ARCH).EXE Simulator.
-        $!
-        $ $(CC)$(HP2100_OPTIONS)/OBJ=$(BLD_DIR) SCP.C
-        $ LINK $(LINK_DEBUG)/EXE=$(BIN_DIR)HP2100-$(ARCH).EXE -
-               $(BLD_DIR)SCP.OBJ,$(HP2100_LIB1)/LIBRARY, -
-               $(HP2100_LIB2)/LIBRARY,$(SIMH_NONET_LIB)/LIBRARY
-        $ DELETE/NOLOG/NOCONFIRM $(BLD_DIR)*.OBJ;*
-
-I1401 : $(BIN_DIR)I1401-$(ARCH).EXE
-        $! I1401 done
-
-$(BIN_DIR)I1401-$(ARCH).EXE : $(SIMH_MAIN) $(SIMH_NONET_LIB) $(I1401_LIB)
-        $!
-        $! Building The $(BIN_DIR)I1401-$(ARCH).EXE Simulator.
-        $!
-        $ $(CC)$(I1401_OPTIONS)/OBJ=$(BLD_DIR) SCP.C
-        $ LINK $(LINK_DEBUG)/EXE=$(BIN_DIR)I1401-$(ARCH).EXE -
-               $(BLD_DIR)SCP.OBJ,$(I1401_LIB)/LIBRARY,$(SIMH_NONET_LIB)/LIBRARY
-        $ DELETE/NOLOG/NOCONFIRM $(BLD_DIR)*.OBJ;*
-
-I1620 : $(BIN_DIR)I1620-$(ARCH).EXE
-        $! I1620 done
-
-$(BIN_DIR)I1620-$(ARCH).EXE : $(SIMH_MAIN) $(SIMH_NONET_LIB) $(I1620_LIB)
-        $!
-        $! Building The $(BIN_DIR)I1620-$(ARCH).EXE Simulator.
-        $!
-        $ $(CC)$(I1620_OPTIONS)/OBJ=$(BLD_DIR) SCP.C
-        $ LINK $(LINK_DEBUG)/EXE=$(BIN_DIR)I1620-$(ARCH).EXE -
-               $(BLD_DIR)SCP.OBJ,$(I1620_LIB)/LIBRARY,$(SIMH_NONET_LIB)/LIBRARY
-        $ DELETE/NOLOG/NOCONFIRM $(BLD_DIR)*.OBJ;*
-
-IBM1130 : $(BIN_DIR)IBM1130-$(ARCH).EXE
-        $! IBM1130 done
-
-$(BIN_DIR)IBM1130-$(ARCH).EXE : $(SIMH_MAIN) $(SIMH_NONET_LIB) $(IBM1130_LIB)
-        $!
-        $! Building The $(BIN_DIR)IBM1130-$(ARCH).EXE Simulator.
-        $!
-        $ $(CC)$(IBM1130_OPTIONS)/OBJ=$(BLD_DIR) SCP.C
-        $ LINK $(LINK_DEBUG)/EXE=$(BIN_DIR)IBM1130-$(ARCH).EXE -
-               $(BLD_DIR)SCP.OBJ,$(IBM1130_LIB)/LIBRARY,$(SIMH_NONET_LIB)/LIBRARY
-        $ DELETE/NOLOG/NOCONFIRM $(BLD_DIR)*.OBJ;*
-
-ID16 : $(BIN_DIR)ID16-$(ARCH).EXE
-        $! ID16 done
-
-$(BIN_DIR)ID16-$(ARCH).EXE : $(SIMH_MAIN) $(SIMH_NONET_LIB) $(ID16_LIB)
-        $!
-        $! Building The $(BIN_DIR)ID16-$(ARCH).EXE Simulator.
-        $!
-        $ $(CC)$(ID16_OPTIONS)/OBJ=$(BLD_DIR) SCP.C
-        $ LINK $(LINK_DEBUG)/EXE=$(BIN_DIR)ID16-$(ARCH).EXE -
-               $(BLD_DIR)SCP.OBJ,$(ID16_LIB)/LIBRARY,$(SIMH_NONET_LIB)/LIBRARY
-        $ DELETE/NOLOG/NOCONFIRM $(BLD_DIR)*.OBJ;*
-
-ID32 : $(BIN_DIR)ID32-$(ARCH).EXE
-        $! ID32 done
-
-$(BIN_DIR)ID32-$(ARCH).EXE : $(SIMH_MAIN) $(SIMH_NONET_LIB) $(ID32_LIB)
-        $!
-        $! Building The $(BIN_DIR)ID32-$(ARCH).EXE Simulator.
-        $!
-        $ $(CC)$(ID32_OPTIONS)/OBJ=$(BLD_DIR) SCP.C
-        $ LINK $(LINK_DEBUG)/EXE=$(BIN_DIR)ID32-$(ARCH).EXE -
-               $(BLD_DIR)SCP.OBJ,$(ID32_LIB)/LIBRARY,$(SIMH_NONET_LIB)/LIBRARY
-        $ DELETE/NOLOG/NOCONFIRM $(BLD_DIR)*.OBJ;*
-
-NOVA : $(BIN_DIR)NOVA-$(ARCH).EXE
-        $! NOVA done
-
-$(BIN_DIR)NOVA-$(ARCH).EXE : $(SIMH_MAIN) $(SIMH_NONET_LIB) $(NOVA_LIB)
-        $!
-        $! Building The $(BIN_DIR)NOVA-$(ARCH).EXE Simulator.
-        $!
-        $ $(CC)$(NOVA_OPTIONS)/OBJ=$(BLD_DIR) SCP.C
-        $ LINK $(LINK_DEBUG)/EXE=$(BIN_DIR)NOVA-$(ARCH).EXE -
-               $(BLD_DIR)SCP.OBJ,$(NOVA_LIB)/LIBRARY,$(SIMH_NONET_LIB)/LIBRARY
-        $ DELETE/NOLOG/NOCONFIRM $(BLD_DIR)*.OBJ;*
-
-PDP1 : $(BIN_DIR)PDP1-$(ARCH).EXE
-        $! PDP1 done
-
-$(BIN_DIR)PDP1-$(ARCH).EXE : $(SIMH_MAIN) $(SIMH_NONET_LIB) $(PDP1_LIB)
-        $!
-        $! Building The $(BIN_DIR)PDP1-$(ARCH).EXE Simulator.
-        $!
-        $ $(CC)$(PDP1_OPTIONS)/OBJ=$(BLD_DIR) SCP.C
-        $ LINK $(LINK_DEBUG)/EXE=$(BIN_DIR)PDP1-$(ARCH).EXE -
-               $(BLD_DIR)SCP.OBJ,$(PDP1_LIB)/LIBRARY,$(SIMH_NONET_LIB)/LIBRARY
-        $ DELETE/NOLOG/NOCONFIRM $(BLD_DIR)*.OBJ;*
-
-PDP4 : $(BIN_DIR)PDP4-$(ARCH).EXE
-        $! PDP4 done
-
-$(BIN_DIR)PDP4-$(ARCH).EXE : $(SIMH_MAIN) $(SIMH_NONET_LIB) $(PDP4_LIB)
-        $!
-        $! Building The $(BIN_DIR)PDP4-$(ARCH).EXE Simulator.
-        $!
-        $ $(CC)$(PDP4_OPTIONS)/OBJ=$(BLD_DIR) SCP.C
-        $ LINK $(LINK_DEBUG)/EXE=$(BIN_DIR)PDP4-$(ARCH).EXE -
-              $(BLD_DIR)SCP.OBJ,$(PDP4_LIB)/LIBRARY,$(SIMH_NONET_LIB)/LIBRARY
-        $ DELETE/NOLOG/NOCONFIRM $(BLD_DIR)*.OBJ;*
-
-PDP7 : $(BIN_DIR)PDP7-$(ARCH).EXE
-        $! PDP7 done
-
-$(BIN_DIR)PDP7-$(ARCH).EXE : $(SIMH_MAIN) $(SIMH_NONET_LIB) $(PDP7_LIB)
-        $!
-        $! Building The $(BIN_DIR)PDP7-$(ARCH).EXE Simulator.
-        $!
-        $ $(CC)$(PDP7_OPTIONS)/OBJ=$(BLD_DIR) SCP.C
-        $ LINK $(LINK_DEBUG)/EXE=$(BIN_DIR)PDP7-$(ARCH).EXE -
-              $(BLD_DIR)SCP.OBJ,$(PDP7_LIB)/LIBRARY,$(SIMH_NONET_LIB)/LIBRARY
-        $ DELETE/NOLOG/NOCONFIRM $(BLD_DIR)*.OBJ;*
-
-PDP8 : $(BIN_DIR)PDP8-$(ARCH).EXE
-        $! PDP8 done
-
-$(BIN_DIR)PDP8-$(ARCH).EXE : $(SIMH_MAIN) $(SIMH_NONET_LIB) $(PDP8_LIB)
-        $!
-        $! Building The $(BIN_DIR)PDP8-$(ARCH).EXE Simulator.
-        $!
-        $ $(CC)$(PDP8_OPTIONS)/OBJ=$(BLD_DIR) SCP.C
-        $ LINK $(LINK_DEBUG)/EXE=$(BIN_DIR)PDP8-$(ARCH).EXE -
-               $(BLD_DIR)SCP.OBJ,$(PDP8_LIB)/LIBRARY,$(SIMH_NONET_LIB)/LIBRARY
-        $ DELETE/NOLOG/NOCONFIRM $(BLD_DIR)*.OBJ;*
-
-PDP9 : $(BIN_DIR)PDP9-$(ARCH).EXE
-        $! PDP9 done
-
-$(BIN_DIR)PDP9-$(ARCH).EXE : $(SIMH_MAIN) $(SIMH_NONET_LIB) $(PDP9_LIB)
-        $!
-        $! Building The $(BIN_DIR)PDP9-$(ARCH).EXE Simulator.
-        $!
-        $ $(CC)$(PDP9_OPTIONS)/OBJ=$(BLD_DIR) SCP.C
-        $ LINK $(LINK_DEBUG)/EXE=$(BIN_DIR)PDP9-$(ARCH).EXE -
-               $(BLD_DIR)SCP.OBJ,$(PDP9_LIB)/LIBRARY,$(SIMH_NONET_LIB)/LIBRARY
-        $ DELETE/NOLOG/NOCONFIRM $(BLD_DIR)*.OBJ;*
-
-#
-# If Not On VAX, Build The PDP-10 Simulator.
-#
-.IFDEF ALPHA_OR_IA64
-PDP10 : $(BIN_DIR)PDP10-$(ARCH).EXE
-        $! PDP10 done
-
-$(BIN_DIR)PDP10-$(ARCH).EXE : $(SIMH_MAIN) $(SIMH_NONET_LIB) $(PCAP_LIBD) $(PDP10_LIB) $(PCAP_EXECLET)
-        $!
-        $! Building The $(BIN_DIR)PDP10-$(ARCH).EXE Simulator.
-        $!
-        $ $(CC)$(PDP10_OPTIONS)/OBJ=$(BLD_DIR) SCP.C
-        $ LINK $(LINK_DEBUG)/EXE=$(BIN_DIR)PDP10-$(ARCH).EXE -
-               $(BLD_DIR)SCP.OBJ,$(PDP10_LIB)/LIBRARY,$(SIMH_NONET_LIB)/LIBRARY$(PCAP_LIBR)
-        $ DELETE/NOLOG/NOCONFIRM $(BLD_DIR)*.OBJ;*
-.ELSE
-#
-# Else We Are On VAX And Tell The User We Can't Build On VAX
-# Due To The Use Of INT64.
-#
-PDP10 : 
-        $! Sorry, Can't Build $(BIN_DIR)PDP10-$(ARCH).EXE Simulator
-        $! Because It Requires The Use Of INT64.
-.ENDIF
-
-PDP11 : $(BIN_DIR)PDP11-$(ARCH).EXE
-        $! PDP11 done
-
-$(BIN_DIR)PDP11-$(ARCH).EXE : $(SIMH_MAIN) $(SIMH_LIB) $(PCAP_LIBD) $(PDP11_LIB1) $(PDP11_LIB2) $(PCAP_EXECLET)
-        $!
-        $! Building The $(BIN_DIR)PDP11-$(ARCH).EXE Simulator.
-        $!
-        $ $(CC)$(PDP11_OPTIONS)/OBJ=$(BLD_DIR) SCP.C
-        $ LINK $(LINK_DEBUG)/EXE=$(BIN_DIR)PDP11-$(ARCH).EXE -
-               $(BLD_DIR)SCP.OBJ,$(PDP11_LIB1)/LIBRARY,$(PDP11_LIB2)/LIBRARY,$(SIMH_LIB)/LIBRARY$(PCAP_LIBR)
-        $ DELETE/NOLOG/NOCONFIRM $(BLD_DIR)*.OBJ;*
-
-PDP15 : $(BIN_DIR)PDP15-$(ARCH).EXE
-        $! PDP15 done
-
-$(BIN_DIR)PDP15-$(ARCH).EXE : $(SIMH_MAIN) $(SIMH_NONET_LIB) $(PDP15_LIB)
-        $!
-        $! Building The $(BIN_DIR)PDP15-$(ARCH).EXE Simulator.
-        $!
-        $ $(CC)$(PDP15_OPTIONS)/OBJ=$(BLD_DIR) SCP.C
-        $ LINK $(LINK_DEBUG)/EXE=$(BIN_DIR)PDP15-$(ARCH).EXE -
-               $(BLD_DIR)SCP.OBJ,$(PDP15_LIB)/LIBRARY,$(SIMH_NONET_LIB)/LIBRARY
-        $ DELETE/NOLOG/NOCONFIRM $(BLD_DIR)*.OBJ;*
-
-S3 : $(BIN_DIR)S3-$(ARCH).EXE
-        $! S3 done
-
-$(BIN_DIR)S3-$(ARCH).EXE : $(SIMH_MAIN) $(SIMH_NONET_LIB) $(S3_LIB)
-        $!
-        $! Building The $(BIN_DIR)S3-$(ARCH).EXE Simulator.
-        $!
-        $ $(CC)$(S3_OPTIONS)/OBJ=$(BLD_DIR) SCP.C
-        $ LINK $(LINK_DEBUG)/EXE=$(BIN_DIR)S3-$(ARCH).EXE -
-               $(BLD_DIR)SCP.OBJ,$(S3_LIB)/LIBRARY,$(SIMH_NONET_LIB)/LIBRARY
-        $ DELETE/NOLOG/NOCONFIRM $(BLD_DIR)*.OBJ;*
-
-SDS : $(BIN_DIR)SDS-$(ARCH).EXE
-        $! SDS done
-
-$(BIN_DIR)SDS-$(ARCH).EXE : $(SIMH_MAIN) $(SIMH_NONET_LIB) $(SDS_LIB)
-        $!
-        $! Building The $(BIN_DIR)SDS-$(ARCH).EXE Simulator.
-        $!
-        $ $(CC)$(SDS_OPTIONS)/OBJ=$(BLD_DIR) SCP.C
-        $ LINK $(LINK_DEBUG)/EXE=$(BIN_DIR)SDS-$(ARCH).EXE -
-                 $(BLD_DIR)SCP.OBJ,$(SDS_LIB)/LIBRARY,$(SIMH_NONET_LIB)/LIBRARY
-        $ DELETE/NOLOG/NOCONFIRM $(BLD_DIR)*.OBJ;*
-
-SSEM : $(BIN_DIR)SSEM-$(ARCH).EXE
-        $! SSEM done
-
-$(BIN_DIR)SSEM-$(ARCH).EXE : $(SIMH_MAIN) $(SIMH_NONET_LIB) $(SSEM_LIB)
-        $!
-        $! Building The $(BIN_DIR)SSEM-$(ARCH).EXE Simulator.
-        $!
-        $ $(CC)$(SSEM_OPTIONS)/OBJ=$(BLD_DIR) SCP.C
-        $ LINK $(LINK_DEBUG)/EXE=$(BIN_DIR)SDS-$(ARCH).EXE -
-                 $(BLD_DIR)SCP.OBJ,$(SDS_LIB)/LIBRARY,$(SIMH_NONET_LIB)/LIBRARY
-        $ DELETE/NOLOG/NOCONFIRM $(BLD_DIR)*.OBJ;*
-
-SWTP6800MP-A : $(BIN_DIR)SWTP6800MP-A-$(ARCH).EXE
-        $! SWTP6800MP-A done
-
-$(BIN_DIR)SWTP6800MP-A-$(ARCH).EXE : $(SIMH_MAIN) $(SIMH_NONET_LIB) $(SWTP6800MP_A_LIB)
-        $!
-        $! Building The $(BIN_DIR)SWTP6800MP-A-$(ARCH).EXE Simulator.
-        $!
-        $ $(CC)$(SWTP6800MP_A_OPTIONS)/OBJ=$(BLD_DIR) SCP.C
-        $ LINK $(LINK_DEBUG)/EXE=$(BIN_DIR)SWTP6800MP-A-$(ARCH).EXE -
-               $(BLD_DIR)SCP.OBJ,$(SWTP6800MP_A_LIB)/LIBRARY,$(SIMH_NONET_LIB)/LIBRARY
-        $ DELETE/NOLOG/NOCONFIRM $(BLD_DIR)*.OBJ;*
-
-SWTP6800MP-A2 : $(BIN_DIR)SWTP6800MP-A2-$(ARCH).EXE
-        $! SWTP6800MP-A2 done
-
-$(BIN_DIR)SWTP6800MP-A2-$(ARCH).EXE : $(SIMH_MAIN) $(SIMH_NONET_LIB) $(SWTP6800MP_A2_LIB)
-        $!
-        $! Building The $(BIN_DIR)SWTP6800MP-A2-$(ARCH).EXE Simulator.
-        $!
-        $ $(CC)$(SWTP6800MP_A2_OPTIONS)/OBJ=$(BLD_DIR) SCP.C
-        $ LINK $(LINK_DEBUG)/EXE=$(BIN_DIR)SWTP6800MP-A2-$(ARCH).EXE -
-               $(BLD_DIR)SCP.OBJ,$(SWTP6800MP_A2_LIB)/LIBRARY,$(SIMH_NONET_LIB)/LIBRARY
-        $ DELETE/NOLOG/NOCONFIRM $(BLD_DIR)*.OBJ;*
-
-VAX : MICROVAX3900
-        $! MICROVAX3900 aka VAX done
-
-MICROVAX3900 : $(BIN_DIR)MICROVAX3900-$(ARCH).EXE
-        $! MICROVAX3900 done
-
-$(BIN_DIR)MICROVAX3900-$(ARCH).EXE : $(SIMH_MAIN) $(VAX_SIMH_LIB) $(PCAP_LIBD) $(VAX_LIB1) $(VAX_LIB2) $(PCAP_EXECLET)
-        $!
-        $! Building The $(BIN_DIR)VAX-$(ARCH).EXE Simulator.
-        $!
-        $ $(CC)$(VAX_OPTIONS)/OBJ=$(BLD_DIR) SCP.C
-        $ LINK $(LINK_DEBUG)$(LINK_SECTION_BINDING)-
-               /EXE=$(BIN_DIR)MICROVAX3900-$(ARCH).EXE -
-               $(BLD_DIR)SCP.OBJ,$(VAX_LIB1)/LIBRARY,$(VAX_LIB2)/LIBRARY,-
-               $(VAX_SIMH_LIB)/LIBRARY$(PCAP_LIBR)
-        $ DELETE/NOLOG/NOCONFIRM $(BLD_DIR)*.OBJ;*
-        $ COPY $(BIN_DIR)MICROVAX3900-$(ARCH).EXE $(BIN_DIR)VAX-$(ARCH).EXE
-
-MICROVAX1 : $(BIN_DIR)MICROVAX1-$(ARCH).EXE
-        $! MICROVAX1 done
-
-$(BIN_DIR)MICROVAX1-$(ARCH).EXE : $(SIMH_MAIN) $(VAX610_SIMH_LIB) $(PCAP_LIBD) $(VAX610_LIB1) $(VAX610_LIB2) $(PCAP_EXECLET)
-        $!
-        $! Building The $(BIN_DIR)VAX610-$(ARCH).EXE Simulator.
-        $!
-        $ $(CC)$(VAX610_OPTIONS)/OBJ=$(BLD_DIR) SCP.C
-        $ LINK $(LINK_DEBUG)$(LINK_SECTION_BINDING)-
-               /EXE=$(BIN_DIR)MICROVAX1-$(ARCH).EXE -
-               $(BLD_DIR)SCP.OBJ,-
-               $(VAX610_LIB1)/LIBRARY,$(VAX610_LIB2)/LIBRARY,-
-               $(VAX610_SIMH_LIB)/LIBRARY$(PCAP_LIBR)
-        $ DELETE/NOLOG/NOCONFIRM $(BLD_DIR)*.OBJ;*
-
-MICROVAX2 : $(BIN_DIR)MICROVAX2-$(ARCH).EXE
-        $! MICROVAX2 done
-
-$(BIN_DIR)MICROVAX2-$(ARCH).EXE : $(SIMH_MAIN) $(VAX630_SIMH_LIB) $(PCAP_LIBD) $(VAX630_LIB1) $(VAX630_LIB2) $(PCAP_EXECLET)
-        $!
-        $! Building The $(BIN_DIR)VAX630-$(ARCH).EXE Simulator.
-        $!
-        $ $(CC)$(VAX630_OPTIONS)/OBJ=$(BLD_DIR) SCP.C
-        $ LINK $(LINK_DEBUG)$(LINK_SECTION_BINDING)-
-               /EXE=$(BIN_DIR)MICROVAX2-$(ARCH).EXE -
-               $(BLD_DIR)SCP.OBJ,-
-               $(VAX630_LIB1)/LIBRARY,$(VAX630_LIB2)/LIBRARY,-
-               $(VAX630_SIMH_LIB)/LIBRARY$(PCAP_LIBR)
-        $ DELETE/NOLOG/NOCONFIRM $(BLD_DIR)*.OBJ;*
-
-RTVAX1000 : $(BIN_DIR)RTVAX1000-$(ARCH).EXE
-        $! RTVAX1000 done
-
-$(BIN_DIR)RTVAX1000-$(ARCH).EXE : $(SIMH_MAIN) $(VAX620_SIMH_LIB) $(PCAP_LIBD) $(VAX620_LIB1) $(VAX620_LIB2) $(PCAP_EXECLET)
-        $!
-        $! Building The $(BIN_DIR)VAX620-$(ARCH).EXE Simulator.
-        $!
-        $ $(CC)$(VAX620_OPTIONS)/OBJ=$(BLD_DIR) SCP.C
-        $ LINK $(LINK_DEBUG)$(LINK_SECTION_BINDING)-
-               /EXE=$(BIN_DIR)RTVAX1000-$(ARCH).EXE -
-               $(BLD_DIR)SCP.OBJ,-
-               $(VAX620_LIB1)/LIBRARY,$(VAX620_LIB2)/LIBRARY,-
-               $(VAX620_SIMH_LIB)/LIBRARY$(PCAP_LIBR)
-        $ DELETE/NOLOG/NOCONFIRM $(BLD_DIR)*.OBJ;*
-
-VAX730 : $(BIN_DIR)VAX730-$(ARCH).EXE
-        $! VAX730 done
-
-$(BIN_DIR)VAX730-$(ARCH).EXE : $(SIMH_MAIN) $(VAX730_SIMH_LIB) $(PCAP_LIBD) $(VAX730_LIB1) $(VAX730_LIB2) $(PCAP_EXECLET)
-        $!
-        $! Building The $(BIN_DIR)VAX730-$(ARCH).EXE Simulator.
-        $!
-        $ $(CC)$(VAX730_OPTIONS)/OBJ=$(BLD_DIR) SCP.C
-        $ LINK $(LINK_DEBUG)$(LINK_SECTION_BINDING)-
-               /EXE=$(BIN_DIR)VAX730-$(ARCH).EXE -
-               $(BLD_DIR)SCP.OBJ,-
-               $(VAX730_LIB1)/LIBRARY,$(VAX730_LIB2)/LIBRARY,-
-               $(VAX730_SIMH_LIB)/LIBRARY$(PCAP_LIBR)
-        $ DELETE/NOLOG/NOCONFIRM $(BLD_DIR)*.OBJ;*
-
-VAX750 : $(BIN_DIR)VAX750-$(ARCH).EXE
-        $! VAX750 done
-
-$(BIN_DIR)VAX750-$(ARCH).EXE : $(SIMH_MAIN) $(VAX750_SIMH_LIB) $(PCAP_LIBD) $(VAX750_LIB1) $(VAX750_LIB2) $(PCAP_EXECLET)
-        $!
-        $! Building The $(BIN_DIR)VAX750-$(ARCH).EXE Simulator.
-        $!
-        $ $(CC)$(VAX750_OPTIONS)/OBJ=$(BLD_DIR) SCP.C
-        $ LINK $(LINK_DEBUG)$(LINK_SECTION_BINDING)-
-               /EXE=$(BIN_DIR)VAX750-$(ARCH).EXE -
-               $(BLD_DIR)SCP.OBJ,-
-               $(VAX750_LIB1)/LIBRARY,$(VAX750_LIB2)/LIBRARY,-
-               $(VAX750_SIMH_LIB)/LIBRARY$(PCAP_LIBR)
-        $ DELETE/NOLOG/NOCONFIRM $(BLD_DIR)*.OBJ;*
-
-VAX780 : $(BIN_DIR)VAX780-$(ARCH).EXE
-        $! VAX780 done
-
-$(BIN_DIR)VAX780-$(ARCH).EXE : $(SIMH_MAIN) $(VAX780_SIMH_LIB) $(PCAP_LIBD) $(VAX780_LIB1) $(VAX780_LIB2) $(PCAP_EXECLET)
-        $!
-        $! Building The $(BIN_DIR)VAX780-$(ARCH).EXE Simulator.
-        $!
-        $ $(CC)$(VAX780_OPTIONS)/OBJ=$(BLD_DIR) SCP.C
-        $ LINK $(LINK_DEBUG)$(LINK_SECTION_BINDING)-
-               /EXE=$(BIN_DIR)VAX780-$(ARCH).EXE -
-               $(BLD_DIR)SCP.OBJ,-
-               $(VAX780_LIB1)/LIBRARY,$(VAX780_LIB2)/LIBRARY,-
-               $(VAX780_SIMH_LIB)/LIBRARY$(PCAP_LIBR)
-        $ DELETE/NOLOG/NOCONFIRM $(BLD_DIR)*.OBJ;*
-
-VAX8600 : $(BIN_DIR)VAX8600-$(ARCH).EXE
-        $! VAX8600 done
-
-$(BIN_DIR)VAX8600-$(ARCH).EXE : $(SIMH_MAIN) $(VAX8600_SIMH_LIB) $(PCAP_LIBD) $(VAX8600_LIB1) $(VAX8600_LIB2) $(PCAP_EXECLET)
-        $!
-        $! Building The $(BIN_DIR)VAX8600-$(ARCH).EXE Simulator.
-        $!
-        $ $(CC)$(VAX8600_OPTIONS)/OBJ=$(BLD_DIR) SCP.C
-        $ LINK $(LINK_DEBUG)$(LINK_SECTION_BINDING)-
-               /EXE=$(BIN_DIR)VAX8600-$(ARCH).EXE -
-               $(BLD_DIR)SCP.OBJ,-
-               $(VAX8600_LIB1)/LIBRARY,$(VAX8600_LIB2)/LIBRARY,-
-               $(VAX8600_SIMH_LIB)/LIBRARY$(PCAP_LIBR)
-        $ DELETE/NOLOG/NOCONFIRM $(BLD_DIR)*.OBJ;*
-
-#
-# If Not On VAX, Build The IBM 7094 Simulator.
-#
-.IFDEF ALPHA_OR_IA64
-I7094 : $(BIN_DIR)I7094-$(ARCH).EXE
-        $! I7094 done
-
-$(BIN_DIR)I7094-$(ARCH).EXE : $(SIMH_MAIN) $(SIMH_NONET_LIB) $(I7094_LIB)
-        $!
-        $! Building The $(BIN_DIR)I7094-$(ARCH).EXE Simulator.
-        $!
-        $ $(CC)$(I7094_OPTIONS)/OBJ=$(BLD_DIR) SCP.C
-        $ LINK $(LINK_DEBUG)/EXE=$(BIN_DIR)I7094-$(ARCH).EXE -
-               $(BLD_DIR)SCP.OBJ,$(I7094_LIB)/LIBRARY,$(SIMH_NONET_LIB)/LIBRARY$(PCAP_LIBR)
-        $ DELETE/NOLOG/NOCONFIRM $(BLD_DIR)*.OBJ;*
-.ELSE
-#
-# Else We Are On VAX And Tell The User We Can't Build On VAX
-# Due To The Use Of INT64.
-#
-I7094 : 
-        $! Sorry, Can't Build $(BIN_DIR)I7094-$(ARCH).EXE Simulator
-        $! Because It Requires The Use Of INT64.
-.ENDIF
-
-#
-# PCAP VCI Components
-#
-$(PCAP_VCI) : $(PCAP_VCMDIR)PCAPVCM.EXE
-        $!
-        $! Installing the PCAP VCI Execlet in SYS$LOADABLE_IMAGES
-        $!
-        $ COPY $(PCAP_VCMDIR)PCAPVCM.EXE SYS$COMMON:[SYS$LDR]PCAPVCM.EXE 
-
-$(PCAP_VCMDIR)PCAPVCM.EXE : $(PCAP_VCM_SOURCES) 
-        $!
-        $! Building The PCAP VCI Execlet
-        $!
-        $ @SYS$DISK:[-.PCAP-VMS.PCAPVCM]BUILD_PCAPVCM
-        $ DELETE/NOLOG/NOCONFIRM $(PCAP_VCMDIR)*.OBJ;*,$(PCAP_VCMDIR)*.MAP;*
+# DESCRIP.MMS
+# Written By:   Robert Alan Byer / byer@mail.ourservers.net
+# Modified By:  Mark Pizzolato / mark@infocomm.com
+#               Norman Lastovica / norman.lastovica@oracle.com
+#               Camiel Vanderhoeven / camiel@camicom.com
+#               Matt Burke / scope.matthew@btinternet.com
+#
+# This MMS/MMK build script is used to compile the various simulators in
+# the SIMH package for OpenVMS using DEC C v6.0-001(AXP), v6.5-001(AXP),
+# HP C V7.3-009-48GBT (AXP), HP C V7.2-001 (IA64) and v6.4-005(VAX).
+#
+# Notes:  On VAX, the PDP-10, Eclipse and IBM 7094 simulators will not be 
+#         built due to the fact that INT64 is required for these simulators.
+#
+# This build script will accept the following build options.
+#
+#            ALL             Just Build "Everything".
+#            ALTAIR          Just Build The MITS Altair.
+#            ALTAIRZ80       Just Build The MITS Altair Z80.
+#            ECLIPSE         Just Build The Data General Eclipse.
+#            GRI             Just Build The GRI Corporation GRI-909.
+#            LGP             Just Build The Royal-McBee LGP-30.
+#            H316            Just Build The Honewell 316/516.
+#            HP2100          Just Build The Hewlett-Packard HP-2100. 
+#            I1401           Just Build The IBM 1401.
+#            I1620           Just Build The IBM 1620.
+#            I7094           Just Build The IBM 7094.
+#            IBM1130         Just Build The IBM 1130.
+#            ID16            Just Build The Interdata 16-bit CPU.
+#            ID32            Just Build The Interdata 32-bit CPU.
+#            NOVA            Just Build The Data General Nova.
+#            PDP1            Just Build The DEC PDP-1.
+#            PDP4            Just Build The DEC PDP-4.
+#            PDP7            Just Build The DEC PDP-7.
+#            PDP8            Just Build The DEC PDP-8.
+#            PDP9            Just Build The DEC PDP-9.
+#            PDP10           Just Build The DEC PDP-10.
+#            PDP11           Just Build The DEC PDP-11.
+#            PDP15           Just Build The DEC PDP-15.
+#            S3              Just Build The IBM System 3.
+#            SDS             Just Build The SDS 940.
+#            SSEM            Just Build the Manchester University SSEM.
+#            SWTP6800MP-A    Just Build The SWTP6800MP-A.
+#            SWTP6800MP-A2   Just Build The SWTP6800MP-A2.
+#            VAX             Just Build The DEC MicroVAX3900 (aka VAX).
+#            MicroVAX3900    Just Build The DEC MicroVAX3900 (aka VAX).
+#            MicroVAX1       Just Build The DEC MicroVAX1 (MicroVAX I).
+#            rtVAX1000       Just Build The DEC rtVAX1000 (rtVAX 1000).
+#            MicroVAX2       Just Build The DEC MicroVAX2 (MicroVAX II).
+#            VAX730          Just Build The DEC VAX730.
+#            VAX750          Just Build The DEC VAX750.
+#            VAX780          Just Build The DEC VAX780.
+#            VAX8600         Just Build The DEC VAX8600.
+#            CLEAN           Will Clean Files Back To Base Kit.
+#
+# To build with debugging enabled (which will also enable traceback 
+# information) use..
+#
+#        MMK/MACRO=(DEBUG=1)
+#
+# This will produce an executable named {Simulator}-{I64|VAX|AXP}-DBG.EXE
+#
+# To build on older Alpha VMS platforms, SIM_ASYNCH_IO must be disabled. 
+# use..
+#
+#        MMK/MACRO=(NOASYNCH=1)
+#
+# On AXP and IA64 the VMS PCAP components are built and used to provide 
+# network support for the VAX and PDP11 simulators.
+#
+# The AXP PCAP components can only be built using a version of the 
+# DEC/Compaq/HP Compiler version V6.5-001 or later.  To build using an
+# older compiler, networking support must be disabled.  Use...
+#
+#        MMK/MACRO=(NONETWORK=1)
+#
+# The PCAP-VMS components are presumed (by this procedure) to be located
+# in a directory at the same level as the directory containing the
+# simh source files.  For example, if these exist here:
+#
+#   []descrip.mms
+#   []scp.c
+#   etc.
+#
+# Then the following should exist:
+#   [-.PCAP-VMS]BUILD_ALL.COM
+#   [-.PCAP-VMS.PCAP-VCI]
+#   [-.PCAP-VMS.PCAPVCM]
+#   etc.
+
+# Let's See If We Are Going To Build With DEBUG Enabled.  Always compile
+# /DEBUG so that the traceback and debug information is always available
+# in the object files.
+
+CC_DEBUG = /DEBUG
+
+.IFDEF DEBUG
+CC_OPTIMIZE = /NOOPTIMIZE
+NEST_DEBUG = ,DEBUG=1
+
+.IFDEF MMSALPHA
+ALPHA_OR_IA64 = 1
+CC_FLAGS = /PREF=ALL
+.IFDEF NOASYNCH
+ARCH = AXP-NOASYNCH-DBG
+CC_DEFS = "_LARGEFILE"
+LINK_DEBUG = /DEBUG/TRACEBACK
+.ELSE
+ARCH = AXP-DBG
+CC_DEFS = "_LARGEFILE","SIM_ASYNCH_IO=1"
+LINK_DEBUG = /DEBUG/TRACEBACK/THREADS_ENABLE
+.ENDIF
+.ENDIF
+
+.IFDEF MMSIA64
+ALPHA_OR_IA64 = 1
+CC_FLAGS = /PREF=ALL
+.IFDEF NOASYNCH
+ARCH = I64-NOASYNCH-DBG
+CC_DEFS = "_LARGEFILE"
+LINK_DEBUG = /DEBUG/TRACEBACK
+.ELSE
+ARCH = I64-DBG
+CC_DEFS = "_LARGEFILE","SIM_ASYNCH_IO=1"
+LINK_DEBUG = /DEBUG/TRACEBACK/THREADS_ENABLE
+.ENDIF
+.ENDIF
+
+.IFDEF MMSVAX
+CC_FLAGS = $(CC_FLAGS)
+ARCH = VAX-DBG
+CC_DEFS = "__VAX"
+LINK_DEBUG = /DEBUG/TRACEBACK
+.ENDIF
+
+.ELSE
+# !DEBUG
+
+.IFDEF MMSALPHA
+ALPHA_OR_IA64 = 1
+CC_OPTIMIZE = /OPT=(LEV=5)/ARCH=HOST
+CC_FLAGS = /PREF=ALL
+.IFDEF NOASYNCH
+ARCH = AXP-NOASYNCH
+CC_DEFS = "_LARGEFILE"
+LINK_DEBUG = /NODEBUG/NOTRACEBACK
+.ELSE
+ARCH = AXP
+CC_DEFS = "_LARGEFILE","SIM_ASYNCH_IO=1"
+LINK_DEBUG = /NODEBUG/NOTRACEBACK/THREADS_ENABLE
+.ENDIF
+LINK_SECTION_BINDING = /SECTION_BINDING
+.ENDIF
+
+.IFDEF MMSIA64
+ALPHA_OR_IA64 = 1
+CC_OPTIMIZE = /OPT=(LEV=5)
+CC_FLAGS = /PREF=ALL
+.IFDEF NOASYNCH
+ARCH = I64-NOASYNCH
+CC_DEFS = "_LARGEFILE"
+LINK_DEBUG = /NODEBUG/NOTRACEBACK
+.ELSE
+ARCH = I64
+CC_DEFS = "_LARGEFILE","SIM_ASYNCH_IO=1"
+LINK_DEBUG = /NODEBUG/NOTRACEBACK/THREADS_ENABLE
+.ENDIF
+.ENDIF
+
+.IFDEF MMSVAX
+CC_OPTIMIZE = /OPTIMIZE
+CC_FLAGS = $(CC_FLAGS)
+ARCH = VAX
+CC_DEFS = "__VAX"
+LINK_DEBUG = /NODEBUG/NOTRACEBACK
+.ENDIF
+
+.ENDIF
+
+
+# Define Our Compiler Flags & Define The Compile Command
+OUR_CC_FLAGS = $(CC_FLAGS)$(CC_DEBUG)$(CC_OPTIMIZE) \
+               /NEST=PRIMARY/NAME=(AS_IS,SHORT)
+CC = CC/DECC$(OUR_CC_FLAGS)
+
+# Define The BIN Directory Where The Executables Will Go.
+# Define Our Library Directory.
+# Define The platform specific Build Directory Where The Objects Will Go.
+#
+BIN_DIR = SYS$DISK:[.BIN]
+LIB_DIR = SYS$DISK:[.BIN.VMS.LIB]
+BLD_DIR = SYS$DISK:[.BIN.VMS.LIB.BLD-$(ARCH)]
+
+
+# Core SIMH File Definitions.
+#
+SIMH_DIR = SYS$DISK:[]
+SIMH_LIB = $(LIB_DIR)SIMH-$(ARCH).OLB
+SIMH_NONET_LIB = $(LIB_DIR)SIMH-NONET-$(ARCH).OLB
+SIMH_SOURCE = $(SIMH_DIR)SIM_CONSOLE.C,$(SIMH_DIR)SIM_SOCK.C,\
+              $(SIMH_DIR)SIM_TMXR.C,$(SIMH_DIR)SIM_ETHER.C,\
+              $(SIMH_DIR)SIM_TAPE.C,$(SIMH_DIR)SIM_FIO.C,\
+              $(SIMH_DIR)SIM_TIMER.C,$(SIMH_DIR)SIM_DISK.C,\
+              $(SIMH_DIR)SIM_SERIAL.C,$(SIMH_DIR)SIM_DISK.C,\
+              $(SIMH_DIR)SIM_PDFLPT.C,$(SIMH_DIR)LPT2PDF.C
+SIMH_MAIN = SCP.C
+.IFDEF ALPHA_OR_IA64
+SIMH_LIB64 = $(LIB_DIR)SIMH64-$(ARCH).OLB
+.ENDIF
+
+# VMS PCAP File Definitions.
+#
+PCAP_DIR = SYS$DISK:[-.PCAP-VMS.PCAP-VCI]
+PCAP_LIB = $(LIB_DIR)PCAP-$(ARCH).OLB
+PCAP_SOURCE = $(PCAP_DIR)PCAPVCI.C,$(PCAP_DIR)VCMUTIL.C,\
+              $(PCAP_DIR)BPF_DUMP.C,$(PCAP_DIR)BPF_FILTER.C,\
+              $(PCAP_DIR)BPF_IMAGE.C,$(PCAP_DIR)ETHERENT.C,\
+              $(PCAP_DIR)FAD-GIFC.C,$(PCAP_DIR)GENCODE.C,\
+              $(PCAP_DIR)GRAMMAR.C,$(PCAP_DIR)INET.C,\
+              $(PCAP_DIR)NAMETOADDR.C,$(PCAP_DIR)OPTIMIZE.C,\
+              $(PCAP_DIR)PCAP.C,$(PCAP_DIR)SAVEFILE.C,\
+              $(PCAP_DIR)SCANNER.C,$(PCAP_DIR)SNPRINTF.C,\
+              $(PCAP_DIR)PCAP-VMS.C
+PCAP_VCMDIR = SYS$DISK:[-.PCAP-VMS.PCAPVCM]
+PCAP_VCM_SOURCES = $(PCAP_VCMDIR)PCAPVCM.C,$(PCAP_VCMDIR)PCAPVCM_INIT.MAR,\
+                   $(PCAP_VCMDIR)VCI_JACKET.MAR,$(PCAP_VCMDIR)VCMUTIL.C
+PCAP_VCI = SYS$COMMON:[SYS$LDR]PCAPVCM.EXE
+
+# PCAP is not available on OpenVMS VAX
+#
+.IFDEF ALPHA_OR_IA64
+.IFDEF NONETWORK
+# Network Capabilities disabled
+.ELSE
+PCAP_EXECLET = $(PCAP_VCI)
+PCAP_INC = ,$(PCAP_DIR)
+PCAP_LIBD = $(PCAP_LIB)
+PCAP_LIBR = ,$(PCAP_LIB)/LIB/SYSEXE
+PCAP_DEFS = ,"USE_NETWORK=1"
+PCAP_SIMH_INC = /INCL=($(PCAP_DIR))
+.ENDIF
+.ENDIF
+
+# Check To Make Sure We Have SYS$DISK:[.BIN] & SYS$DISK:[.LIB] Directory.
+#
+.FIRST
+  @ IF "".NES."''CC'" THEN DELETE/SYMBOL/GLOBAL CC
+  @ EXIT_ON_ERROR := IF (ERROR_CONDITION) THEN EXIT %X10000004
+  @ ERROR_CONDITION = ((F$GETSYI("ARCH_NAME").EQS."Alpha").AND.(F$GETSYI("VERSION").LTS."V8.0").AND.("$(NOASYNCH)".EQS.""))
+  @ IF (ERROR_CONDITION) THEN WRITE SYS$OUTPUT "*** WARNING **** Build should be invoked with /MACRO=NOASYNCH=1 on this platform"
+  @ 'EXIT_ON_ERROR
+  @ DEFINE/USER SYS$ERROR NLA0:
+  @ DEFINE/USER SYS$OUTPUT CC_VERSION.DAT
+  @ CC/DECC/VERSION
+  @ OPEN /READ VERSION CC_VERSION.DAT
+  @ READ VERSION CC_VERSION
+  @ CLOSE VERSION
+  @ DELETE CC_VERSION.DAT;
+  @ CC_VERSION = F$ELEMENT(2," ",CC_VERSION)
+  @ BAD_CC_VERSION = ((F$GETSYI("ARCH_NAME").EQS."Alpha").AND.(CC_VERSION.LTS."V6.5-001").AND.("$(NONETWORK)".EQS.""))
+  @ IF (BAD_CC_VERSION) THEN WRITE SYS$OUTPUT "*** WARNING *** C Compiler is: ''CC_VERSION'"
+  @ IF (BAD_CC_VERSION.AND.(F$GETSYI("VERSION").GES."V8.0")) THEN -
+     WRITE SYS$OUTPUT "*** WARNING *** Build should be invoked with /MACRO=NONETWORK=1 with this compiler"
+  @ IF (BAD_CC_VERSION.AND.(F$GETSYI("VERSION").LTS."V8.0")) THEN -
+     WRITE SYS$OUTPUT "*** WARNING *** Build should be invoked with /MACRO=(NONETWORK=1,NOASYNCH=1) with this compiler"
+  @ ERROR_CONDITION = BAD_CC_VERSION
+  @ 'EXIT_ON_ERROR
+  @ MISSING_PCAP = (("$(PCAP_EXECLET)".NES."").AND.("$(NONETWORK)".EQS."").AND.(F$SEARCH("$(PCAP_DIR)PCAP-VMS.C").EQS.""))
+  @ MISS_SAY := IF (MISSING_PCAP) THEN WRITE SYS$OUTPUT
+  @ 'MISS_SAY' "*** Error *** Attempting a Network Build but the VMS-PCAP components are not"
+  @ 'MISS_SAY' "*** Error *** available"
+  @ 'MISS_SAY' "*** Error *** "
+  @ 'MISS_SAY' "*** Error *** The vms-pcap.zip file can be downloaded from:"
+  @ 'MISS_SAY' "*** Error *** "
+  @ 'MISS_SAY' "*** Error ***     https://github.com/simh/simh/archive/vms-pcap.zip"
+  @ 'MISS_SAY' "*** Error *** "
+  @ 'MISS_SAY' "*** Error *** Be sure to ""unzip -a vms-pcap"" to properly set the file attributes"
+  @ 'MISS_SAY' "*** Error *** "
+  @ 'MISS_SAY' "*** Error *** The PCAP-VMS components are presumed (by this procedure) to be"
+  @ 'MISS_SAY' "*** Error *** located in a directory at the same level as the directory"
+  @ 'MISS_SAY' "*** Error *** containing the simh source files."
+  @ 'MISS_SAY' "*** Error *** For example, if these exist here:"
+  @ 'MISS_SAY' "*** Error *** "
+  @ 'MISS_SAY' "*** Error ***   []descrip.mms"
+  @ 'MISS_SAY' "*** Error ***   []scp.c"
+  @ 'MISS_SAY' "*** Error ***   etc."
+  @ 'MISS_SAY' "*** Error *** "
+  @ 'MISS_SAY' "*** Error *** Then the following should exist:"
+  @ 'MISS_SAY' "*** Error ***   [-.PCAP-VMS]BUILD_ALL.COM"
+  @ 'MISS_SAY' "*** Error ***   [-.PCAP-VMS.PCAP-VCI]"
+  @ 'MISS_SAY' "*** Error ***   [-.PCAP-VMS.PCAPVCM]"
+  @ 'MISS_SAY' "*** Error ***   etc."
+  @ 'MISS_SAY' "*** Error *** "
+  @ 'MISS_SAY' "*** Error *** Aborting Build"
+  @ ERROR_CONDITION = MISSING_PCAP
+  @ 'EXIT_ON_ERROR
+  @ IF (F$SEARCH("SYS$DISK:[]BIN.DIR").EQS."") THEN CREATE/DIRECTORY $(BIN_DIR)
+  @ IF (F$SEARCH("SYS$DISK:[.BIN]VMS.DIR").EQS."") THEN CREATE/DIRECTORY $(LIB_DIR)
+  @ IF (F$SEARCH("SYS$DISK:[.BIN.VMS]LIB.DIR").EQS."") THEN CREATE/DIRECTORY $(LIB_DIR)
+  @ IF (F$SEARCH("SYS$DISK:[.BIN.VMS.LIB]BLD-$(ARCH).DIR").EQS."") THEN CREATE/DIRECTORY $(BLD_DIR)
+  @ IF (F$SEARCH("$(BLD_DIR)*.*").NES."") THEN DELETE/NOLOG/NOCONFIRM $(BLD_DIR)*.*;*
+  @ IF (("$(BUILDING_ROMS)".EQS."").AND.(F$SEARCH("$(BIN_DIR)BuildROMs-$(ARCH).EXE").EQS."")) THEN $(MMS) BUILDROMS/MACRO=(BUILDING_ROMS=1$(NEST_DEBUG))
+
+
+# MITS Altair Simulator Definitions.
+#
+ALTAIR_DIR = SYS$DISK:[.ALTAIR]
+ALTAIR_LIB = $(LIB_DIR)ALTAIR-$(ARCH).OLB
+ALTAIR_SOURCE = $(ALTAIR_DIR)ALTAIR_SIO.C,$(ALTAIR_DIR)ALTAIR_CPU.C,\
+                $(ALTAIR_DIR)ALTAIR_DSK.C,$(ALTAIR_DIR)ALTAIR_SYS.C
+ALTAIR_OPTIONS = /INCL=($(SIMH_DIR),$(ALTAIR_DIR))/DEF=($(CC_DEFS))
+
+#
+# MITS Altair Z80 Simulator Definitions.
+#
+ALTAIRZ80_DIR = SYS$DISK:[.ALTAIRZ80]
+ALTAIRZ80_LIB1 = $(LIB_DIR)ALTAIRZ80L1-$(ARCH).OLB
+ALTAIRZ80_SOURCE1 = $(ALTAIRZ80_DIR)ALTAIRZ80_CPU.C,$(ALTAIRZ80_DIR)ALTAIRZ80_CPU_NOMMU.C,\
+                    $(ALTAIRZ80_DIR)ALTAIRZ80_DSK.C,$(ALTAIRZ80_DIR)DISASM.C,\
+                    $(ALTAIRZ80_DIR)ALTAIRZ80_SIO.C,$(ALTAIRZ80_DIR)ALTAIRZ80_SYS.C,\
+                    $(ALTAIRZ80_DIR)ALTAIRZ80_HDSK.C,$(ALTAIRZ80_DIR)ALTAIRZ80_NET.C,\
+                    $(ALTAIRZ80_DIR)FLASHWRITER2.C,$(ALTAIRZ80_DIR)I86_DECODE.C,\
+                    $(ALTAIRZ80_DIR)I86_OPS.C,$(ALTAIRZ80_DIR)I86_PRIM_OPS.C,\
+                    $(ALTAIRZ80_DIR)I8272.C,$(ALTAIRZ80_DIR)INSNSD.C,\
+                    $(ALTAIRZ80_DIR)MFDC.C,$(ALTAIRZ80_DIR)N8VEM.C,$(ALTAIRZ80_DIR)VFDHD.C
+ALTAIRZ80_LIB2 = $(LIB_DIR)ALTAIRZ80L2-$(ARCH).OLB
+ALTAIRZ80_SOURCE2 = $(ALTAIRZ80_DIR)S100_DISK1A.C,$(ALTAIRZ80_DIR)S100_DISK2.C,\
+                    $(ALTAIRZ80_DIR)S100_FIF.C,$(ALTAIRZ80_DIR)S100_MDRIVEH.C,\
+                    $(ALTAIRZ80_DIR)S100_MDSAD.C,$(ALTAIRZ80_DIR)S100_SELCHAN.C,\
+                    $(ALTAIRZ80_DIR)S100_SS1.C,$(ALTAIRZ80_DIR)S100_64FDC.C,\
+                    $(ALTAIRZ80_DIR)S100_SCP300F.C,$(ALTAIRZ80_DIR)SIM_IMD.C,\
+                    $(ALTAIRZ80_DIR)WD179X.C,$(ALTAIRZ80_DIR)S100_DISK3.C,\
+                    $(ALTAIRZ80_DIR)S100_ADCS6.C,$(ALTAIRZ80_DIR)S100_HDC1001.C,\
+                    $(ALTAIRZ80_DIR)S100_IF3.C
+ALTAIRZ80_OPTIONS = /INCL=($(SIMH_DIR),$(ALTAIRZ80_DIR))/DEF=($(CC_DEFS))
+
+#
+# Data General Nova Simulator Definitions.
+#
+NOVA_DIR = SYS$DISK:[.NOVA]
+NOVA_LIB = $(LIB_DIR)NOVA-$(ARCH).OLB
+NOVA_SOURCE = $(NOVA_DIR)NOVA_SYS.C,$(NOVA_DIR)NOVA_CPU.C,\
+              $(NOVA_DIR)NOVA_DKP.C,$(NOVA_DIR)NOVA_DSK.C,\
+              $(NOVA_DIR)NOVA_LP.C,$(NOVA_DIR)NOVA_MTA.C,\
+              $(NOVA_DIR)NOVA_PLT.C,$(NOVA_DIR)NOVA_PT.C,\
+              $(NOVA_DIR)NOVA_CLK.C,$(NOVA_DIR)NOVA_TT.C,\
+              $(NOVA_DIR)NOVA_TT1.C,$(NOVA_DIR)NOVA_QTY.C
+NOVA_OPTIONS = /INCL=($(SIMH_DIR),$(NOVA_DIR))/DEF=($(CC_DEFS))
+
+#
+# Data General Eclipse Simulator Definitions.
+#
+ECLIPSE_LIB = $(LIB_DIR)ECLIPSE-$(ARCH).OLB
+ECLIPSE_SOURCE = $(NOVA_DIR)ECLIPSE_CPU.C,$(NOVA_DIR)ECLIPSE_TT.C,\
+                 $(NOVA_DIR)NOVA_SYS.C,$(NOVA_DIR)NOVA_DKP.C,\
+                 $(NOVA_DIR)NOVA_DSK.C,$(NOVA_DIR)NOVA_LP.C,\
+                 $(NOVA_DIR)NOVA_MTA.C,$(NOVA_DIR)NOVA_PLT.C,\
+                 $(NOVA_DIR)NOVA_PT.C,$(NOVA_DIR)NOVA_CLK.C,\
+                 $(NOVA_DIR)NOVA_TT1.C,$(NOVA_DIR)NOVA_QTY.C
+ECLIPSE_OPTIONS = /INCL=($(SIMH_DIR),$(NOVA_DIR))\
+                    /DEF=($(CC_DEFS),"ECLIPSE=1")
+
+#
+# GRI Corporation GRI-909 Simulator Definitions.
+#
+GRI_DIR = SYS$DISK:[.GRI]
+GRI_LIB = $(LIB_DIR)GRI-$(ARCH).OLB
+GRI_SOURCE = $(GRI_DIR)GRI_CPU.C,$(GRI_DIR)GRI_STDDEV.C,$(GRI_DIR)GRI_SYS.C
+GRI_OPTIONS = /INCL=($(SIMH_DIR),$(GRI_DIR))/DEF=($(CC_DEFS))
+
+#
+# Royal-McBee LGP-30 Simulator Definitions.
+#
+LGP_DIR = SYS$DISK:[.LGP]
+LGP_LIB = $(LIB_DIR)LGP-$(ARCH).OLB
+LGP_SOURCE = $(LGP_DIR)LGP_CPU.C,$(LGP_DIR)LGP_STDDEV.C,$(LGP_DIR)LGP_SYS.C
+LGP_OPTIONS = /INCL=($(SIMH_DIR),$(LGP_DIR))/DEF=($(CC_DEFS))
+
+#
+# Honeywell 316/516 Simulator Definitions.
+#
+H316_DIR = SYS$DISK:[.H316]
+H316_LIB = $(LIB_DIR)H316-$(ARCH).OLB
+H316_SOURCE = $(H316_DIR)H316_STDDEV.C,$(H316_DIR)H316_LP.C,\
+              $(H316_DIR)H316_CPU.C,$(H316_DIR)H316_SYS.C,\
+              $(H316_DIR)H316_FHD.C,$(H316_DIR)H316_MT.C,\
+              $(H316_DIR)H316_DP.C
+H316_OPTIONS = /INCL=($(SIMH_DIR),$(H316_DIR))/DEF=($(CC_DEFS))
+
+#
+# Hewlett-Packard HP-2100 Simulator Definitions.
+#
+HP2100_DIR = SYS$DISK:[.HP2100]
+HP2100_LIB1 = $(LIB_DIR)HP2100L1-$(ARCH).OLB
+HP2100_SOURCE1 = $(HP2100_DIR)HP2100_STDDEV.C,$(HP2100_DIR)HP2100_DP.C,\
+                 $(HP2100_DIR)HP2100_DQ.C,$(HP2100_DIR)HP2100_DR.C,\
+                 $(HP2100_DIR)HP2100_LPS.C,$(HP2100_DIR)HP2100_MS.C,\
+                 $(HP2100_DIR)HP2100_MT.C,$(HP2100_DIR)HP2100_MUX.C,\
+                 $(HP2100_DIR)HP2100_CPU.C,$(HP2100_DIR)HP2100_FP.C,\
+                 $(HP2100_DIR)HP2100_SYS.C,$(HP2100_DIR)HP2100_LPT.C,\
+                 $(HP2100_DIR)HP2100_IPL.C,$(HP2100_DIR)HP2100_DS.C,\
+                 $(HP2100_DIR)HP2100_CPU0.C,$(HP2100_DIR)HP2100_CPU1.C,\
+                 $(HP2100_DIR)HP2100_CPU2.C,$(HP2100_DIR)HP2100_CPU3.C,\
+                 $(HP2100_DIR)HP2100_CPU4.C,$(HP2100_DIR)HP2100_CPU5.C,\
+                 $(HP2100_DIR)HP2100_CPU6.C,$(HP2100_DIR)HP2100_CPU7.C
+HP2100_LIB2 = $(LIB_DIR)HP2100L2-$(ARCH).OLB
+HP2100_SOURCE2 = $(HP2100_DIR)HP2100_FP1.C,$(HP2100_DIR)HP2100_BACI.C,\
+                 $(HP2100_DIR)HP2100_MPX.C,$(HP2100_DIR)HP2100_PIF.C,\
+                 $(HP2100_DIR)HP2100_DI.C,$(HP2100_DIR)HP2100_DI_DA.C,\
+                 $(HP2100_DIR)HP_DISCLIB.C
+.IFDEF ALPHA_OR_IA64
+HP2100_OPTIONS = /INCL=($(SIMH_DIR),$(HP2100_DIR))\
+                    /DEF=($(CC_DEFS),"HAVE_INT64=1")
+.ELSE
+HP2100_OPTIONS = /INCL=($(SIMH_DIR),$(HP2100_DIR))/DEF=($(CC_DEFS))
+.ENDIF
+
+#
+# Interdata 16-bit CPU.
+#
+ID16_DIR = SYS$DISK:[.INTERDATA]
+ID16_LIB = $(LIB_DIR)ID16-$(ARCH).OLB
+ID16_SOURCE = $(ID16_DIR)ID16_CPU.C,$(ID16_DIR)ID16_SYS.C,$(ID16_DIR)ID_DP.C,\
+              $(ID16_DIR)ID_FD.C,$(ID16_DIR)ID_FP.C,$(ID16_DIR)ID_IDC.C,\
+              $(ID16_DIR)ID_IO.C,$(ID16_DIR)ID_LP.C,$(ID16_DIR)ID_MT.C,\
+              $(ID16_DIR)ID_PAS.C,$(ID16_DIR)ID_PT.C,$(ID16_DIR)ID_TT.C,\
+              $(ID16_DIR)ID_UVC.C,$(ID16_DIR)ID16_DBOOT.C,$(ID16_DIR)ID_TTP.C
+ID16_OPTIONS = /INCL=($(SIMH_DIR),$(ID16_DIR))/DEF=($(CC_DEFS))
+
+#
+# Interdata 32-bit CPU.
+#
+ID32_DIR = SYS$DISK:[.INTERDATA]
+ID32_LIB = $(LIB_DIR)ID32-$(ARCH).OLB
+ID32_SOURCE = $(ID32_DIR)ID32_CPU.C,$(ID32_DIR)ID32_SYS.C,$(ID32_DIR)ID_DP.C,\
+              $(ID32_DIR)ID_FD.C,$(ID32_DIR)ID_FP.C,$(ID32_DIR)ID_IDC.C,\
+              $(ID32_DIR)ID_IO.C,$(ID32_DIR)ID_LP.C,$(ID32_DIR)ID_MT.C,\
+              $(ID32_DIR)ID_PAS.C,$(ID32_DIR)ID_PT.C,$(ID32_DIR)ID_TT.C,\
+              $(ID32_DIR)ID_UVC.C,$(ID32_DIR)ID32_DBOOT.C,$(ID32_DIR)ID_TTP.C
+ID32_OPTIONS = /INCL=($(SIMH_DIR),$(ID32_DIR))/DEF=($(CC_DEFS))
+
+#
+# IBM 1130 Simulator Definitions.
+#
+IBM1130_DIR = SYS$DISK:[.IBM1130]
+IBM1130_LIB = $(LIB_DIR)IBM1130-$(ARCH).OLB
+IBM1130_SOURCE = $(IBM1130_DIR)IBM1130_CPU.C,$(IBM1130_DIR)IBM1130_CR.C,\
+                 $(IBM1130_DIR)IBM1130_DISK.C,$(IBM1130_DIR)IBM1130_STDDEV.C,\
+                 $(IBM1130_DIR)IBM1130_SYS.C,$(IBM1130_DIR)IBM1130_GDU.C,\
+                 $(IBM1130_DIR)IBM1130_GUI.C,$(IBM1130_DIR)IBM1130_PRT.C,\
+                 $(IBM1130_DIR)IBM1130_FMT.C,$(IBM1130_DIR)IBM1130_PTRP.C,\
+                 $(IBM1130_DIR)IBM1130_PLOT.C,$(IBM1130_DIR)IBM1130_SCA.C,\
+                 $(IBM1130_DIR)IBM1130_T2741.C
+IBM1130_OPTIONS = /INCL=($(SIMH_DIR),$(IBM1130_DIR))/DEF=($(CC_DEFS))
+
+#
+# IBM 1401 Simulator Definitions.
+#
+I1401_DIR = SYS$DISK:[.I1401]
+I1401_LIB = $(LIB_DIR)I1401-$(ARCH).OLB
+I1401_SOURCE = $(I1401_DIR)I1401_LP.C,$(I1401_DIR)I1401_CPU.C,\
+               $(I1401_DIR)I1401_IQ.C,$(I1401_DIR)I1401_CD.C,\
+               $(I1401_DIR)I1401_MT.C,$(I1401_DIR)I1401_DP.C,\
+               $(I1401_DIR)I1401_SYS.C
+I1401_OPTIONS = /INCL=($(SIMH_DIR),$(I1401_DIR))/DEF=($(CC_DEFS))
+
+
+#
+# IBM 1620 Simulators Definitions.
+#
+I1620_DIR = SYS$DISK:[.I1620]
+I1620_LIB = $(LIB_DIR)I1620-$(ARCH).OLB
+I1620_SOURCE = $(I1620_DIR)I1620_CD.C,$(I1620_DIR)I1620_DP.C,\
+               $(I1620_DIR)I1620_PT.C,$(I1620_DIR)I1620_TTY.C,\
+               $(I1620_DIR)I1620_CPU.C,$(I1620_DIR)I1620_LP.C,\
+               $(I1620_DIR)I1620_FP.C,$(I1620_DIR)I1620_SYS.C
+I1620_OPTIONS = /INCL=($(SIMH_DIR),$(I1620_DIR))/DEF=($(CC_DEFS))
+
+#
+# PDP-1 Simulator Definitions.
+#
+PDP1_DIR = SYS$DISK:[.PDP1]
+PDP1_LIB = $(LIB_DIR)PDP1-$(ARCH).OLB
+PDP1_SOURCE = $(PDP1_DIR)PDP1_LP.C,$(PDP1_DIR)PDP1_CPU.C,\
+              $(PDP1_DIR)PDP1_STDDEV.C,$(PDP1_DIR)PDP1_SYS.C,\
+              $(PDP1_DIR)PDP1_DT.C,$(PDP1_DIR)PDP1_DRM.C,\
+              $(PDP1_DIR)PDP1_CLK.C,$(PDP1_DIR)PDP1_DCS.C
+PDP1_OPTIONS = /INCL=($(SIMH_DIR),$(PDP1_DIR))/DEF=($(CC_DEFS))
+
+#
+# Digital Equipment PDP-8 Simulator Definitions.
+#
+PDP8_DIR = SYS$DISK:[.PDP8]
+PDP8_LIB = $(LIB_DIR)PDP8-$(ARCH).OLB
+PDP8_SOURCE = $(PDP8_DIR)PDP8_CPU.C,$(PDP8_DIR)PDP8_CLK.C,\
+              $(PDP8_DIR)PDP8_DF.C,$(PDP8_DIR)PDP8_DT.C,\
+              $(PDP8_DIR)PDP8_LP.C,$(PDP8_DIR)PDP8_MT.C,\
+              $(PDP8_DIR)PDP8_PT.C,$(PDP8_DIR)PDP8_RF.C,\
+              $(PDP8_DIR)PDP8_RK.C,$(PDP8_DIR)PDP8_RX.C,\
+              $(PDP8_DIR)PDP8_SYS.C,$(PDP8_DIR)PDP8_TT.C,\
+              $(PDP8_DIR)PDP8_TTX.C,$(PDP8_DIR)PDP8_RL.C,\
+              $(PDP8_DIR)PDP8_TSC.C,$(PDP8_DIR)PDP8_TD.C,\
+              $(PDP8_DIR)PDP8_CT.C,$(PDP8_DIR)PDP8_FPP.C
+PDP8_OPTIONS = /INCL=($(SIMH_DIR),$(PDP8_DIR))/DEF=($(CC_DEFS))
+
+#
+# Digital Equipment PDP-4, PDP-7, PDP-9 And PDP-15 Simulator Definitions.
+#
+PDP18B_DIR = SYS$DISK:[.PDP18B]
+PDP4_LIB = $(LIB_DIR)PDP4-$(ARCH).OLB
+PDP7_LIB = $(LIB_DIR)PDP7-$(ARCH).OLB
+PDP9_LIB = $(LIB_DIR)PDP9-$(ARCH).OLB
+PDP15_LIB = $(LIB_DIR)PDP15-$(ARCH).OLB
+PDP18B_SOURCE = $(PDP18B_DIR)PDP18B_DT.C,$(PDP18B_DIR)PDP18B_DRM.C,\
+                $(PDP18B_DIR)PDP18B_CPU.C,$(PDP18B_DIR)PDP18B_LP.C,\
+                $(PDP18B_DIR)PDP18B_MT.C,$(PDP18B_DIR)PDP18B_RF.C,\
+                $(PDP18B_DIR)PDP18B_RP.C,$(PDP18B_DIR)PDP18B_STDDEV.C,\
+                $(PDP18B_DIR)PDP18B_SYS.C,$(PDP18B_DIR)PDP18B_TT1.C,\
+                $(PDP18B_DIR)PDP18B_RB.C,$(PDP18B_DIR)PDP18B_FPP.C
+PDP4_OPTIONS = /INCL=($(SIMH_DIR),$(PDP18B_DIR))/DEF=($(CC_DEFS),"PDP4=1")
+PDP7_OPTIONS = /INCL=($(SIMH_DIR),$(PDP18B_DIR))/DEF=($(CC_DEFS),"PDP7=1")
+PDP9_OPTIONS = /INCL=($(SIMH_DIR),$(PDP18B_DIR))/DEF=($(CC_DEFS),"PDP9=1")
+PDP15_OPTIONS = /INCL=($(SIMH_DIR),$(PDP18B_DIR))/DEF=($(CC_DEFS),"PDP15=1")
+
+#
+# Digital Equipment PDP-11 Simulator Definitions.
+#
+PDP11_DIR = SYS$DISK:[.PDP11]
+PDP11_LIB1 = $(LIB_DIR)PDP11L1-$(ARCH).OLB
+PDP11_SOURCE1 = $(PDP11_DIR)PDP11_FP.C,$(PDP11_DIR)PDP11_CPU.C,\
+               $(PDP11_DIR)PDP11_DZ.C,$(PDP11_DIR)PDP11_CIS.C,\
+               $(PDP11_DIR)PDP11_LP.C,$(PDP11_DIR)PDP11_RK.C,\
+               $(PDP11_DIR)PDP11_RL.C,$(PDP11_DIR)PDP11_RP.C,\
+               $(PDP11_DIR)PDP11_RX.C,$(PDP11_DIR)PDP11_STDDEV.C,\
+               $(PDP11_DIR)PDP11_SYS.C,$(PDP11_DIR)PDP11_TC.C, \
+               $(PDP11_DIR)PDP11_CPUMOD.C,$(PDP11_DIR)PDP11_CR.C,\
+               $(PDP11_DIR)PDP11_TA.C,$(PDP11_DIR)PDP11_DMC.C,\
+               $(PDP11_DIR)PDP11_DUP.C,$(PDP11_DIR)PDP11_KMC.C,\
+               $(PDP11_DIR)PDP11_RS.C,$(PDP11_DIR)PDP11_IO_LIB.C
+PDP11_LIB2 = $(LIB_DIR)PDP11L2-$(ARCH).OLB
+PDP11_SOURCE2 = $(PDP11_DIR)PDP11_TM.C,$(PDP11_DIR)PDP11_TS.C,\
+               $(PDP11_DIR)PDP11_IO.C,$(PDP11_DIR)PDP11_RQ.C,\
+               $(PDP11_DIR)PDP11_TQ.C,$(PDP11_DIR)PDP11_PCLK.C,\
+               $(PDP11_DIR)PDP11_RY.C,$(PDP11_DIR)PDP11_PT.C,\
+               $(PDP11_DIR)PDP11_HK.C,$(PDP11_DIR)PDP11_XQ.C,\
+               $(PDP11_DIR)PDP11_VH.C,$(PDP11_DIR)PDP11_RH.C,\
+               $(PDP11_DIR)PDP11_XU.C,$(PDP11_DIR)PDP11_TU.C,\
+               $(PDP11_DIR)PDP11_DL.C,$(PDP11_DIR)PDP11_RF.C, \
+               $(PDP11_DIR)PDP11_RC.C,$(PDP11_DIR)PDP11_KG.C,\
+               $(PDP11_DIR)PDP11_KE.C,$(PDP11_DIR)PDP11_DC.C
+PDP11_OPTIONS = /INCL=($(SIMH_DIR),$(PDP11_DIR)$(PCAP_INC))\
+                /DEF=($(CC_DEFS),"VM_PDP11=1"$(PCAP_DEFS))
+
+#
+# Digital Equipment PDP-10 Simulator Definitions.
+#
+PDP10_DIR = SYS$DISK:[.PDP10]
+PDP10_LIB = $(LIB_DIR)PDP10-$(ARCH).OLB
+PDP10_SOURCE = $(PDP10_DIR)PDP10_FE.C,\
+               $(PDP10_DIR)PDP10_CPU.C,$(PDP10_DIR)PDP10_KSIO.C,\
+               $(PDP10_DIR)PDP10_LP20.C,$(PDP10_DIR)PDP10_MDFP.C,\
+               $(PDP10_DIR)PDP10_PAG.C,$(PDP10_DIR)PDP10_XTND.C,\
+               $(PDP10_DIR)PDP10_RP.C,$(PDP10_DIR)PDP10_SYS.C,\
+               $(PDP10_DIR)PDP10_TIM.C,$(PDP10_DIR)PDP10_TU.C,\
+               $(PDP11_DIR)PDP11_PT.C,$(PDP11_DIR)PDP11_DZ.C,\
+               $(PDP11_DIR)PDP11_RY.C,$(PDP11_DIR)PDP11_CR.C,\
+               $(PDP11_DIR)PDP11_DUP.C,$(PDP11_DIR)PDP11_KMC.C,\
+               $(PDP11_DIR)PDP11_DMC.C
+PDP10_OPTIONS = /INCL=($(SIMH_DIR),$(PDP10_DIR),$(PDP11_DIR))\
+                /DEF=($(CC_DEFS),"USE_INT64=1","VM_PDP10=1"$(PCAP_DEFS))
+
+#
+# IBM System 3 Simulator Definitions.
+#
+S3_DIR = SYS$DISK:[.S3]
+S3_LIB = $(LIB_DIR)S3-$(ARCH).OLB
+S3_SOURCE = $(S3_DIR)S3_CD.C,$(S3_DIR)S3_CPU.C,$(S3_DIR)S3_DISK.C,\
+            $(S3_DIR)S3_LP.C,$(S3_DIR)S3_PKB.C,$(S3_DIR)S3_SYS.C
+S3_OPTIONS = /INCL=($(SIMH_DIR),$(S3_DIR))/DEF=($(CC_DEFS))
+
+#
+# SDS 940
+#
+SDS_DIR = SYS$DISK:[.SDS]
+SDS_LIB = $(LIB_DIR)SDS-$(ARCH).OLB
+SDS_SOURCE = $(SDS_DIR)SDS_CPU.C,$(SDS_DIR)SDS_DRM.C,$(SDS_DIR)SDS_DSK.C,\ 
+             $(SDS_DIR)SDS_IO.C,$(SDS_DIR)SDS_LP.C,$(SDS_DIR)SDS_MT.C,\
+             $(SDS_DIR)SDS_MUX.C,$(SDS_DIR)SDS_RAD.C,$(SDS_DIR)SDS_STDDEV.C,\
+             $(SDS_DIR)SDS_SYS.C
+SDS_OPTIONS = /INCL=($(SIMH_DIR),$(SDS_DIR))/DEF=($(CC_DEFS))
+
+#
+# SSEM
+#
+SSEM_DIR = SYS$DISK:[.SSEM]
+SSEM_LIB = $(LIB_DIR)SSEM-$(ARCH).OLB
+SSEM_SOURCE = $(SSEM_DIR)SSEM_CPU.C,$(SSEM_DIR)SSEM_SYS.C
+SSEM_OPTIONS = /INCL=($(SIMH_DIR),$(SSEM_DIR))/DEF=($(CC_DEFS))
+
+#
+# SWTP 6800MP A
+#
+SWTP6800MP_A_DIR = SYS$DISK:[.SWTP6800.SWTP6800]
+SWTP6800MP_A_COMMON = SYS$DISK:[.SWTP6800.COMMON]
+SWTP6800MP_A_LIB = $(LIB_DIR)SWTP6800MP-A-$(ARCH).OLB
+SWTP6800MP_A_SOURCE = $(SWTP6800MP_A_COMMON)mp-a.c,$(SWTP6800MP_A_COMMON)m6800.c,\
+	$(SWTP6800MP_A_COMMON)m6810.c,$(SWTP6800MP_A_COMMON)bootrom.c,$(SWTP6800MP_A_COMMON)dc-4.c,\
+	$(SWTP6800MP_A_COMMON)mp-s.c,$(SWTP6800MP_A_DIR)mp-a_sys.c,$(SWTP6800MP_A_COMMON)mp-b2.c,\
+	$(SWTP6800MP_A_COMMON)mp-8m.c
+SWTP6800MP_A_OPTIONS = /INCL=($(SIMH_DIR),$(SWTP6800MP_A_DIR))/DEF=($(CC_DEFS))
+
+#
+# SWTP 6800MP A2
+#
+SWTP6800MP_A2_DIR = SYS$DISK:[.SWTP6800.SWTP6800]
+SWTP6800MP_A2_COMMON = SYS$DISK:[.SWTP6800.COMMON]
+SWTP6800MP_A2_LIB = $(LIB_DIR)SWTP6800MP-A2-$(ARCH).OLB
+SWTP6800MP_A2_SOURCE = $(SWTP6800MP_A2_COMMON)mp-a2.c,$(SWTP6800MP_A2_COMMON)m6800.c,\
+	$(SWTP6800MP_A2_COMMON)m6810.c,$(SWTP6800MP_A2_COMMON)bootrom.c,$(SWTP6800MP_A2_COMMON)dc-4.c,\
+	$(SWTP6800MP_A2_COMMON)mp-s.c,$(SWTP6800MP_A2_DIR)mp-a2_sys.c,$(SWTP6800MP_A2_COMMON)mp-b2.c,\
+	$(SWTP6800MP_A2_COMMON)mp-8m.c,$(SWTP6800MP_A2_COMMON)i2716.c
+SWTP6800MP_A2_OPTIONS = /INCL=($(SIMH_DIR),$(SWTP6800MP_A2_DIR))/DEF=($(CC_DEFS))
+
+#
+# Digital Equipment VAX 3900 Simulator Definitions.
+#
+VAX_DIR = SYS$DISK:[.VAX]
+VAX_LIB1 = $(LIB_DIR)VAXL1-$(ARCH).OLB
+VAX_LIB2 = $(LIB_DIR)VAXL2-$(ARCH).OLB
+VAX_SOURCE1 = $(VAX_DIR)VAX_CIS.C,$(VAX_DIR)VAX_CMODE.C,\
+              $(VAX_DIR)VAX_CPU.C,$(VAX_DIR)VAX_CPU1.C,\
+              $(VAX_DIR)VAX_FPA.C,$(VAX_DIR)VAX_MMU.C,\
+              $(VAX_DIR)VAX_OCTA.C,$(VAX_DIR)VAX_SYS.C,\
+              $(VAX_DIR)VAX_SYSCM.C,$(VAX_DIR)VAX_SYSDEV.C,\
+              $(VAX_DIR)VAX_SYSLIST.C,$(VAX_DIR)VAX_IO.C,\
+              $(VAX_DIR)VAX_STDDEV.C
+VAX_SOURCE2 = $(PDP11_DIR)PDP11_IO_LIB.C,\
+              $(PDP11_DIR)PDP11_RL.C,$(PDP11_DIR)PDP11_RQ.C,\
+              $(PDP11_DIR)PDP11_TS.C,$(PDP11_DIR)PDP11_DZ.C,\
+              $(PDP11_DIR)PDP11_LP.C,$(PDP11_DIR)PDP11_TQ.C,\
+              $(PDP11_DIR)PDP11_XQ.C,$(PDP11_DIR)PDP11_VH.C,\
+              $(PDP11_DIR)PDP11_CR.C,$(PDP11_DIR)PDP11_DUP.C,\
+              $(PDP11_DIR)PDP11_DMC.C
+.IFDEF ALPHA_OR_IA64
+VAX_OPTIONS = /INCL=($(SIMH_DIR),$(VAX_DIR),$(PDP11_DIR)$(PCAP_INC))\
+                /DEF=($(CC_DEFS),"VM_VAX=1","USE_ADDR64=1","USE_INT64=1"$(PCAP_DEFS))
+VAX_SIMH_LIB = $(SIMH_LIB64)
+.ELSE
+VAX_OPTIONS = /INCL=($(SIMH_DIR),$(VAX_DIR),$(PDP11_DIR)$(PCAP_INC))\
+                /DEF=($(CC_DEFS),"VM_VAX=1"$(PCAP_DEFS))
+VAX_SIMH_LIB = $(SIMH_LIB)
+.ENDIF
+
+# Digital Equipment VAX610 (MicroVAX I) Simulator Definitions.
+#
+VAX610_DIR = SYS$DISK:[.VAX]
+VAX610_LIB1 = $(LIB_DIR)VAX610L1-$(ARCH).OLB
+VAX610_SOURCE1 = $(VAX610_DIR)VAX_CPU.C,$(VAX610_DIR)VAX_CPU1.C,\
+                 $(VAX610_DIR)VAX_FPA.C,$(VAX610_DIR)VAX_CIS.C,\
+                 $(VAX610_DIR)VAX_OCTA.C,$(VAX610_DIR)VAX_CMODE.C,\
+                 $(VAX610_DIR)VAX_MMU.C,$(VAX610_DIR)VAX_SYS.C,\
+                 $(VAX610_DIR)VAX_SYSCM.C,$(VAX610_DIR)VAX610_STDDEV.C,\
+                 $(VAX610_DIR)VAX610_MEM.C,$(VAX610_DIR)VAX610_SYSDEV.C,\
+                 $(VAX610_DIR)VAX610_IO.C,$(VAX610_DIR)VAX610_SYSLIST.C
+VAX610_LIB2 = $(LIB_DIR)VAX610L2-$(ARCH).OLB
+VAX610_SOURCE2 = $(PDP11_DIR)PDP11_IO_LIB.C,\
+                 $(PDP11_DIR)PDP11_RL.C,$(PDP11_DIR)PDP11_RQ.C,\
+                 $(PDP11_DIR)PDP11_TS.C,$(PDP11_DIR)PDP11_DZ.C,\
+                 $(PDP11_DIR)PDP11_LP.C,$(PDP11_DIR)PDP11_TQ.C,\
+                 $(PDP11_DIR)PDP11_XQ.C,$(PDP11_DIR)PDP11_VH.C,\
+                 $(PDP11_DIR)PDP11_CR.C
+.IFDEF ALPHA_OR_IA64
+VAX610_OPTIONS = /INCL=($(SIMH_DIR),$(VAX610_DIR),$(PDP11_DIR)$(PCAP_INC))\
+                 /DEF=($(CC_DEFS),"VM_VAX=1","USE_ADDR64=1","USE_INT64=1"$(PCAP_DEFS),"VAX_610=1")
+VAX610_SIMH_LIB = $(SIMH_LIB64)
+.ELSE
+VAX610_OPTIONS = /INCL=($(SIMH_DIR),$(VAX610_DIR),$(PDP11_DIR)$(PCAP_INC))\
+                 /DEF=($(CC_DEFS),"VM_VAX=1"$(PCAP_DEFS),"VAX_610=1")
+VAX610_SIMH_LIB = $(SIMH_LIB)
+.ENDIF
+
+# Digital Equipment VAX630 (MicroVAX II) Simulator Definitions.
+#
+VAX630_DIR = SYS$DISK:[.VAX]
+VAX630_LIB1 = $(LIB_DIR)VAX630L1-$(ARCH).OLB
+VAX630_SOURCE1 = $(VAX630_DIR)VAX_CPU.C,$(VAX630_DIR)VAX_CPU1.C,\
+                 $(VAX630_DIR)VAX_FPA.C,$(VAX630_DIR)VAX_CIS.C,\
+                 $(VAX630_DIR)VAX_OCTA.C,$(VAX630_DIR)VAX_CMODE.C,\
+                 $(VAX630_DIR)VAX_MMU.C,$(VAX630_DIR)VAX_SYS.C,\
+                 $(VAX630_DIR)VAX_SYSCM.C,$(VAX630_DIR)VAX_WATCH.C,\
+                 $(VAX630_DIR)VAX630_STDDEV.C,$(VAX630_DIR)VAX630_SYSDEV.C,\
+                 $(VAX630_DIR)VAX630_IO.C,$(VAX630_DIR)VAX630_SYSLIST.C
+VAX630_LIB2 = $(LIB_DIR)VAX630L2-$(ARCH).OLB
+VAX630_SOURCE2 = $(PDP11_DIR)PDP11_IO_LIB.C,\
+                 $(PDP11_DIR)PDP11_RL.C,$(PDP11_DIR)PDP11_RQ.C,\
+                 $(PDP11_DIR)PDP11_TS.C,$(PDP11_DIR)PDP11_DZ.C,\
+                 $(PDP11_DIR)PDP11_LP.C,$(PDP11_DIR)PDP11_TQ.C,\
+                 $(PDP11_DIR)PDP11_XQ.C,$(PDP11_DIR)PDP11_VH.C,\
+                 $(PDP11_DIR)PDP11_CR.C,$(PDP11_DIR)PDP11_DUP.C,\
+                 $(PDP11_DIR)PDP11_DMC.C
+.IFDEF ALPHA_OR_IA64
+VAX630_OPTIONS = /INCL=($(SIMH_DIR),$(VAX630_DIR),$(PDP11_DIR)$(PCAP_INC))\
+                 /DEF=($(CC_DEFS),"VM_VAX=1","USE_ADDR64=1","USE_INT64=1"$(PCAP_DEFS),"VAX_630=1")
+VAX630_SIMH_LIB = $(SIMH_LIB64)
+.ELSE
+VAX630_OPTIONS = /INCL=($(SIMH_DIR),$(VAX630_DIR),$(PDP11_DIR)$(PCAP_INC))\
+                 /DEF=($(CC_DEFS),"VM_VAX=1"$(PCAP_DEFS),"VAX_630=1")
+VAX630_SIMH_LIB = $(SIMH_LIB)
+.ENDIF
+
+# Digital Equipment rtVAX1000 (rtVAX 1000) Simulator Definitions.
+#
+VAX620_DIR = SYS$DISK:[.VAX]
+VAX620_LIB1 = $(LIB_DIR)VAX620L1-$(ARCH).OLB
+VAX620_SOURCE1 = $(VAX620_DIR)VAX_CPU.C,$(VAX620_DIR)VAX_CPU1.C,\
+                 $(VAX620_DIR)VAX_FPA.C,$(VAX620_DIR)VAX_CIS.C,\
+                 $(VAX620_DIR)VAX_OCTA.C,$(VAX620_DIR)VAX_CMODE.C,\
+                 $(VAX620_DIR)VAX_MMU.C,$(VAX620_DIR)VAX_SYS.C,\
+                 $(VAX620_DIR)VAX_SYSCM.C,$(VAX630_DIR)VAX_WATCH.C,\
+                 $(VAX620_DIR)VAX630_STDDEV.C,$(VAX620_DIR)VAX630_SYSDEV.C,\
+                 $(VAX620_DIR)VAX630_IO.C,$(VAX620_DIR)VAX630_SYSLIST.C
+VAX620_LIB2 = $(LIB_DIR)VAX620L2-$(ARCH).OLB
+VAX620_SOURCE2 = $(PDP11_DIR)PDP11_IO_LIB.C,\
+                 $(PDP11_DIR)PDP11_RL.C,$(PDP11_DIR)PDP11_RQ.C,\
+                 $(PDP11_DIR)PDP11_TS.C,$(PDP11_DIR)PDP11_DZ.C,\
+                 $(PDP11_DIR)PDP11_LP.C,$(PDP11_DIR)PDP11_TQ.C,\
+                 $(PDP11_DIR)PDP11_XQ.C,$(PDP11_DIR)PDP11_VH.C,\
+                 $(PDP11_DIR)PDP11_CR.C,$(PDP11_DIR)PDP11_DUP.C,\
+                 $(PDP11_DIR)PDP11_DMC.C
+.IFDEF ALPHA_OR_IA64
+VAX620_OPTIONS = /INCL=($(SIMH_DIR),$(VAX620_DIR),$(PDP11_DIR)$(PCAP_INC))\
+                 /DEF=($(CC_DEFS),"VM_VAX=1","USE_ADDR64=1","USE_INT64=1"$(PCAP_DEFS),"VAX_620=1")
+VAX620_SIMH_LIB = $(SIMH_LIB64)
+.ELSE
+VAX620_OPTIONS = /INCL=($(SIMH_DIR),$(VAX620_DIR),$(PDP11_DIR)$(PCAP_INC))\
+                 /DEF=($(CC_DEFS),"VM_VAX=1"$(PCAP_DEFS),"VAX_620=1")
+VAX620_SIMH_LIB = $(SIMH_LIB)
+.ENDIF
+
+# Digital Equipment VAX730 Simulator Definitions.
+#
+VAX730_DIR = SYS$DISK:[.VAX]
+VAX730_LIB1 = $(LIB_DIR)VAX730L1-$(ARCH).OLB
+VAX730_SOURCE1 = $(VAX730_DIR)VAX_CPU.C,$(VAX730_DIR)VAX_CPU1.C,\
+                 $(VAX730_DIR)VAX_FPA.C,$(VAX730_DIR)VAX_CIS.C,\
+                 $(VAX730_DIR)VAX_OCTA.C,$(VAX730_DIR)VAX_CMODE.C,\
+                 $(VAX730_DIR)VAX_MMU.C,$(VAX730_DIR)VAX_SYS.C,\
+                 $(VAX730_DIR)VAX_SYSCM.C,$(VAX730_DIR)VAX730_STDDEV.C,\
+                 $(VAX730_DIR)VAX730_SYS.C,$(VAX730_DIR)VAX730_MEM.C,\
+                 $(VAX730_DIR)VAX730_UBA.C,$(VAX730_DIR)VAX730_RB.C,\
+                 $(VAX730_DIR)VAX730_SYSLIST.C
+VAX730_LIB2 = $(LIB_DIR)VAX730L2-$(ARCH).OLB
+VAX730_SOURCE2 = $(PDP11_DIR)PDP11_RL.C,$(PDP11_DIR)PDP11_RQ.C,\
+                 $(PDP11_DIR)PDP11_TS.C,$(PDP11_DIR)PDP11_DZ.C,\
+                 $(PDP11_DIR)PDP11_LP.C,$(PDP11_DIR)PDP11_TQ.C,\
+                 $(PDP11_DIR)PDP11_XU.C,$(PDP11_DIR)PDP11_RY.C,\
+                 $(PDP11_DIR)PDP11_CR.C,$(PDP11_DIR)PDP11_HK.C,\
+                 $(PDP11_DIR)PDP11_VH.C,$(PDP11_DIR)PDP11_DMC.C,\
+                 $(PDP11_DIR)PDP11_DUP.C,$(PDP11_DIR)PDP11_IO_LIB.C
+.IFDEF ALPHA_OR_IA64
+VAX730_OPTIONS = /INCL=($(SIMH_DIR),$(VAX730_DIR),$(PDP11_DIR)$(PCAP_INC))\
+                 /DEF=($(CC_DEFS),"VM_VAX=1","USE_ADDR64=1","USE_INT64=1"$(PCAP_DEFS),"VAX_730=1")
+VAX730_SIMH_LIB = $(SIMH_LIB64)
+.ELSE
+VAX730_OPTIONS = /INCL=($(SIMH_DIR),$(VAX730_DIR),$(PDP11_DIR)$(PCAP_INC))\
+                 /DEF=($(CC_DEFS),"VM_VAX=1"$(PCAP_DEFS),"VAX_730=1")
+VAX730_SIMH_LIB = $(SIMH_LIB)
+.ENDIF
+
+# Digital Equipment VAX750 Simulator Definitions.
+#
+VAX750_DIR = SYS$DISK:[.VAX]
+VAX750_LIB1 = $(LIB_DIR)VAX750L1-$(ARCH).OLB
+VAX750_SOURCE1 = $(VAX750_DIR)VAX_CPU.C,$(VAX750_DIR)VAX_CPU1.C,\
+                 $(VAX750_DIR)VAX_FPA.C,$(VAX750_DIR)VAX_CIS.C,\
+                 $(VAX750_DIR)VAX_OCTA.C,$(VAX750_DIR)VAX_CMODE.C,\
+                 $(VAX750_DIR)VAX_MMU.C,$(VAX750_DIR)VAX_SYS.C,\
+                 $(VAX750_DIR)VAX_SYSCM.C,$(VAX750_DIR)VAX750_STDDEV.C,\
+                 $(VAX750_DIR)VAX750_CMI.C,$(VAX750_DIR)VAX750_MEM.C,\
+                 $(VAX750_DIR)VAX750_UBA.C,$(VAX750_DIR)VAX7X0_MBA.C,\
+                 $(VAX750_DIR)VAX750_SYSLIST.C
+VAX750_LIB2 = $(LIB_DIR)VAX750L2-$(ARCH).OLB
+VAX750_SOURCE2 = $(PDP11_DIR)PDP11_RL.C,$(PDP11_DIR)PDP11_RQ.C,\
+                 $(PDP11_DIR)PDP11_TS.C,$(PDP11_DIR)PDP11_DZ.C,\
+                 $(PDP11_DIR)PDP11_LP.C,$(PDP11_DIR)PDP11_TQ.C,\
+                 $(PDP11_DIR)PDP11_XU.C,$(PDP11_DIR)PDP11_RY.C,\
+                 $(PDP11_DIR)PDP11_CR.C,$(PDP11_DIR)PDP11_HK.C,\
+                 $(PDP11_DIR)PDP11_RP.C,$(PDP11_DIR)PDP11_TU.C,\
+                 $(PDP11_DIR)PDP11_VH.C,$(PDP11_DIR)PDP11_DMC.C,\
+                 $(PDP11_DIR)PDP11_DUP.C,$(PDP11_DIR)PDP11_IO_LIB.C
+.IFDEF ALPHA_OR_IA64
+VAX750_OPTIONS = /INCL=($(SIMH_DIR),$(VAX750_DIR),$(PDP11_DIR)$(PCAP_INC))\
+                 /DEF=($(CC_DEFS),"VM_VAX=1","USE_ADDR64=1","USE_INT64=1"$(PCAP_DEFS),"VAX_750=1")
+VAX750_SIMH_LIB = $(SIMH_LIB64)
+.ELSE
+VAX750_OPTIONS = /INCL=($(SIMH_DIR),$(VAX750_DIR),$(PDP11_DIR)$(PCAP_INC))\
+                 /DEF=($(CC_DEFS),"VM_VAX=1"$(PCAP_DEFS),"VAX_750=1")
+VAX750_SIMH_LIB = $(SIMH_LIB)
+.ENDIF
+
+# Digital Equipment VAX780 Simulator Definitions.
+#
+VAX780_DIR = SYS$DISK:[.VAX]
+VAX780_LIB1 = $(LIB_DIR)VAX780L1-$(ARCH).OLB
+VAX780_SOURCE1 = $(VAX780_DIR)VAX_CPU.C,$(VAX780_DIR)VAX_CPU1.C,\
+                 $(VAX780_DIR)VAX_FPA.C,$(VAX780_DIR)VAX_CIS.C,\
+                 $(VAX780_DIR)VAX_OCTA.C,$(VAX780_DIR)VAX_CMODE.C,\
+                 $(VAX780_DIR)VAX_MMU.C,$(VAX780_DIR)VAX_SYS.C,\
+                 $(VAX780_DIR)VAX_SYSCM.C,$(VAX780_DIR)VAX780_STDDEV.C,\
+                 $(VAX780_DIR)VAX780_SBI.C,$(VAX780_DIR)VAX780_MEM.C,\
+                 $(VAX780_DIR)VAX780_UBA.C,$(VAX780_DIR)VAX7X0_MBA.C,\
+                 $(VAX780_DIR)VAX780_FLOAD.C,$(VAX780_DIR)VAX780_SYSLIST.C
+VAX780_LIB2 = $(LIB_DIR)VAX780L2-$(ARCH).OLB
+VAX780_SOURCE2 = $(PDP11_DIR)PDP11_RL.C,$(PDP11_DIR)PDP11_RQ.C,\
+                 $(PDP11_DIR)PDP11_TS.C,$(PDP11_DIR)PDP11_DZ.C,\
+                 $(PDP11_DIR)PDP11_LP.C,$(PDP11_DIR)PDP11_TQ.C,\
+                 $(PDP11_DIR)PDP11_XU.C,$(PDP11_DIR)PDP11_RY.C,\
+                 $(PDP11_DIR)PDP11_CR.C,$(PDP11_DIR)PDP11_RP.C,\
+                 $(PDP11_DIR)PDP11_TU.C,$(PDP11_DIR)PDP11_HK.C,\
+                 $(PDP11_DIR)PDP11_VH.C,$(PDP11_DIR)PDP11_DMC.C,\
+                 $(PDP11_DIR)PDP11_DUP.C,$(PDP11_DIR)PDP11_IO_LIB.C
+.IFDEF ALPHA_OR_IA64
+VAX780_OPTIONS = /INCL=($(SIMH_DIR),$(VAX780_DIR),$(PDP11_DIR)$(PCAP_INC))\
+                 /DEF=($(CC_DEFS),"VM_VAX=1","USE_ADDR64=1","USE_INT64=1"$(PCAP_DEFS),"VAX_780=1")
+VAX780_SIMH_LIB = $(SIMH_LIB64)
+.ELSE
+VAX780_OPTIONS = /INCL=($(SIMH_DIR),$(VAX780_DIR),$(PDP11_DIR)$(PCAP_INC))\
+                 /DEF=($(CC_DEFS),"VM_VAX=1"$(PCAP_DEFS),"VAX_780=1")
+VAX780_SIMH_LIB = $(SIMH_LIB)
+.ENDIF
+
+# Digital Equipment VAX8600 Simulator Definitions.
+#
+VAX8600_DIR = SYS$DISK:[.VAX]
+VAX8600_LIB1 = $(LIB_DIR)VAX860L1-$(ARCH).OLB
+VAX8600_SOURCE1 = $(VAX8600_DIR)VAX_CPU.C,$(VAX8600_DIR)VAX_CPU1.C,\
+                 $(VAX8600_DIR)VAX_FPA.C,$(VAX8600_DIR)VAX_CIS.C,\
+                 $(VAX8600_DIR)VAX_OCTA.C,$(VAX8600_DIR)VAX_CMODE.C,\
+                 $(VAX8600_DIR)VAX_MMU.C,$(VAX8600_DIR)VAX_SYS.C,\
+                 $(VAX8600_DIR)VAX_SYSCM.C,$(VAX8600_DIR)VAX860_STDDEV.C,\
+                 $(VAX8600_DIR)VAX860_SBIA.C,$(VAX8600_DIR)VAX860_ABUS.C,\
+                 $(VAX8600_DIR)VAX780_UBA.C,$(VAX8600_DIR)VAX7X0_MBA.C,\
+                 $(VAX8600_DIR)VAX860_SYSLIST.C
+VAX8600_LIB2 = $(LIB_DIR)VAX860L2-$(ARCH).OLB
+VAX8600_SOURCE2 = $(PDP11_DIR)PDP11_RL.C,$(PDP11_DIR)PDP11_RQ.C,\
+                 $(PDP11_DIR)PDP11_TS.C,$(PDP11_DIR)PDP11_DZ.C,\
+                 $(PDP11_DIR)PDP11_LP.C,$(PDP11_DIR)PDP11_TQ.C,\
+                 $(PDP11_DIR)PDP11_XU.C,$(PDP11_DIR)PDP11_RY.C,\
+                 $(PDP11_DIR)PDP11_CR.C,$(PDP11_DIR)PDP11_RP.C,\
+                 $(PDP11_DIR)PDP11_TU.C,$(PDP11_DIR)PDP11_HK.C,\
+                 $(PDP11_DIR)PDP11_VH.C,$(PDP11_DIR)PDP11_DMC.C,\
+                 $(PDP11_DIR)PDP11_DUP.C,$(PDP11_DIR)PDP11_IO_LIB.C
+.IFDEF ALPHA_OR_IA64
+VAX8600_OPTIONS = /INCL=($(SIMH_DIR),$(VAX8600_DIR),$(PDP11_DIR)$(PCAP_INC))\
+                 /DEF=($(CC_DEFS),"VM_VAX=1","USE_ADDR64=1","USE_INT64=1"$(PCAP_DEFS),"VAX_860=1")
+VAX8600_SIMH_LIB = $(SIMH_LIB64)
+.ELSE
+VAX8600_OPTIONS = /INCL=($(SIMH_DIR),$(VAX8600_DIR),$(PDP11_DIR)$(PCAP_INC))\
+                 /DEF=($(CC_DEFS),"VM_VAX=1"$(PCAP_DEFS),"VAX_860=1")
+VAX8600_SIMH_LIB = $(SIMH_LIB)
+.ENDIF
+
+# IBM 7094 Simulator Definitions.
+#
+I7094_DIR = SYS$DISK:[.I7094]
+I7094_LIB = $(LIB_DIR)I7094-$(ARCH).OLB
+I7094_SOURCE = $(I7094_DIR)I7094_CPU.C,$(I7094_DIR)I7094_CPU1.C,\
+               $(I7094_DIR)I7094_IO.C,$(I7094_DIR)I7094_CD.C,\
+               $(I7094_DIR)I7094_CLK.C,$(I7094_DIR)I7094_COM.C,\
+               $(I7094_DIR)I7094_DRM.C,$(I7094_DIR)I7094_DSK.C,\
+               $(I7094_DIR)I7094_SYS.C,$(I7094_DIR)I7094_LP.C,\
+               $(I7094_DIR)I7094_MT.C,$(I7094_DIR)I7094_BINLOADER.C
+I7094_OPTIONS = /INCL=($(SIMH_DIR),$(I7094_DIR))/DEF=($(CC_DEFS))
+
+# If we're not a VAX, Build Everything
+#
+.IFDEF ALPHA_OR_IA64
+ALL : ALTAIR ALTAIRZ80 ECLIPSE GRI LGP H316 HP2100 I1401 I1620 IBM1130 ID16 \
+      ID32 NOVA PDP1 PDP4 PDP7 PDP8 PDP9 PDP10 PDP11 PDP15 S3 \
+      VAX MICROVAX3900 MICROVAX1 RTVAX1000 MICROVAX2 VAX730 VAX750 VAX780 VAX8600 \
+      SDS I7094 SWTP6800MP-A SWTP6800MP-A2 SSEM
+        $! No further actions necessary
+.ELSE
+#
+# Else We Are On VAX And Build Everything EXCEPT the 64b simulators
+#
+ALL : ALTAIR ALTAIRZ80 GRI H316 HP2100 I1401 I1620 IBM1130 ID16 ID32 \
+      NOVA PDP1 PDP4 PDP7 PDP8 PDP9 PDP11 PDP15 S3 \
+      VAX MICROVAX3900 MICROVAX1 RTVAX1000 MICROVAX2 VAX730 VAX750 VAX780 VAX8600 \
+      SDS SWTP6800MP-A SWTP6800MP-A2 SSEM
+        $! No further actions necessary
+.ENDIF
+
+CLEAN : 
+        $!
+        $! Clean out all targets and building Remnants
+        $!
+        $ IF (F$SEARCH("$(BIN_DIR)*.EXE;*").NES."") THEN -
+             DELETE/NOLOG/NOCONFIRM $(BIN_DIR)*.EXE;*
+        $ IF (F$SEARCH("$(LIB_DIR)*.OLB;*").NES."") THEN -
+             DELETE/NOLOG/NOCONFIRM $(LIB_DIR)*.OLB;*
+        $ IF (F$SEARCH("SYS$DISK:[...]*.OBJ;*").NES."") THEN -
+             DELETE/NOLOG/NOCONFIRM SYS$DISK:[...]*.OBJ;*
+        $ IF (F$SEARCH("SYS$DISK:[...]*.LIS;*").NES."") THEN -
+             DELETE/NOLOG/NOCONFIRM SYS$DISK:[...]*.LIS;*
+        $ IF (F$SEARCH("SYS$DISK:[...]*.MAP;*").NES."") THEN -
+             DELETE/NOLOG/NOCONFIRM SYS$DISK:[...]*.MAP;*
+
+#
+# ROM support
+#
+BUILDROMS : $(BIN_DIR)BuildROMs-$(ARCH).EXE
+        $! BuildROMs done
+
+$(BIN_DIR)BuildROMs-$(ARCH).EXE : sim_BuildROMs.c
+        $!
+        $! Building The $(BIN_DIR)BuildROMs-$(ARCH).EXE Tool.
+        $!
+        $ $(CC)/OBJ=$(BLD_DIR) SIM_BUILDROMS.C
+        $ LINK $(LINK_DEBUG)/EXE=$(BIN_DIR)BUILDROMS-$(ARCH).EXE -
+               $(BLD_DIR)SIM_BUILDROMS.OBJ
+        $ DELETE/NOLOG/NOCONFIRM $(BLD_DIR)*.OBJ;*
+        $ RUN/NODEBUG $(BIN_DIR)BuildROMs-$(ARCH).EXE
+
+#
+# Build The Libraries.
+#
+$(SIMH_LIB) : $(SIMH_SOURCE)
+        $!
+        $! Building The $(SIMH_LIB) Library.
+        $!
+        $ $(CC)/DEF=($(CC_DEFS)$(PCAP_DEFS))$(PCAP_SIMH_INC) -
+               /OBJ=$(BLD_DIR) $(MMS$CHANGED_LIST)
+        $ IF (F$SEARCH("$(MMS$TARGET)").EQS."") THEN -
+             LIBRARY/CREATE $(MMS$TARGET)
+        $ LIBRARY/REPLACE $(MMS$TARGET) $(BLD_DIR)*.OBJ
+        $ DELETE/NOLOG/NOCONFIRM $(BLD_DIR)*.OBJ;*
+
+$(SIMH_NONET_LIB) : $(SIMH_SOURCE)
+        $!
+        $! Building The $(SIMH_NONET_LIB) Library.
+        $!
+        $ $(CC)/DEF=($(CC_DEFS)) -
+               /OBJ=$(BLD_DIR) $(MMS$CHANGED_LIST)
+        $ IF (F$SEARCH("$(MMS$TARGET)").EQS."") THEN -
+             LIBRARY/CREATE $(MMS$TARGET)
+        $ LIBRARY/REPLACE $(MMS$TARGET) $(BLD_DIR)*.OBJ
+        $ DELETE/NOLOG/NOCONFIRM $(BLD_DIR)*.OBJ;*
+
+.IFDEF ALPHA_OR_IA64
+$(SIMH_LIB64) : $(SIMH_SOURCE)
+        $!
+        $! Building The $(SIMH_LIB64) Library.
+        $!
+        $ $(CC)/DEF=($(CC_DEFS)$(PCAP_DEFS),"USE_ADDR64=1","USE_INT64=1")$(PCAP_SIMH_INC) -
+               /OBJ=$(BLD_DIR) $(MMS$CHANGED_LIST)
+        $ IF (F$SEARCH("$(MMS$TARGET)").EQS."") THEN -
+             LIBRARY/CREATE $(MMS$TARGET)
+        $ LIBRARY/REPLACE $(MMS$TARGET) $(BLD_DIR)*.OBJ
+        $ DELETE/NOLOG/NOCONFIRM $(BLD_DIR)*.OBJ;*
+.ENDIF
+
+$(ALTAIR_LIB) : $(ALTAIR_SOURCE)
+        $!
+        $! Building The $(ALTAIR_LIB) Library.
+        $!
+        $ $(CC)$(ALTAIR_OPTIONS) -
+               /OBJ=$(BLD_DIR) $(MMS$CHANGED_LIST)
+        $ IF (F$SEARCH("$(MMS$TARGET)").EQS."") THEN -
+             LIBRARY/CREATE $(MMS$TARGET)
+        $ LIBRARY/REPLACE $(MMS$TARGET) $(BLD_DIR)*.OBJ
+        $ DELETE/NOLOG/NOCONFIRM $(BLD_DIR)*.OBJ;*
+
+$(ALTAIRZ80_LIB1) : $(ALTAIRZ80_SOURCE1)
+        $!
+        $! Building The $(ALTAIRZ80_LIB1) Library.
+        $!
+        $ $(CC)$(ALTAIRZ80_OPTIONS) -
+               /OBJ=$(BLD_DIR) $(MMS$CHANGED_LIST)
+        $ IF (F$SEARCH("$(MMS$TARGET)").EQS."") THEN -
+             LIBRARY/CREATE $(MMS$TARGET)
+        $ LIBRARY/REPLACE $(MMS$TARGET) $(BLD_DIR)*.OBJ
+        $ DELETE/NOLOG/NOCONFIRM $(BLD_DIR)*.OBJ;*
+
+$(ALTAIRZ80_LIB2) : $(ALTAIRZ80_SOURCE2)
+        $!
+        $! Building The $(ALTAIRZ80_LIB2) Library.
+        $!
+        $ $(CC)$(ALTAIRZ80_OPTIONS) -
+               /OBJ=$(BLD_DIR) $(MMS$CHANGED_LIST)
+        $ IF (F$SEARCH("$(MMS$TARGET)").EQS."") THEN -
+             LIBRARY/CREATE $(MMS$TARGET)
+        $ LIBRARY/REPLACE $(MMS$TARGET) $(BLD_DIR)*.OBJ
+        $ DELETE/NOLOG/NOCONFIRM $(BLD_DIR)*.OBJ;*
+
+#
+# If Not On VAX, Build The Eclipse Library.
+#
+.IFDEF ALPHA_OR_IA64
+$(ECLIPSE_LIB) : $(ECLIPSE_SOURCE)
+        $!
+        $! Building The $(ECLIPSE_LIB) Library.
+        $!
+        $ $(CC)$(ECLIPSE_OPTIONS) -
+               /OBJ=$(BLD_DIR) $(MMS$CHANGED_LIST)
+        $ IF (F$SEARCH("$(MMS$TARGET)").EQS."") THEN -
+             LIBRARY/CREATE $(MMS$TARGET)
+        $ LIBRARY/REPLACE $(MMS$TARGET) $(BLD_DIR)*.OBJ
+        $ DELETE/NOLOG/NOCONFIRM $(BLD_DIR)*.OBJ;*
+.ELSE
+#
+# We Are On VAX And Due To The Use of INT64 We Can't Build It.
+#
+$(ECLIPSE_LIB) : 
+        $! Due To The Use Of INT64 We Can't Build The
+        $! $(MMS$TARGET) Library On VAX.
+.ENDIF
+
+$(GRI_LIB) : $(GRI_SOURCE)
+        $!
+        $! Building The $(GRI_LIB) Library.
+        $!
+        $ $(CC)$(GRI_OPTIONS) -
+               /OBJ=$(BLD_DIR) $(MMS$CHANGED_LIST)
+        $ IF (F$SEARCH("$(MMS$TARGET)").EQS."") THEN -
+             LIBRARY/CREATE $(MMS$TARGET)
+        $ LIBRARY/REPLACE $(MMS$TARGET) $(BLD_DIR)*.OBJ
+        $ DELETE/NOLOG/NOCONFIRM $(BLD_DIR)*.OBJ;*
+
+$(LGP_LIB) : $(LGP_SOURCE)
+        $!
+        $! Building The $(LGP_LIB) Library.
+        $!
+        $ $(CC)$(LGP_OPTIONS) -
+               /OBJ=$(BLD_DIR) $(MMS$CHANGED_LIST)
+        $ IF (F$SEARCH("$(MMS$TARGET)").EQS."") THEN -
+             LIBRARY/CREATE $(MMS$TARGET)
+        $ LIBRARY/REPLACE $(MMS$TARGET) $(BLD_DIR)*.OBJ
+        $ DELETE/NOLOG/NOCONFIRM $(BLD_DIR)*.OBJ;*
+
+$(H316_LIB) : $(H316_SOURCE)
+        $!
+        $! Building The $(H316_LIB) Library.
+        $!
+        $ $(CC)$(H316_OPTIONS) -
+               /OBJ=$(BLD_DIR) $(MMS$CHANGED_LIST)
+        $ IF (F$SEARCH("$(MMS$TARGET)").EQS."") THEN -
+             LIBRARY/CREATE $(MMS$TARGET)
+        $ LIBRARY/REPLACE $(MMS$TARGET) $(BLD_DIR)*.OBJ
+        $ DELETE/NOLOG/NOCONFIRM $(BLD_DIR)*.OBJ;*
+
+$(HP2100_LIB1) : $(HP2100_SOURCE1)
+        $!
+        $! Building The $(HP2100_LIB1) Library.
+        $!
+        $ $(CC)$(HP2100_OPTIONS) -
+               /OBJ=$(BLD_DIR) $(MMS$CHANGED_LIST)
+        $ IF (F$SEARCH("$(MMS$TARGET)").EQS."") THEN -
+             LIBRARY/CREATE $(MMS$TARGET)
+        $ LIBRARY/REPLACE $(MMS$TARGET) $(BLD_DIR)*.OBJ
+        $ DELETE/NOLOG/NOCONFIRM $(BLD_DIR)*.OBJ;*
+
+$(HP2100_LIB2) : $(HP2100_SOURCE2)
+        $!
+        $! Building The $(HP2100_LIB2) Library.
+        $!
+        $ $(CC)$(HP2100_OPTIONS) -
+               /OBJ=$(BLD_DIR) $(MMS$CHANGED_LIST)
+        $ IF (F$SEARCH("$(MMS$TARGET)").EQS."") THEN -
+             LIBRARY/CREATE $(MMS$TARGET)
+        $ LIBRARY/REPLACE $(MMS$TARGET) $(BLD_DIR)*.OBJ
+        $ DELETE/NOLOG/NOCONFIRM $(BLD_DIR)*.OBJ;*
+
+$(I1401_LIB) : $(I1401_SOURCE)
+        $!
+        $! Building The $(I1401_LIB) Library.
+        $!
+        $ $(CC)$(I1401_OPTIONS) -
+               /OBJ=$(BLD_DIR) $(MMS$CHANGED_LIST)
+        $ IF (F$SEARCH("$(MMS$TARGET)").EQS."") THEN -
+             LIBRARY/CREATE $(MMS$TARGET)
+        $ LIBRARY/REPLACE $(MMS$TARGET) $(BLD_DIR)*.OBJ
+        $ DELETE/NOLOG/NOCONFIRM $(BLD_DIR)*.OBJ;*
+
+$(I1620_LIB) : $(I1620_SOURCE)
+        $!
+        $! Building The $(I1620_LIB) Library.
+        $!
+        $ $(CC)$(I1620_OPTIONS) -
+               /OBJ=$(BLD_DIR) $(MMS$CHANGED_LIST)
+        $ IF (F$SEARCH("$(MMS$TARGET)").EQS."") THEN -
+             LIBRARY/CREATE $(MMS$TARGET)
+        $ LIBRARY/REPLACE $(MMS$TARGET) $(BLD_DIR)*.OBJ
+        $ DELETE/NOLOG/NOCONFIRM $(BLD_DIR)*.OBJ;*
+
+$(IBM1130_LIB) : $(IBM1130_SOURCE)
+        $!
+        $! Building The $(IBM1130_LIB) Library.
+        $!
+        $ $(CC)$(IBM1130_OPTIONS) -
+               /OBJ=$(BLD_DIR) $(MMS$CHANGED_LIST)
+        $ IF (F$SEARCH("$(MMS$TARGET)").EQS."") THEN -
+             LIBRARY/CREATE $(MMS$TARGET)
+        $ LIBRARY/REPLACE $(MMS$TARGET) $(BLD_DIR)*.OBJ
+        $ DELETE/NOLOG/NOCONFIRM $(BLD_DIR)*.OBJ;*
+
+$(ID16_LIB) : $(ID16_SOURCE)
+        $!
+        $! Building The $(ID16_LIB) Library.
+        $!
+        $ $(CC)$(ID16_OPTIONS) -
+               /OBJ=$(BLD_DIR) $(MMS$CHANGED_LIST)
+        $ IF (F$SEARCH("$(MMS$TARGET)").EQS."") THEN -
+             LIBRARY/CREATE $(MMS$TARGET)
+        $ LIBRARY/REPLACE $(MMS$TARGET) $(BLD_DIR)*.OBJ
+        $ DELETE/NOLOG/NOCONFIRM $(BLD_DIR)*.OBJ;*
+
+$(ID32_LIB) : $(ID32_SOURCE)
+        $!
+        $! Building The $(ID32_LIB) Library.
+        $!
+        $ $(CC)$(ID32_OPTIONS) -
+               /OBJ=$(BLD_DIR) $(MMS$CHANGED_LIST)
+        $ IF (F$SEARCH("$(MMS$TARGET)").EQS."") THEN -
+             LIBRARY/CREATE $(MMS$TARGET)
+        $ LIBRARY/REPLACE $(MMS$TARGET) $(BLD_DIR)*.OBJ
+        $ DELETE/NOLOG/NOCONFIRM $(BLD_DIR)*.OBJ;*
+
+$(NOVA_LIB) : $(NOVA_SOURCE)
+        $!
+        $! Building The $(NOVA_LIB) Library.
+        $!
+        $ $(CC)$(NOVA_OPTIONS) -
+               /OBJ=$(BLD_DIR) $(MMS$CHANGED_LIST)
+        $ IF (F$SEARCH("$(MMS$TARGET)").EQS."") THEN -
+             LIBRARY/CREATE $(MMS$TARGET)
+        $ LIBRARY/REPLACE $(MMS$TARGET) $(BLD_DIR)*.OBJ
+        $ DELETE/NOLOG/NOCONFIRM $(BLD_DIR)*.OBJ;*
+
+$(PDP1_LIB) : $(PDP1_SOURCE)
+        $!
+        $! Building The $(PDP1_LIB) Library.
+        $!
+        $ $(CC)$(PDP1_OPTIONS) -
+               /OBJ=$(BLD_DIR) $(MMS$CHANGED_LIST)
+        $ IF (F$SEARCH("$(MMS$TARGET)").EQS."") THEN -
+             LIBRARY/CREATE $(MMS$TARGET)
+        $ LIBRARY/REPLACE $(MMS$TARGET) $(BLD_DIR)*.OBJ
+        $ DELETE/NOLOG/NOCONFIRM $(BLD_DIR)*.OBJ;*
+
+$(PDP4_LIB) : $(PDP18B_SOURCE)
+        $!
+        $! Building The $(PDP4_LIB) Library.
+        $!
+        $ $(CC)$(PDP4_OPTIONS) -
+               /OBJ=$(BLD_DIR) $(MMS$CHANGED_LIST)
+        $ IF (F$SEARCH("$(MMS$TARGET)").EQS."") THEN -
+             LIBRARY/CREATE $(MMS$TARGET)
+        $ LIBRARY/REPLACE $(MMS$TARGET) $(BLD_DIR)*.OBJ
+        $ DELETE/NOLOG/NOCONFIRM $(BLD_DIR)*.OBJ;*
+
+$(PDP7_LIB) : $(PDP18B_SOURCE)
+        $!
+        $! Building The $(PDP7_LIB) Library.
+        $!
+        $ $(CC)$(PDP7_OPTIONS) -
+               /OBJ=$(BLD_DIR) $(MMS$CHANGED_LIST)
+        $ IF (F$SEARCH("$(MMS$TARGET)").EQS."") THEN -
+             LIBRARY/CREATE $(MMS$TARGET)
+        $ LIBRARY/REPLACE $(MMS$TARGET) $(BLD_DIR)*.OBJ
+        $ DELETE/NOLOG/NOCONFIRM $(BLD_DIR)*.OBJ;*
+
+$(PDP8_LIB) : $(PDP8_SOURCE)
+        $!
+        $! Building The $(PDP8_LIB) Library.
+        $!
+        $ $(CC)$(PDP8_OPTIONS) -
+               /OBJ=$(BLD_DIR) $(MMS$CHANGED_LIST)
+        $ IF (F$SEARCH("$(MMS$TARGET)").EQS."") THEN -
+             LIBRARY/CREATE $(MMS$TARGET)
+        $ LIBRARY/REPLACE $(MMS$TARGET) $(BLD_DIR)*.OBJ
+        $ DELETE/NOLOG/NOCONFIRM $(BLD_DIR)*.OBJ;*
+
+$(PDP9_LIB) : $(PDP18B_SOURCE)
+        $!
+        $! Building The $(PDP9_LIB) Library.
+        $!
+        $ $(CC)$(PDP9_OPTIONS) -
+               /OBJ=$(BLD_DIR) $(MMS$CHANGED_LIST)
+        $ IF (F$SEARCH("$(MMS$TARGET)").EQS."") THEN -
+             LIBRARY/CREATE $(MMS$TARGET)
+        $ LIBRARY/REPLACE $(MMS$TARGET) $(BLD_DIR)*.OBJ
+        $ DELETE/NOLOG/NOCONFIRM $(BLD_DIR)*.OBJ;*
+
+#
+# If Not On VAX, Build The PDP-10 Library.
+#
+.IFDEF ALPHA_OR_IA64
+$(PDP10_LIB) : $(PDP10_SOURCE)
+        $!
+        $! Building The $(PDP10_LIB) Library.
+        $!
+        $ $(CC)$(PDP10_OPTIONS) -
+               /OBJ=$(BLD_DIR) $(MMS$CHANGED_LIST)
+        $ IF (F$SEARCH("$(MMS$TARGET)").EQS."") THEN -
+             LIBRARY/CREATE $(MMS$TARGET)
+        $ LIBRARY/REPLACE $(MMS$TARGET) $(BLD_DIR)*.OBJ
+        $ DELETE/NOLOG/NOCONFIRM $(BLD_DIR)*.OBJ;*
+.ELSE
+#
+# We Are On VAX And Due To The Use of INT64 We Can't Build It.
+#
+$(PDP10_LIB) : 
+        $! Due To The Use Of INT64 We Can't Build The
+        $! $(MMS$TARGET) Library On VAX.
+.ENDIF
+
+$(PDP11_LIB1) : $(PDP11_SOURCE1)
+        $!
+        $! Building The $(PDP11_LIB1) Library.
+        $!
+        $ $(CC)$(PDP11_OPTIONS) -
+               /OBJ=$(BLD_DIR) $(MMS$CHANGED_LIST)
+        $ IF (F$SEARCH("$(MMS$TARGET)").EQS."") THEN -
+             LIBRARY/CREATE $(MMS$TARGET)
+        $ LIBRARY/REPLACE $(MMS$TARGET) $(BLD_DIR)*.OBJ
+        $ DELETE/NOLOG/NOCONFIRM $(BLD_DIR)*.OBJ;*
+
+$(PDP11_LIB2) : $(PDP11_SOURCE2)
+        $!
+        $! Building The $(PDP11_LIB2) Library.
+        $!
+        $ $(CC)$(PDP11_OPTIONS) -
+               /OBJ=$(BLD_DIR) $(MMS$CHANGED_LIST)
+        $ IF (F$SEARCH("$(MMS$TARGET)").EQS."") THEN -
+             LIBRARY/CREATE $(MMS$TARGET)
+        $ LIBRARY/REPLACE $(MMS$TARGET) $(BLD_DIR)*.OBJ
+        $ DELETE/NOLOG/NOCONFIRM $(BLD_DIR)*.OBJ;*
+
+$(PDP15_LIB) : $(PDP18B_SOURCE)
+        $!
+        $! Building The $(PDP15_LIB) Library.
+        $!
+        $ $(CC)$(PDP15_OPTIONS) -
+               /OBJ=$(BLD_DIR) $(MMS$CHANGED_LIST)
+        $ IF (F$SEARCH("$(MMS$TARGET)").EQS."") THEN -
+             LIBRARY/CREATE $(MMS$TARGET)
+        $ LIBRARY/REPLACE $(MMS$TARGET) $(BLD_DIR)*.OBJ
+        $ DELETE/NOLOG/NOCONFIRM $(BLD_DIR)*.OBJ;*
+
+$(S3_LIB) : $(S3_SOURCE)
+        $!
+        $! Building The $(S3_LIB) Library.
+        $!
+        $ $(CC)$(S3_OPTIONS) -
+               /OBJ=$(BLD_DIR) $(MMS$CHANGED_LIST)
+        $ IF (F$SEARCH("$(MMS$TARGET)").EQS."") THEN -
+             LIBRARY/CREATE $(MMS$TARGET)
+        $ LIBRARY/REPLACE $(MMS$TARGET) $(BLD_DIR)*.OBJ
+        $ DELETE/NOLOG/NOCONFIRM $(BLD_DIR)*.OBJ;*
+
+$(SDS_LIB) : $(SDS_SOURCE)
+        $!
+        $! Building The $(SDS_LIB) Library.
+        $!
+        $ $(CC)$(SDS_OPTIONS) -
+               /OBJ=$(BLD_DIR) $(MMS$CHANGED_LIST)
+        $ IF (F$SEARCH("$(MMS$TARGET)").EQS."") THEN -
+             LIBRARY/CREATE $(MMS$TARGET)
+        $ LIBRARY/REPLACE $(MMS$TARGET) $(BLD_DIR)*.OBJ
+        $ DELETE/NOLOG/NOCONFIRM $(BLD_DIR)*.OBJ;*
+
+$(SSEM_LIB) : $(SSEM_SOURCE)
+        $!
+        $! Building The $(SSEM_LIB) Library.
+        $!
+        $ $(CC)$(SSEM_OPTIONS) -
+               /OBJ=$(BLD_DIR) $(MMS$CHANGED_LIST)
+        $ IF (F$SEARCH("$(MMS$TARGET)").EQS."") THEN -
+             LIBRARY/CREATE $(MMS$TARGET)
+        $ LIBRARY/REPLACE $(MMS$TARGET) $(BLD_DIR)*.OBJ
+        $ DELETE/NOLOG/NOCONFIRM $(BLD_DIR)*.OBJ;*
+
+$(SWTP6800MP_A_LIB) : $(SWTP6800MP_A_SOURCE)
+        $!
+        $! Building The $(SWTP_LIB) Library.
+        $!
+        $ $(CC)$(SWTP6800MP_A_OPTIONS) -
+               /OBJ=$(BLD_DIR) $(MMS$CHANGED_LIST)
+        $ IF (F$SEARCH("$(MMS$TARGET)").EQS."") THEN -
+             LIBRARY/CREATE $(MMS$TARGET)
+        $ LIBRARY/REPLACE $(MMS$TARGET) $(BLD_DIR)*.OBJ
+        $ DELETE/NOLOG/NOCONFIRM $(BLD_DIR)*.OBJ;*
+
+$(SWTP6800MP_A2_LIB) : $(SWTP6800MP_A2_SOURCE)
+        $!
+        $! Building The $(SWTP_LIB) Library.
+        $!
+        $ $(CC)$(SWTP6800MP_A2_OPTIONS) -
+               /OBJ=$(BLD_DIR) $(MMS$CHANGED_LIST)
+        $ IF (F$SEARCH("$(MMS$TARGET)").EQS."") THEN -
+             LIBRARY/CREATE $(MMS$TARGET)
+        $ LIBRARY/REPLACE $(MMS$TARGET) $(BLD_DIR)*.OBJ
+        $ DELETE/NOLOG/NOCONFIRM $(BLD_DIR)*.OBJ;*
+
+$(VAX_LIB1) : $(VAX_SOURCE1)
+        $!
+        $! Building The $(VAX_LIB1) Library.
+        $!
+        $ RUN/NODEBUG $(BIN_DIR)BuildROMs-$(ARCH).EXE
+        $ $(CC)$(VAX_OPTIONS)/OBJ=$(VAX_DIR) -
+               /OBJ=$(BLD_DIR) $(MMS$CHANGED_LIST)
+        $ IF (F$SEARCH("$(MMS$TARGET)").EQS."") THEN -
+             LIBRARY/CREATE $(MMS$TARGET)
+        $ LIBRARY/REPLACE $(MMS$TARGET) $(BLD_DIR)*.OBJ
+        $ DELETE/NOLOG/NOCONFIRM $(BLD_DIR)*.OBJ;*
+
+$(VAX_LIB2) : $(VAX_SOURCE2)
+        $!
+        $! Building The $(VAX_LIB2) Library.
+        $!
+        $ $(CC)$(VAX_OPTIONS)/OBJ=$(VAX_DIR) -
+               /OBJ=$(BLD_DIR) $(MMS$CHANGED_LIST)
+        $ IF (F$SEARCH("$(MMS$TARGET)").EQS."") THEN -
+             LIBRARY/CREATE $(MMS$TARGET)
+        $ LIBRARY/REPLACE $(MMS$TARGET) $(BLD_DIR)*.OBJ
+        $ DELETE/NOLOG/NOCONFIRM $(BLD_DIR)*.OBJ;*
+
+$(VAX610_LIB1) : $(VAX610_SOURCE1)
+        $!
+        $! Building The $(VAX610_LIB1) Library.
+        $!
+        $ RUN/NODEBUG $(BIN_DIR)BuildROMs-$(ARCH).EXE
+        $ $(CC)$(VAX610_OPTIONS)/OBJ=$(VAX610_DIR) -
+               /OBJ=$(BLD_DIR) $(MMS$CHANGED_LIST)
+        $ IF (F$SEARCH("$(MMS$TARGET)").EQS."") THEN -
+             LIBRARY/CREATE $(MMS$TARGET)
+        $ LIBRARY/REPLACE $(MMS$TARGET) $(BLD_DIR)*.OBJ
+        $ DELETE/NOLOG/NOCONFIRM $(BLD_DIR)*.OBJ;*
+
+$(VAX610_LIB2) : $(VAX610_SOURCE2)
+        $!
+        $! Building The $(VAX610_LIB2) Library.
+        $!
+        $ $(CC)$(VAX610_OPTIONS)/OBJ=$(VAX610_DIR) -
+               /OBJ=$(BLD_DIR) $(MMS$CHANGED_LIST)
+        $ IF (F$SEARCH("$(MMS$TARGET)").EQS."") THEN -
+             LIBRARY/CREATE $(MMS$TARGET)
+        $ LIBRARY/REPLACE $(MMS$TARGET) $(BLD_DIR)*.OBJ
+        $ DELETE/NOLOG/NOCONFIRM $(BLD_DIR)*.OBJ;*
+
+$(VAX630_LIB1) : $(VAX630_SOURCE1)
+        $!
+        $! Building The $(VAX630_LIB1) Library.
+        $!
+        $ RUN/NODEBUG $(BIN_DIR)BuildROMs-$(ARCH).EXE
+        $ $(CC)$(VAX630_OPTIONS)/OBJ=$(VAX630_DIR) -
+               /OBJ=$(BLD_DIR) $(MMS$CHANGED_LIST)
+        $ IF (F$SEARCH("$(MMS$TARGET)").EQS."") THEN -
+             LIBRARY/CREATE $(MMS$TARGET)
+        $ LIBRARY/REPLACE $(MMS$TARGET) $(BLD_DIR)*.OBJ
+        $ DELETE/NOLOG/NOCONFIRM $(BLD_DIR)*.OBJ;*
+
+$(VAX630_LIB2) : $(VAX630_SOURCE2)
+        $!
+        $! Building The $(VAX630_LIB2) Library.
+        $!
+        $ $(CC)$(VAX630_OPTIONS)/OBJ=$(VAX630_DIR) -
+               /OBJ=$(BLD_DIR) $(MMS$CHANGED_LIST)
+        $ IF (F$SEARCH("$(MMS$TARGET)").EQS."") THEN -
+             LIBRARY/CREATE $(MMS$TARGET)
+        $ LIBRARY/REPLACE $(MMS$TARGET) $(BLD_DIR)*.OBJ
+        $ DELETE/NOLOG/NOCONFIRM $(BLD_DIR)*.OBJ;*
+
+$(VAX620_LIB1) : $(VAX620_SOURCE1)
+        $!
+        $! Building The $(VAX620_LIB1) Library.
+        $!
+        $ RUN/NODEBUG $(BIN_DIR)BuildROMs-$(ARCH).EXE
+        $ $(CC)$(VAX620_OPTIONS)/OBJ=$(VAX620_DIR) -
+               /OBJ=$(BLD_DIR) $(MMS$CHANGED_LIST)
+        $ IF (F$SEARCH("$(MMS$TARGET)").EQS."") THEN -
+             LIBRARY/CREATE $(MMS$TARGET)
+        $ LIBRARY/REPLACE $(MMS$TARGET) $(BLD_DIR)*.OBJ
+        $ DELETE/NOLOG/NOCONFIRM $(BLD_DIR)*.OBJ;*
+
+$(VAX620_LIB2) : $(VAX620_SOURCE2)
+        $!
+        $! Building The $(VAX620_LIB2) Library.
+        $!
+        $ $(CC)$(VAX620_OPTIONS)/OBJ=$(VAX620_DIR) -
+               /OBJ=$(BLD_DIR) $(MMS$CHANGED_LIST)
+        $ IF (F$SEARCH("$(MMS$TARGET)").EQS."") THEN -
+             LIBRARY/CREATE $(MMS$TARGET)
+        $ LIBRARY/REPLACE $(MMS$TARGET) $(BLD_DIR)*.OBJ
+        $ DELETE/NOLOG/NOCONFIRM $(BLD_DIR)*.OBJ;*
+
+$(VAX730_LIB1) : $(VAX730_SOURCE1)
+        $!
+        $! Building The $(VAX730_LIB1) Library.
+        $!
+        $ RUN/NODEBUG $(BIN_DIR)BuildROMs-$(ARCH).EXE
+        $ $(CC)$(VAX730_OPTIONS)/OBJ=$(VAX730_DIR) -
+               /OBJ=$(BLD_DIR) $(MMS$CHANGED_LIST)
+        $ IF (F$SEARCH("$(MMS$TARGET)").EQS."") THEN -
+             LIBRARY/CREATE $(MMS$TARGET)
+        $ LIBRARY/REPLACE $(MMS$TARGET) $(BLD_DIR)*.OBJ
+        $ DELETE/NOLOG/NOCONFIRM $(BLD_DIR)*.OBJ;*
+
+$(VAX730_LIB2) : $(VAX730_SOURCE2)
+        $!
+        $! Building The $(VAX730_LIB2) Library.
+        $!
+        $ $(CC)$(VAX730_OPTIONS)/OBJ=$(VAX730_DIR) -
+               /OBJ=$(BLD_DIR) $(MMS$CHANGED_LIST)
+        $ IF (F$SEARCH("$(MMS$TARGET)").EQS."") THEN -
+             LIBRARY/CREATE $(MMS$TARGET)
+        $ LIBRARY/REPLACE $(MMS$TARGET) $(BLD_DIR)*.OBJ
+        $ DELETE/NOLOG/NOCONFIRM $(BLD_DIR)*.OBJ;*
+
+$(VAX750_LIB1) : $(VAX750_SOURCE1)
+        $!
+        $! Building The $(VAX750_LIB1) Library.
+        $!
+        $ RUN/NODEBUG $(BIN_DIR)BuildROMs-$(ARCH).EXE
+        $ $(CC)$(VAX750_OPTIONS)/OBJ=$(VAX750_DIR) -
+               /OBJ=$(BLD_DIR) $(MMS$CHANGED_LIST)
+        $ IF (F$SEARCH("$(MMS$TARGET)").EQS."") THEN -
+             LIBRARY/CREATE $(MMS$TARGET)
+        $ LIBRARY/REPLACE $(MMS$TARGET) $(BLD_DIR)*.OBJ
+        $ DELETE/NOLOG/NOCONFIRM $(BLD_DIR)*.OBJ;*
+
+$(VAX750_LIB2) : $(VAX750_SOURCE2)
+        $!
+        $! Building The $(VAX750_LIB2) Library.
+        $!
+        $ $(CC)$(VAX750_OPTIONS)/OBJ=$(VAX750_DIR) -
+               /OBJ=$(BLD_DIR) $(MMS$CHANGED_LIST)
+        $ IF (F$SEARCH("$(MMS$TARGET)").EQS."") THEN -
+             LIBRARY/CREATE $(MMS$TARGET)
+        $ LIBRARY/REPLACE $(MMS$TARGET) $(BLD_DIR)*.OBJ
+        $ DELETE/NOLOG/NOCONFIRM $(BLD_DIR)*.OBJ;*
+
+$(VAX780_LIB1) : $(VAX780_SOURCE1)
+        $!
+        $! Building The $(VAX780_LIB1) Library.
+        $!
+        $ RUN/NODEBUG $(BIN_DIR)BuildROMs-$(ARCH).EXE
+        $ $(CC)$(VAX780_OPTIONS)/OBJ=$(VAX780_DIR) -
+               /OBJ=$(BLD_DIR) $(MMS$CHANGED_LIST)
+        $ IF (F$SEARCH("$(MMS$TARGET)").EQS."") THEN -
+             LIBRARY/CREATE $(MMS$TARGET)
+        $ LIBRARY/REPLACE $(MMS$TARGET) $(BLD_DIR)*.OBJ
+        $ DELETE/NOLOG/NOCONFIRM $(BLD_DIR)*.OBJ;*
+
+$(VAX780_LIB2) : $(VAX780_SOURCE2)
+        $!
+        $! Building The $(VAX780_LIB2) Library.
+        $!
+        $ $(CC)$(VAX780_OPTIONS)/OBJ=$(VAX780_DIR) -
+               /OBJ=$(BLD_DIR) $(MMS$CHANGED_LIST)
+        $ IF (F$SEARCH("$(MMS$TARGET)").EQS."") THEN -
+             LIBRARY/CREATE $(MMS$TARGET)
+        $ LIBRARY/REPLACE $(MMS$TARGET) $(BLD_DIR)*.OBJ
+        $ DELETE/NOLOG/NOCONFIRM $(BLD_DIR)*.OBJ;*
+
+$(VAX8600_LIB1) : $(VAX8600_SOURCE1)
+        $!
+        $! Building The $(VAX8600_LIB1) Library.
+        $!
+        $ RUN/NODEBUG $(BIN_DIR)BuildROMs-$(ARCH).EXE
+        $ $(CC)$(VAX8600_OPTIONS)/OBJ=$(VAX8600_DIR) -
+               /OBJ=$(BLD_DIR) $(MMS$CHANGED_LIST)
+        $ IF (F$SEARCH("$(MMS$TARGET)").EQS."") THEN -
+             LIBRARY/CREATE $(MMS$TARGET)
+        $ LIBRARY/REPLACE $(MMS$TARGET) $(BLD_DIR)*.OBJ
+        $ DELETE/NOLOG/NOCONFIRM $(BLD_DIR)*.OBJ;*
+
+$(VAX8600_LIB2) : $(VAX8600_SOURCE2)
+        $!
+        $! Building The $(VAX8600_LIB2) Library.
+        $!
+        $ $(CC)$(VAX8600_OPTIONS)/OBJ=$(VAX8600_DIR) -
+               /OBJ=$(BLD_DIR) $(MMS$CHANGED_LIST)
+        $ IF (F$SEARCH("$(MMS$TARGET)").EQS."") THEN -
+             LIBRARY/CREATE $(MMS$TARGET)
+        $ LIBRARY/REPLACE $(MMS$TARGET) $(BLD_DIR)*.OBJ
+        $ DELETE/NOLOG/NOCONFIRM $(BLD_DIR)*.OBJ;*
+
+$(PCAP_LIB) : $(PCAP_SOURCE)
+        $!
+        $! Building The $(PCAP_LIB) Library.
+        $!
+        $ Saved_Default = F$Environment("DEFAULT")
+        $ SET DEFAULT $(PCAP_DIR)
+        $ @VMS_PCAP $(DEBUG)
+        $ SET DEFAULT 'Saved_Default
+        $ IF (F$SEARCH("$(PCAP_LIB)").NES."") THEN -
+             DELETE $(PCAP_LIB);
+        $ COPY $(PCAP_DIR)PCAP.OLB $(PCAP_LIB)
+        $ DELETE/NOLOG/NOCONFIRM $(PCAP_DIR)*.OBJ;*,$(PCAP_DIR)*.OLB;*
+
+#
+# If Not On VAX, Build The IBM 7094 Library.
+#
+.IFDEF ALPHA_OR_IA64
+$(I7094_LIB) : $(I7094_SOURCE)
+        $!
+        $! Building The $(I7094_LIB) Library.
+        $!
+        $ $(CC)$(I7094_OPTIONS) -
+               /OBJ=$(BLD_DIR) $(MMS$CHANGED_LIST)
+        $ IF (F$SEARCH("$(MMS$TARGET)").EQS."") THEN -
+             LIBRARY/CREATE $(MMS$TARGET)
+        $ LIBRARY/REPLACE $(MMS$TARGET) $(BLD_DIR)*.OBJ
+        $ DELETE/NOLOG/NOCONFIRM $(BLD_DIR)*.OBJ;*
+.ELSE
+#
+# We Are On VAX And Due To The Use of INT64 We Can't Build It.
+#
+$(I7094_LIB) : 
+        $! Due To The Use Of INT64 We Can't Build The
+        $! $(MMS$TARGET) Library On VAX.
+.ENDIF
+
+#
+# Individual Simulator Builds.
+#
+ALTAIR : $(BIN_DIR)ALTAIR-$(ARCH).EXE
+        $! ALTAIR done
+
+$(BIN_DIR)ALTAIR-$(ARCH).EXE : $(SIMH_MAIN) $(SIMH_NONET_LIB) $(ALTAIR_LIB)
+        $!
+        $! Building The $(BIN_DIR)ALTAIR-$(ARCH).EXE Simulator.
+        $!
+        $ $(CC)$(ALTAIR_OPTIONS)/OBJ=$(BLD_DIR) SCP.C
+        $ LINK $(LINK_DEBUG)/EXE=$(BIN_DIR)ALTAIR-$(ARCH).EXE -
+               $(BLD_DIR)SCP.OBJ,$(ALTAIR_LIB)/LIBRARY,$(SIMH_NONET_LIB)/LIBRARY
+        $ DELETE/NOLOG/NOCONFIRM $(BLD_DIR)*.OBJ;*
+
+ALTAIRZ80 : $(BIN_DIR)ALTAIRZ80-$(ARCH).EXE
+        $! ALTAIRZ80 done
+
+$(BIN_DIR)ALTAIRZ80-$(ARCH).EXE : $(SIMH_MAIN) $(SIMH_NONET_LIB) $(ALTAIRZ80_LIB1) $(ALTAIRZ80_LIB2)
+        $!
+        $! Building The $(BIN_DIR)ALTAIRZ80-$(ARCH).EXE Simulator.
+        $!
+        $ $(CC)$(ALTAIRZ80_OPTIONS)/OBJ=$(BLD_DIR) SCP.C
+        $ LINK $(LINK_DEBUG)/EXE=$(BIN_DIR)ALTAIRZ80-$(ARCH).EXE -
+               $(BLD_DIR)SCP.OBJ,$(ALTAIRZ80_LIB1)/LIBRARY, -
+               $(ALTAIRZ80_LIB2)/LIBRARY,$(SIMH_NONET_LIB)/LIBRARY
+        $ DELETE/NOLOG/NOCONFIRM $(BLD_DIR)*.OBJ;*
+#
+# If Not On VAX, Build The Eclipse Simulator.
+#
+.IFDEF ALPHA_OR_IA64
+ECLIPSE : $(BIN_DIR)ECLIPSE-$(ARCH).EXE
+        $! ECLIPSE done
+.ELSE
+#
+# Else We Are On VAX And Tell The User We Can't Build On VAX
+# Due To The Use Of INT64.
+#
+ECLIPSE : 
+        $! Sorry, Can't Build $(BIN_DIR)ECLIPSE-$(ARCH).EXE Simulator
+        $! Because It Requires The Use Of INT64.
+.ENDIF
+
+$(BIN_DIR)ECLIPSE-$(ARCH).EXE : $(SIMH_MAIN) $(SIMH_NONET_LIB) $(ECLIPSE_LIB)
+        $!
+        $! Building The $(BIN_DIR)ECLIPSE-$(ARCH).EXE Simulator.
+        $!
+        $ $(CC)$(ECLIPSE_OPTIONS)/OBJ=$(BLD_DIR) SCP.C
+        $ LINK $(LINK_DEBUG)/EXE=$(BIN_DIR)ECLIPSE-$(ARCH).EXE -
+               $(BLD_DIR)SCP.OBJ,$(ECLIPSE_LIB)/LIBRARY,$(SIMH_NONET_LIB)/LIBRARY
+        $ DELETE/NOLOG/NOCONFIRM $(BLD_DIR)*.OBJ;*
+
+GRI : $(BIN_DIR)GRI-$(ARCH).EXE
+        $! GRI done
+
+$(BIN_DIR)GRI-$(ARCH).EXE : $(SIMH_MAIN) $(SIMH_NONET_LIB) $(GRI_LIB)
+        $!
+        $! Building The $(BIN_DIR)GRI-$(ARCH).EXE Simulator.
+        $!
+        $ $(CC)$(GRI_OPTIONS)/OBJ=$(BLD_DIR) SCP.C
+        $ LINK $(LINK_DEBUG)/EXE=$(BIN_DIR)GRI-$(ARCH).EXE -
+               $(BLD_DIR)SCP.OBJ,$(GRI_LIB)/LIBRARY,$(SIMH_NONET_LIB)/LIBRARY
+        $ DELETE/NOLOG/NOCONFIRM $(BLD_DIR)*.OBJ;*
+
+LGP : $(BIN_DIR)LGP-$(ARCH).EXE
+        $! LGP done
+
+$(BIN_DIR)LGP-$(ARCH).EXE : $(SIMH_MAIN) $(SIMH_NONET_LIB) $(LGP_LIB)
+        $!
+        $! Building The $(BIN_DIR)LGP-$(ARCH).EXE Simulator.
+        $!
+        $ $(CC)$(LGP_OPTIONS)/OBJ=$(BLD_DIR) SCP.C
+        $ LINK $(LINK_DEBUG)/EXE=$(BIN_DIR)LGP-$(ARCH).EXE -
+               $(BLD_DIR)SCP.OBJ,$(LGP_LIB)/LIBRARY,$(SIMH_NONET_LIB)/LIBRARY
+        $ DELETE/NOLOG/NOCONFIRM $(BLD_DIR)*.OBJ;*
+
+H316 : $(BIN_DIR)H316-$(ARCH).EXE
+        $! H316 done
+
+$(BIN_DIR)H316-$(ARCH).EXE : $(SIMH_MAIN) $(SIMH_NONET_LIB) $(H316_LIB)
+        $!
+        $! Building The $(BIN_DIR)H316-$(ARCH).EXE Simulator.
+        $!
+        $ $(CC)$(H316_OPTIONS)/OBJ=$(BLD_DIR) SCP.C
+        $ LINK $(LINK_DEBUG)/EXE=$(BIN_DIR)H316-$(ARCH).EXE -
+               $(BLD_DIR)SCP.OBJ,$(H316_LIB)/LIBRARY,$(SIMH_NONET_LIB)/LIBRARY
+        $ DELETE/NOLOG/NOCONFIRM $(BLD_DIR)*.OBJ;*
+
+HP2100 : $(BIN_DIR)HP2100-$(ARCH).EXE
+        $! HP2100 done
+
+$(BIN_DIR)HP2100-$(ARCH).EXE : $(SIMH_MAIN) $(SIMH_NONET_LIB) $(HP2100_LIB1) $(HP2100_LIB2)
+        $!
+        $! Building The $(BIN_DIR)HP2100-$(ARCH).EXE Simulator.
+        $!
+        $ $(CC)$(HP2100_OPTIONS)/OBJ=$(BLD_DIR) SCP.C
+        $ LINK $(LINK_DEBUG)/EXE=$(BIN_DIR)HP2100-$(ARCH).EXE -
+               $(BLD_DIR)SCP.OBJ,$(HP2100_LIB1)/LIBRARY, -
+               $(HP2100_LIB2)/LIBRARY,$(SIMH_NONET_LIB)/LIBRARY
+        $ DELETE/NOLOG/NOCONFIRM $(BLD_DIR)*.OBJ;*
+
+I1401 : $(BIN_DIR)I1401-$(ARCH).EXE
+        $! I1401 done
+
+$(BIN_DIR)I1401-$(ARCH).EXE : $(SIMH_MAIN) $(SIMH_NONET_LIB) $(I1401_LIB)
+        $!
+        $! Building The $(BIN_DIR)I1401-$(ARCH).EXE Simulator.
+        $!
+        $ $(CC)$(I1401_OPTIONS)/OBJ=$(BLD_DIR) SCP.C
+        $ LINK $(LINK_DEBUG)/EXE=$(BIN_DIR)I1401-$(ARCH).EXE -
+               $(BLD_DIR)SCP.OBJ,$(I1401_LIB)/LIBRARY,$(SIMH_NONET_LIB)/LIBRARY
+        $ DELETE/NOLOG/NOCONFIRM $(BLD_DIR)*.OBJ;*
+
+I1620 : $(BIN_DIR)I1620-$(ARCH).EXE
+        $! I1620 done
+
+$(BIN_DIR)I1620-$(ARCH).EXE : $(SIMH_MAIN) $(SIMH_NONET_LIB) $(I1620_LIB)
+        $!
+        $! Building The $(BIN_DIR)I1620-$(ARCH).EXE Simulator.
+        $!
+        $ $(CC)$(I1620_OPTIONS)/OBJ=$(BLD_DIR) SCP.C
+        $ LINK $(LINK_DEBUG)/EXE=$(BIN_DIR)I1620-$(ARCH).EXE -
+               $(BLD_DIR)SCP.OBJ,$(I1620_LIB)/LIBRARY,$(SIMH_NONET_LIB)/LIBRARY
+        $ DELETE/NOLOG/NOCONFIRM $(BLD_DIR)*.OBJ;*
+
+IBM1130 : $(BIN_DIR)IBM1130-$(ARCH).EXE
+        $! IBM1130 done
+
+$(BIN_DIR)IBM1130-$(ARCH).EXE : $(SIMH_MAIN) $(SIMH_NONET_LIB) $(IBM1130_LIB)
+        $!
+        $! Building The $(BIN_DIR)IBM1130-$(ARCH).EXE Simulator.
+        $!
+        $ $(CC)$(IBM1130_OPTIONS)/OBJ=$(BLD_DIR) SCP.C
+        $ LINK $(LINK_DEBUG)/EXE=$(BIN_DIR)IBM1130-$(ARCH).EXE -
+               $(BLD_DIR)SCP.OBJ,$(IBM1130_LIB)/LIBRARY,$(SIMH_NONET_LIB)/LIBRARY
+        $ DELETE/NOLOG/NOCONFIRM $(BLD_DIR)*.OBJ;*
+
+ID16 : $(BIN_DIR)ID16-$(ARCH).EXE
+        $! ID16 done
+
+$(BIN_DIR)ID16-$(ARCH).EXE : $(SIMH_MAIN) $(SIMH_NONET_LIB) $(ID16_LIB)
+        $!
+        $! Building The $(BIN_DIR)ID16-$(ARCH).EXE Simulator.
+        $!
+        $ $(CC)$(ID16_OPTIONS)/OBJ=$(BLD_DIR) SCP.C
+        $ LINK $(LINK_DEBUG)/EXE=$(BIN_DIR)ID16-$(ARCH).EXE -
+               $(BLD_DIR)SCP.OBJ,$(ID16_LIB)/LIBRARY,$(SIMH_NONET_LIB)/LIBRARY
+        $ DELETE/NOLOG/NOCONFIRM $(BLD_DIR)*.OBJ;*
+
+ID32 : $(BIN_DIR)ID32-$(ARCH).EXE
+        $! ID32 done
+
+$(BIN_DIR)ID32-$(ARCH).EXE : $(SIMH_MAIN) $(SIMH_NONET_LIB) $(ID32_LIB)
+        $!
+        $! Building The $(BIN_DIR)ID32-$(ARCH).EXE Simulator.
+        $!
+        $ $(CC)$(ID32_OPTIONS)/OBJ=$(BLD_DIR) SCP.C
+        $ LINK $(LINK_DEBUG)/EXE=$(BIN_DIR)ID32-$(ARCH).EXE -
+               $(BLD_DIR)SCP.OBJ,$(ID32_LIB)/LIBRARY,$(SIMH_NONET_LIB)/LIBRARY
+        $ DELETE/NOLOG/NOCONFIRM $(BLD_DIR)*.OBJ;*
+
+NOVA : $(BIN_DIR)NOVA-$(ARCH).EXE
+        $! NOVA done
+
+$(BIN_DIR)NOVA-$(ARCH).EXE : $(SIMH_MAIN) $(SIMH_NONET_LIB) $(NOVA_LIB)
+        $!
+        $! Building The $(BIN_DIR)NOVA-$(ARCH).EXE Simulator.
+        $!
+        $ $(CC)$(NOVA_OPTIONS)/OBJ=$(BLD_DIR) SCP.C
+        $ LINK $(LINK_DEBUG)/EXE=$(BIN_DIR)NOVA-$(ARCH).EXE -
+               $(BLD_DIR)SCP.OBJ,$(NOVA_LIB)/LIBRARY,$(SIMH_NONET_LIB)/LIBRARY
+        $ DELETE/NOLOG/NOCONFIRM $(BLD_DIR)*.OBJ;*
+
+PDP1 : $(BIN_DIR)PDP1-$(ARCH).EXE
+        $! PDP1 done
+
+$(BIN_DIR)PDP1-$(ARCH).EXE : $(SIMH_MAIN) $(SIMH_NONET_LIB) $(PDP1_LIB)
+        $!
+        $! Building The $(BIN_DIR)PDP1-$(ARCH).EXE Simulator.
+        $!
+        $ $(CC)$(PDP1_OPTIONS)/OBJ=$(BLD_DIR) SCP.C
+        $ LINK $(LINK_DEBUG)/EXE=$(BIN_DIR)PDP1-$(ARCH).EXE -
+               $(BLD_DIR)SCP.OBJ,$(PDP1_LIB)/LIBRARY,$(SIMH_NONET_LIB)/LIBRARY
+        $ DELETE/NOLOG/NOCONFIRM $(BLD_DIR)*.OBJ;*
+
+PDP4 : $(BIN_DIR)PDP4-$(ARCH).EXE
+        $! PDP4 done
+
+$(BIN_DIR)PDP4-$(ARCH).EXE : $(SIMH_MAIN) $(SIMH_NONET_LIB) $(PDP4_LIB)
+        $!
+        $! Building The $(BIN_DIR)PDP4-$(ARCH).EXE Simulator.
+        $!
+        $ $(CC)$(PDP4_OPTIONS)/OBJ=$(BLD_DIR) SCP.C
+        $ LINK $(LINK_DEBUG)/EXE=$(BIN_DIR)PDP4-$(ARCH).EXE -
+              $(BLD_DIR)SCP.OBJ,$(PDP4_LIB)/LIBRARY,$(SIMH_NONET_LIB)/LIBRARY
+        $ DELETE/NOLOG/NOCONFIRM $(BLD_DIR)*.OBJ;*
+
+PDP7 : $(BIN_DIR)PDP7-$(ARCH).EXE
+        $! PDP7 done
+
+$(BIN_DIR)PDP7-$(ARCH).EXE : $(SIMH_MAIN) $(SIMH_NONET_LIB) $(PDP7_LIB)
+        $!
+        $! Building The $(BIN_DIR)PDP7-$(ARCH).EXE Simulator.
+        $!
+        $ $(CC)$(PDP7_OPTIONS)/OBJ=$(BLD_DIR) SCP.C
+        $ LINK $(LINK_DEBUG)/EXE=$(BIN_DIR)PDP7-$(ARCH).EXE -
+              $(BLD_DIR)SCP.OBJ,$(PDP7_LIB)/LIBRARY,$(SIMH_NONET_LIB)/LIBRARY
+        $ DELETE/NOLOG/NOCONFIRM $(BLD_DIR)*.OBJ;*
+
+PDP8 : $(BIN_DIR)PDP8-$(ARCH).EXE
+        $! PDP8 done
+
+$(BIN_DIR)PDP8-$(ARCH).EXE : $(SIMH_MAIN) $(SIMH_NONET_LIB) $(PDP8_LIB)
+        $!
+        $! Building The $(BIN_DIR)PDP8-$(ARCH).EXE Simulator.
+        $!
+        $ $(CC)$(PDP8_OPTIONS)/OBJ=$(BLD_DIR) SCP.C
+        $ LINK $(LINK_DEBUG)/EXE=$(BIN_DIR)PDP8-$(ARCH).EXE -
+               $(BLD_DIR)SCP.OBJ,$(PDP8_LIB)/LIBRARY,$(SIMH_NONET_LIB)/LIBRARY
+        $ DELETE/NOLOG/NOCONFIRM $(BLD_DIR)*.OBJ;*
+
+PDP9 : $(BIN_DIR)PDP9-$(ARCH).EXE
+        $! PDP9 done
+
+$(BIN_DIR)PDP9-$(ARCH).EXE : $(SIMH_MAIN) $(SIMH_NONET_LIB) $(PDP9_LIB)
+        $!
+        $! Building The $(BIN_DIR)PDP9-$(ARCH).EXE Simulator.
+        $!
+        $ $(CC)$(PDP9_OPTIONS)/OBJ=$(BLD_DIR) SCP.C
+        $ LINK $(LINK_DEBUG)/EXE=$(BIN_DIR)PDP9-$(ARCH).EXE -
+               $(BLD_DIR)SCP.OBJ,$(PDP9_LIB)/LIBRARY,$(SIMH_NONET_LIB)/LIBRARY
+        $ DELETE/NOLOG/NOCONFIRM $(BLD_DIR)*.OBJ;*
+
+#
+# If Not On VAX, Build The PDP-10 Simulator.
+#
+.IFDEF ALPHA_OR_IA64
+PDP10 : $(BIN_DIR)PDP10-$(ARCH).EXE
+        $! PDP10 done
+
+$(BIN_DIR)PDP10-$(ARCH).EXE : $(SIMH_MAIN) $(SIMH_NONET_LIB) $(PCAP_LIBD) $(PDP10_LIB) $(PCAP_EXECLET)
+        $!
+        $! Building The $(BIN_DIR)PDP10-$(ARCH).EXE Simulator.
+        $!
+        $ $(CC)$(PDP10_OPTIONS)/OBJ=$(BLD_DIR) SCP.C
+        $ LINK $(LINK_DEBUG)/EXE=$(BIN_DIR)PDP10-$(ARCH).EXE -
+               $(BLD_DIR)SCP.OBJ,$(PDP10_LIB)/LIBRARY,$(SIMH_NONET_LIB)/LIBRARY$(PCAP_LIBR)
+        $ DELETE/NOLOG/NOCONFIRM $(BLD_DIR)*.OBJ;*
+.ELSE
+#
+# Else We Are On VAX And Tell The User We Can't Build On VAX
+# Due To The Use Of INT64.
+#
+PDP10 : 
+        $! Sorry, Can't Build $(BIN_DIR)PDP10-$(ARCH).EXE Simulator
+        $! Because It Requires The Use Of INT64.
+.ENDIF
+
+PDP11 : $(BIN_DIR)PDP11-$(ARCH).EXE
+        $! PDP11 done
+
+$(BIN_DIR)PDP11-$(ARCH).EXE : $(SIMH_MAIN) $(SIMH_LIB) $(PCAP_LIBD) $(PDP11_LIB1) $(PDP11_LIB2) $(PCAP_EXECLET)
+        $!
+        $! Building The $(BIN_DIR)PDP11-$(ARCH).EXE Simulator.
+        $!
+        $ $(CC)$(PDP11_OPTIONS)/OBJ=$(BLD_DIR) SCP.C
+        $ LINK $(LINK_DEBUG)/EXE=$(BIN_DIR)PDP11-$(ARCH).EXE -
+               $(BLD_DIR)SCP.OBJ,$(PDP11_LIB1)/LIBRARY,$(PDP11_LIB2)/LIBRARY,$(SIMH_LIB)/LIBRARY$(PCAP_LIBR)
+        $ DELETE/NOLOG/NOCONFIRM $(BLD_DIR)*.OBJ;*
+
+PDP15 : $(BIN_DIR)PDP15-$(ARCH).EXE
+        $! PDP15 done
+
+$(BIN_DIR)PDP15-$(ARCH).EXE : $(SIMH_MAIN) $(SIMH_NONET_LIB) $(PDP15_LIB)
+        $!
+        $! Building The $(BIN_DIR)PDP15-$(ARCH).EXE Simulator.
+        $!
+        $ $(CC)$(PDP15_OPTIONS)/OBJ=$(BLD_DIR) SCP.C
+        $ LINK $(LINK_DEBUG)/EXE=$(BIN_DIR)PDP15-$(ARCH).EXE -
+               $(BLD_DIR)SCP.OBJ,$(PDP15_LIB)/LIBRARY,$(SIMH_NONET_LIB)/LIBRARY
+        $ DELETE/NOLOG/NOCONFIRM $(BLD_DIR)*.OBJ;*
+
+S3 : $(BIN_DIR)S3-$(ARCH).EXE
+        $! S3 done
+
+$(BIN_DIR)S3-$(ARCH).EXE : $(SIMH_MAIN) $(SIMH_NONET_LIB) $(S3_LIB)
+        $!
+        $! Building The $(BIN_DIR)S3-$(ARCH).EXE Simulator.
+        $!
+        $ $(CC)$(S3_OPTIONS)/OBJ=$(BLD_DIR) SCP.C
+        $ LINK $(LINK_DEBUG)/EXE=$(BIN_DIR)S3-$(ARCH).EXE -
+               $(BLD_DIR)SCP.OBJ,$(S3_LIB)/LIBRARY,$(SIMH_NONET_LIB)/LIBRARY
+        $ DELETE/NOLOG/NOCONFIRM $(BLD_DIR)*.OBJ;*
+
+SDS : $(BIN_DIR)SDS-$(ARCH).EXE
+        $! SDS done
+
+$(BIN_DIR)SDS-$(ARCH).EXE : $(SIMH_MAIN) $(SIMH_NONET_LIB) $(SDS_LIB)
+        $!
+        $! Building The $(BIN_DIR)SDS-$(ARCH).EXE Simulator.
+        $!
+        $ $(CC)$(SDS_OPTIONS)/OBJ=$(BLD_DIR) SCP.C
+        $ LINK $(LINK_DEBUG)/EXE=$(BIN_DIR)SDS-$(ARCH).EXE -
+                 $(BLD_DIR)SCP.OBJ,$(SDS_LIB)/LIBRARY,$(SIMH_NONET_LIB)/LIBRARY
+        $ DELETE/NOLOG/NOCONFIRM $(BLD_DIR)*.OBJ;*
+
+SSEM : $(BIN_DIR)SSEM-$(ARCH).EXE
+        $! SSEM done
+
+$(BIN_DIR)SSEM-$(ARCH).EXE : $(SIMH_MAIN) $(SIMH_NONET_LIB) $(SSEM_LIB)
+        $!
+        $! Building The $(BIN_DIR)SSEM-$(ARCH).EXE Simulator.
+        $!
+        $ $(CC)$(SSEM_OPTIONS)/OBJ=$(BLD_DIR) SCP.C
+        $ LINK $(LINK_DEBUG)/EXE=$(BIN_DIR)SDS-$(ARCH).EXE -
+                 $(BLD_DIR)SCP.OBJ,$(SDS_LIB)/LIBRARY,$(SIMH_NONET_LIB)/LIBRARY
+        $ DELETE/NOLOG/NOCONFIRM $(BLD_DIR)*.OBJ;*
+
+SWTP6800MP-A : $(BIN_DIR)SWTP6800MP-A-$(ARCH).EXE
+        $! SWTP6800MP-A done
+
+$(BIN_DIR)SWTP6800MP-A-$(ARCH).EXE : $(SIMH_MAIN) $(SIMH_NONET_LIB) $(SWTP6800MP_A_LIB)
+        $!
+        $! Building The $(BIN_DIR)SWTP6800MP-A-$(ARCH).EXE Simulator.
+        $!
+        $ $(CC)$(SWTP6800MP_A_OPTIONS)/OBJ=$(BLD_DIR) SCP.C
+        $ LINK $(LINK_DEBUG)/EXE=$(BIN_DIR)SWTP6800MP-A-$(ARCH).EXE -
+               $(BLD_DIR)SCP.OBJ,$(SWTP6800MP_A_LIB)/LIBRARY,$(SIMH_NONET_LIB)/LIBRARY
+        $ DELETE/NOLOG/NOCONFIRM $(BLD_DIR)*.OBJ;*
+
+SWTP6800MP-A2 : $(BIN_DIR)SWTP6800MP-A2-$(ARCH).EXE
+        $! SWTP6800MP-A2 done
+
+$(BIN_DIR)SWTP6800MP-A2-$(ARCH).EXE : $(SIMH_MAIN) $(SIMH_NONET_LIB) $(SWTP6800MP_A2_LIB)
+        $!
+        $! Building The $(BIN_DIR)SWTP6800MP-A2-$(ARCH).EXE Simulator.
+        $!
+        $ $(CC)$(SWTP6800MP_A2_OPTIONS)/OBJ=$(BLD_DIR) SCP.C
+        $ LINK $(LINK_DEBUG)/EXE=$(BIN_DIR)SWTP6800MP-A2-$(ARCH).EXE -
+               $(BLD_DIR)SCP.OBJ,$(SWTP6800MP_A2_LIB)/LIBRARY,$(SIMH_NONET_LIB)/LIBRARY
+        $ DELETE/NOLOG/NOCONFIRM $(BLD_DIR)*.OBJ;*
+
+VAX : MICROVAX3900
+        $! MICROVAX3900 aka VAX done
+
+MICROVAX3900 : $(BIN_DIR)MICROVAX3900-$(ARCH).EXE
+        $! MICROVAX3900 done
+
+$(BIN_DIR)MICROVAX3900-$(ARCH).EXE : $(SIMH_MAIN) $(VAX_SIMH_LIB) $(PCAP_LIBD) $(VAX_LIB1) $(VAX_LIB2) $(PCAP_EXECLET)
+        $!
+        $! Building The $(BIN_DIR)VAX-$(ARCH).EXE Simulator.
+        $!
+        $ $(CC)$(VAX_OPTIONS)/OBJ=$(BLD_DIR) SCP.C
+        $ LINK $(LINK_DEBUG)$(LINK_SECTION_BINDING)-
+               /EXE=$(BIN_DIR)MICROVAX3900-$(ARCH).EXE -
+               $(BLD_DIR)SCP.OBJ,$(VAX_LIB1)/LIBRARY,$(VAX_LIB2)/LIBRARY,-
+               $(VAX_SIMH_LIB)/LIBRARY$(PCAP_LIBR)
+        $ DELETE/NOLOG/NOCONFIRM $(BLD_DIR)*.OBJ;*
+        $ COPY $(BIN_DIR)MICROVAX3900-$(ARCH).EXE $(BIN_DIR)VAX-$(ARCH).EXE
+
+MICROVAX1 : $(BIN_DIR)MICROVAX1-$(ARCH).EXE
+        $! MICROVAX1 done
+
+$(BIN_DIR)MICROVAX1-$(ARCH).EXE : $(SIMH_MAIN) $(VAX610_SIMH_LIB) $(PCAP_LIBD) $(VAX610_LIB1) $(VAX610_LIB2) $(PCAP_EXECLET)
+        $!
+        $! Building The $(BIN_DIR)VAX610-$(ARCH).EXE Simulator.
+        $!
+        $ $(CC)$(VAX610_OPTIONS)/OBJ=$(BLD_DIR) SCP.C
+        $ LINK $(LINK_DEBUG)$(LINK_SECTION_BINDING)-
+               /EXE=$(BIN_DIR)MICROVAX1-$(ARCH).EXE -
+               $(BLD_DIR)SCP.OBJ,-
+               $(VAX610_LIB1)/LIBRARY,$(VAX610_LIB2)/LIBRARY,-
+               $(VAX610_SIMH_LIB)/LIBRARY$(PCAP_LIBR)
+        $ DELETE/NOLOG/NOCONFIRM $(BLD_DIR)*.OBJ;*
+
+MICROVAX2 : $(BIN_DIR)MICROVAX2-$(ARCH).EXE
+        $! MICROVAX2 done
+
+$(BIN_DIR)MICROVAX2-$(ARCH).EXE : $(SIMH_MAIN) $(VAX630_SIMH_LIB) $(PCAP_LIBD) $(VAX630_LIB1) $(VAX630_LIB2) $(PCAP_EXECLET)
+        $!
+        $! Building The $(BIN_DIR)VAX630-$(ARCH).EXE Simulator.
+        $!
+        $ $(CC)$(VAX630_OPTIONS)/OBJ=$(BLD_DIR) SCP.C
+        $ LINK $(LINK_DEBUG)$(LINK_SECTION_BINDING)-
+               /EXE=$(BIN_DIR)MICROVAX2-$(ARCH).EXE -
+               $(BLD_DIR)SCP.OBJ,-
+               $(VAX630_LIB1)/LIBRARY,$(VAX630_LIB2)/LIBRARY,-
+               $(VAX630_SIMH_LIB)/LIBRARY$(PCAP_LIBR)
+        $ DELETE/NOLOG/NOCONFIRM $(BLD_DIR)*.OBJ;*
+
+RTVAX1000 : $(BIN_DIR)RTVAX1000-$(ARCH).EXE
+        $! RTVAX1000 done
+
+$(BIN_DIR)RTVAX1000-$(ARCH).EXE : $(SIMH_MAIN) $(VAX620_SIMH_LIB) $(PCAP_LIBD) $(VAX620_LIB1) $(VAX620_LIB2) $(PCAP_EXECLET)
+        $!
+        $! Building The $(BIN_DIR)VAX620-$(ARCH).EXE Simulator.
+        $!
+        $ $(CC)$(VAX620_OPTIONS)/OBJ=$(BLD_DIR) SCP.C
+        $ LINK $(LINK_DEBUG)$(LINK_SECTION_BINDING)-
+               /EXE=$(BIN_DIR)RTVAX1000-$(ARCH).EXE -
+               $(BLD_DIR)SCP.OBJ,-
+               $(VAX620_LIB1)/LIBRARY,$(VAX620_LIB2)/LIBRARY,-
+               $(VAX620_SIMH_LIB)/LIBRARY$(PCAP_LIBR)
+        $ DELETE/NOLOG/NOCONFIRM $(BLD_DIR)*.OBJ;*
+
+VAX730 : $(BIN_DIR)VAX730-$(ARCH).EXE
+        $! VAX730 done
+
+$(BIN_DIR)VAX730-$(ARCH).EXE : $(SIMH_MAIN) $(VAX730_SIMH_LIB) $(PCAP_LIBD) $(VAX730_LIB1) $(VAX730_LIB2) $(PCAP_EXECLET)
+        $!
+        $! Building The $(BIN_DIR)VAX730-$(ARCH).EXE Simulator.
+        $!
+        $ $(CC)$(VAX730_OPTIONS)/OBJ=$(BLD_DIR) SCP.C
+        $ LINK $(LINK_DEBUG)$(LINK_SECTION_BINDING)-
+               /EXE=$(BIN_DIR)VAX730-$(ARCH).EXE -
+               $(BLD_DIR)SCP.OBJ,-
+               $(VAX730_LIB1)/LIBRARY,$(VAX730_LIB2)/LIBRARY,-
+               $(VAX730_SIMH_LIB)/LIBRARY$(PCAP_LIBR)
+        $ DELETE/NOLOG/NOCONFIRM $(BLD_DIR)*.OBJ;*
+
+VAX750 : $(BIN_DIR)VAX750-$(ARCH).EXE
+        $! VAX750 done
+
+$(BIN_DIR)VAX750-$(ARCH).EXE : $(SIMH_MAIN) $(VAX750_SIMH_LIB) $(PCAP_LIBD) $(VAX750_LIB1) $(VAX750_LIB2) $(PCAP_EXECLET)
+        $!
+        $! Building The $(BIN_DIR)VAX750-$(ARCH).EXE Simulator.
+        $!
+        $ $(CC)$(VAX750_OPTIONS)/OBJ=$(BLD_DIR) SCP.C
+        $ LINK $(LINK_DEBUG)$(LINK_SECTION_BINDING)-
+               /EXE=$(BIN_DIR)VAX750-$(ARCH).EXE -
+               $(BLD_DIR)SCP.OBJ,-
+               $(VAX750_LIB1)/LIBRARY,$(VAX750_LIB2)/LIBRARY,-
+               $(VAX750_SIMH_LIB)/LIBRARY$(PCAP_LIBR)
+        $ DELETE/NOLOG/NOCONFIRM $(BLD_DIR)*.OBJ;*
+
+VAX780 : $(BIN_DIR)VAX780-$(ARCH).EXE
+        $! VAX780 done
+
+$(BIN_DIR)VAX780-$(ARCH).EXE : $(SIMH_MAIN) $(VAX780_SIMH_LIB) $(PCAP_LIBD) $(VAX780_LIB1) $(VAX780_LIB2) $(PCAP_EXECLET)
+        $!
+        $! Building The $(BIN_DIR)VAX780-$(ARCH).EXE Simulator.
+        $!
+        $ $(CC)$(VAX780_OPTIONS)/OBJ=$(BLD_DIR) SCP.C
+        $ LINK $(LINK_DEBUG)$(LINK_SECTION_BINDING)-
+               /EXE=$(BIN_DIR)VAX780-$(ARCH).EXE -
+               $(BLD_DIR)SCP.OBJ,-
+               $(VAX780_LIB1)/LIBRARY,$(VAX780_LIB2)/LIBRARY,-
+               $(VAX780_SIMH_LIB)/LIBRARY$(PCAP_LIBR)
+        $ DELETE/NOLOG/NOCONFIRM $(BLD_DIR)*.OBJ;*
+
+VAX8600 : $(BIN_DIR)VAX8600-$(ARCH).EXE
+        $! VAX8600 done
+
+$(BIN_DIR)VAX8600-$(ARCH).EXE : $(SIMH_MAIN) $(VAX8600_SIMH_LIB) $(PCAP_LIBD) $(VAX8600_LIB1) $(VAX8600_LIB2) $(PCAP_EXECLET)
+        $!
+        $! Building The $(BIN_DIR)VAX8600-$(ARCH).EXE Simulator.
+        $!
+        $ $(CC)$(VAX8600_OPTIONS)/OBJ=$(BLD_DIR) SCP.C
+        $ LINK $(LINK_DEBUG)$(LINK_SECTION_BINDING)-
+               /EXE=$(BIN_DIR)VAX8600-$(ARCH).EXE -
+               $(BLD_DIR)SCP.OBJ,-
+               $(VAX8600_LIB1)/LIBRARY,$(VAX8600_LIB2)/LIBRARY,-
+               $(VAX8600_SIMH_LIB)/LIBRARY$(PCAP_LIBR)
+        $ DELETE/NOLOG/NOCONFIRM $(BLD_DIR)*.OBJ;*
+
+#
+# If Not On VAX, Build The IBM 7094 Simulator.
+#
+.IFDEF ALPHA_OR_IA64
+I7094 : $(BIN_DIR)I7094-$(ARCH).EXE
+        $! I7094 done
+
+$(BIN_DIR)I7094-$(ARCH).EXE : $(SIMH_MAIN) $(SIMH_NONET_LIB) $(I7094_LIB)
+        $!
+        $! Building The $(BIN_DIR)I7094-$(ARCH).EXE Simulator.
+        $!
+        $ $(CC)$(I7094_OPTIONS)/OBJ=$(BLD_DIR) SCP.C
+        $ LINK $(LINK_DEBUG)/EXE=$(BIN_DIR)I7094-$(ARCH).EXE -
+               $(BLD_DIR)SCP.OBJ,$(I7094_LIB)/LIBRARY,$(SIMH_NONET_LIB)/LIBRARY$(PCAP_LIBR)
+        $ DELETE/NOLOG/NOCONFIRM $(BLD_DIR)*.OBJ;*
+.ELSE
+#
+# Else We Are On VAX And Tell The User We Can't Build On VAX
+# Due To The Use Of INT64.
+#
+I7094 : 
+        $! Sorry, Can't Build $(BIN_DIR)I7094-$(ARCH).EXE Simulator
+        $! Because It Requires The Use Of INT64.
+.ENDIF
+
+#
+# PCAP VCI Components
+#
+$(PCAP_VCI) : $(PCAP_VCMDIR)PCAPVCM.EXE
+        $!
+        $! Installing the PCAP VCI Execlet in SYS$LOADABLE_IMAGES
+        $!
+        $ COPY $(PCAP_VCMDIR)PCAPVCM.EXE SYS$COMMON:[SYS$LDR]PCAPVCM.EXE 
+
+$(PCAP_VCMDIR)PCAPVCM.EXE : $(PCAP_VCM_SOURCES) 
+        $!
+        $! Building The PCAP VCI Execlet
+        $!
+        $ @SYS$DISK:[-.PCAP-VMS.PCAPVCM]BUILD_PCAPVCM
+        $ DELETE/NOLOG/NOCONFIRM $(PCAP_VCMDIR)*.OBJ;*,$(PCAP_VCMDIR)*.MAP;*