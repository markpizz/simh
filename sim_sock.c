/* sim_sock.c: OS-dependent socket routines

   Copyright (c) 2001-2010, Robert M Supnik

   Permission is hereby granted, free of charge, to any person obtaining a
   copy of this software and associated documentation files (the "Software"),
   to deal in the Software without restriction, including without limitation
   the rights to use, copy, modify, merge, publish, distribute, sublicense,
   and/or sell copies of the Software, and to permit persons to whom the
   Software is furnished to do so, subject to the following conditions:

   The above copyright notice and this permission notice shall be included in
   all copies or substantial portions of the Software.

   THE SOFTWARE IS PROVIDED "AS IS", WITHOUT WARRANTY OF ANY KIND, EXPRESS OR
   IMPLIED, INCLUDING BUT NOT LIMITED TO THE WARRANTIES OF MERCHANTABILITY,
   FITNESS FOR A PARTICULAR PURPOSE AND NONINFRINGEMENT.  IN NO EVENT SHALL
   ROBERT M SUPNIK BE LIABLE FOR ANY CLAIM, DAMAGES OR OTHER LIABILITY, WHETHER
   IN AN ACTION OF CONTRACT, TORT OR OTHERWISE, ARISING FROM, OUT OF OR IN
   CONNECTION WITH THE SOFTWARE OR THE USE OR OTHER DEALINGS IN THE SOFTWARE.

   Except as contained in this notice, the name of Robert M Supnik shall not be
   used in advertising or otherwise to promote the sale, use or other dealings
   in this Software without prior written authorization from Robert M Supnik.

   15-Oct-12    MP      Added definitions needed to detect possible tcp 
                        connect failures
   25-Sep-12    MP      Reworked for RFC3493 interfaces supporting IPv6 and IPv4
   22-Jun-10    RMS     Fixed types in sim_accept_conn (from Mark Pizzolato)
   19-Nov-05    RMS     Added conditional for OpenBSD (from Federico G. Schwindt)
   16-Aug-05    RMS     Fixed spurious SIGPIPE signal error in Unix
   14-Apr-05    RMS     Added WSAEINPROGRESS test (from Tim Riker)
   09-Jan-04    RMS     Fixed typing problem in Alpha Unix (found by Tim Chapman)
   17-Apr-03    RMS     Fixed non-implemented version of sim_close_sock
                        (found by Mark Pizzolato)
   17-Dec-02    RMS     Added sim_connect_socket, sim_create_socket
   08-Oct-02    RMS     Revised for .NET compatibility
   22-Aug-02    RMS     Changed calling sequence for sim_accept_conn
   22-May-02    RMS     Added OS2 EMX support from Holger Veit
   06-Feb-02    RMS     Added VMS support from Robert Alan Byer
   16-Sep-01    RMS     Added Macintosh support from Peter Schorn
   02-Sep-01    RMS     Fixed UNIX bugs found by Mirian Lennox and Tom Markson
*/

#include "sim_defs.h"
#include "sim_sock.h"
#include <signal.h>

#if defined(AF_INET6) && defined(_WIN32)
#include <ws2tcpip.h>
#endif

#ifdef HAVE_DLOPEN
#include <dlfcn.h>
#endif

#ifndef WSAAPI
#define WSAAPI
#endif

#if defined(SHUT_RDWR) && !defined(SD_BOTH)
#define SD_BOTH SHUT_RDWR
#endif

#ifndef   NI_MAXHOST
#define   NI_MAXHOST 1025
#endif

/* OS dependent routines

   sim_master_sock      create master socket
   sim_accept_conn      accept connection
   sim_read_sock        read from socket
   sim_write_sock       write from socket
   sim_close_sock       close socket
   sim_setnonblock      set socket non-blocking
   sim_msg_sock         send message to socket
*/

/* First, all the non-implemented versions */

#if defined (__OS2__) && !defined (__EMX__)

void sim_init_sock (void)
{
}

void sim_cleanup_sock (void)
{
}

SOCKET sim_master_sock (const char *hostport, t_stat *parse_status)
{
return INVALID_SOCKET;
}

SOCKET sim_connect_sock (const char *hostport, const char *default_host, const char *default_port)
{
return INVALID_SOCKET;
}

SOCKET sim_accept_conn (SOCKET master, char **connectaddr);
{
return INVALID_SOCKET;
}

int32 sim_read_sock (SOCKET sock, char *buf, int32 nbytes)
{
return -1;
}

int32 sim_write_sock (SOCKET sock, char *msg, int32 nbytes)
{
return 0;
}

void sim_close_sock (SOCKET sock, t_bool master)
{
return;
}

#else                                                   /* endif unimpl */

/* UNIX, Win32, Macintosh, VMS, OS2 (Berkeley socket) routines */

static struct sock_errors {
    int32 value;
    char *text;
    } sock_errors[] = {
        {WSAEWOULDBLOCK,  "Operation would block"},
        {WSAENAMETOOLONG, "File name too long"},
        {WSAEINPROGRESS,  "Operation now in progress "},
        {WSAETIMEDOUT,    "Connection timed out"},
        {WSAEISCONN,      "Transport endpoint is already connected"},
        {WSAECONNRESET,   "Connection reset by peer"},
        {WSAECONNREFUSED, "Connection refused"},
        {WSAECONNABORTED, "Connection aborted"},
        {WSAEHOSTUNREACH, "No route to host"},
        {WSAEADDRINUSE,   "Address already in use"},
#if defined (WSAEAFNOSUPPORT)
        {WSAEAFNOSUPPORT, "Address family not supported by protocol"},
#endif
        {WSAEACCES,       "Permission denied"},
        {0, NULL}
    };




SOCKET sim_err_sock (SOCKET s, char *emsg, int32 flg)
{
int32 err = WSAGetLastError ();
int32 i;

for (i=0; (sock_errors[i].text) && (sock_errors[i].value != err); i++)
    ;

if (sock_errors[i].value == err) {
    printf ("Sockets: %s error %d - %s\n", emsg, err, sock_errors[i].text);
    if (sim_log)
        fprintf (sim_log, "Sockets: %s error %d - %s\n", emsg, err, sock_errors[i].text);
    }
else {
#if defined(_WIN32)
    printf ("Sockets: %s error %d\n", emsg, err);
    if (sim_log)
        fprintf (sim_log, "Sockets: %s error %d\n", emsg, err);
#else
    printf ("Sockets: %s error %d - %s\n", emsg, err, strerror(err));
    if (sim_log)
        fprintf (sim_log, "Sockets: %s error %d - %s\n", emsg, err, strerror(err));
#endif
<<<<<<< HEAD
if (sim_log) {
    if (sock_errors[i].value == err)
        fprintf (sim_log, "Sockets: %s error %d - %s\n", emsg, err, sock_errors[i].text);
    else
#if defined(_WIN32)
        fprintf (sim_log, "Sockets: %s error %d\n", emsg, err);
#else
        fprintf (sim_log, "Sockets: %s error %d - %s\n", emsg, err, strerror(err));
#endif
=======
>>>>>>> 00b77c85
    }
if (s != INVALID_SOCKET)
    sim_close_sock (s, flg);
return INVALID_SOCKET;
}

typedef void    (WSAAPI *freeaddrinfo_func) (struct addrinfo *ai);
static freeaddrinfo_func p_freeaddrinfo;

typedef int     (WSAAPI *getaddrinfo_func) (const char *hostname,
                                 const char *service,
                                 const struct addrinfo *hints,
                                 struct addrinfo **res);
static getaddrinfo_func p_getaddrinfo;

#if defined(VMS)
typedef size_t socklen_t;
#if !defined(EAI_OVERFLOW)
#define EAI_OVERFLOW EAI_FAIL
#endif
#endif

#if defined(__hpux)
#if !defined(EAI_OVERFLOW)
#define EAI_OVERFLOW EAI_FAIL
#endif
#endif

typedef int (WSAAPI *getnameinfo_func) (const struct sockaddr *sa, socklen_t salen, char *host, size_t hostlen, char *serv, size_t servlen, int flags);
static getnameinfo_func p_getnameinfo;

static void    WSAAPI s_freeaddrinfo (struct addrinfo *ai)
{
struct addrinfo *a, *an;

for (a=ai; a != NULL; a=an) {
    an = a->ai_next;
    free (a->ai_canonname);
    free (a->ai_addr);
    free (a);
    }
}

static int     WSAAPI s_getaddrinfo (const char *hostname,
                                     const char *service,
                                     const struct addrinfo *hints,
                                     struct addrinfo **res)
{
struct hostent *he;
struct servent *se = NULL;
struct sockaddr_in *sin;
struct addrinfo *result = NULL;
struct addrinfo *ai, *lai;
struct addrinfo dhints;
struct in_addr ipaddr;
struct in_addr *fixed[2];
struct in_addr **ips = NULL;
struct in_addr **ip;
const char *cname = NULL;
int port = 0;

// Validate parameters
if ((hostname == NULL) && (service == NULL))
    return EAI_NONAME;

if (hints) {
    if ((hints->ai_family != PF_INET) && (hints->ai_family != PF_UNSPEC))
        return EAI_FAMILY;
    switch (hints->ai_socktype)
        {
        default:
            return EAI_SOCKTYPE;
        case SOCK_DGRAM:
        case SOCK_STREAM:
        case 0:
            break;
        }
    }
else {
    hints = &dhints;
    memset(&dhints, 0, sizeof(dhints));
    dhints.ai_family = PF_UNSPEC;
    }
if (service) {
    char *c;

    port = strtoul(service, &c, 10);
    if ((port == 0) || (*c != '\0')) {
        switch (hints->ai_socktype)
            {
            case SOCK_DGRAM:
                se = getservbyname(service, "udp");
                break;
            case SOCK_STREAM:
            case 0:
                se = getservbyname(service, "tcp");
                break;
            }
        if (NULL == se)
            return EAI_SERVICE;
        port = se->s_port;
        }
    }

if (hostname) {
    if ((0xffffffff != (ipaddr.s_addr = inet_addr(hostname))) || 
        (0 == strcmp("255.255.255.255", hostname))) {
        fixed[0] = &ipaddr;
        fixed[1] = NULL;
        }
    else {
        if ((0xffffffff != (ipaddr.s_addr = inet_addr(hostname))) || 
            (0 == strcmp("255.255.255.255", hostname))) {
            fixed[0] = &ipaddr;
            fixed[1] = NULL;
            if ((hints->ai_flags & AI_CANONNAME) && !(hints->ai_flags & AI_NUMERICHOST)) {
                he = gethostbyaddr((char *)&ipaddr, 4, AF_INET);
                if (NULL != he)
                    cname = he->h_name;
                else
                    cname = hostname;
                }
            ips = fixed;
            }
        else {
            if (hints->ai_flags & AI_NUMERICHOST)
                return EAI_NONAME;
            he = gethostbyname(hostname);
            if (he) {
                ips = (struct in_addr **)he->h_addr_list;
                if (hints->ai_flags & AI_CANONNAME)
                    cname = he->h_name;
                }
            else {
                switch (h_errno)
                    {
                    case HOST_NOT_FOUND:
                    case NO_DATA:
                        return EAI_NONAME;
                    case TRY_AGAIN:
                        return EAI_AGAIN;
                    default:
                        return EAI_FAIL;
                    }
                }
            }
        }
    }
else {
    if (hints->ai_flags & AI_PASSIVE)
        ipaddr.s_addr = htonl(INADDR_ANY);
    else
        ipaddr.s_addr = htonl(INADDR_LOOPBACK);
    fixed[0] = &ipaddr;
    fixed[1] = NULL;
    ips = fixed;
    }
for (ip=ips; *ip != NULL; ++ip) {
    ai = (struct addrinfo *)calloc(1, sizeof(*ai));
    if (NULL == ai) {
        s_freeaddrinfo(result);
        return EAI_MEMORY;
        }
    ai->ai_family = PF_INET;
    ai->ai_socktype = hints->ai_socktype;
    ai->ai_protocol = hints->ai_protocol;
    ai->ai_addr = NULL;
    ai->ai_addrlen = sizeof(struct sockaddr_in);
    ai->ai_canonname = NULL;
    ai->ai_next = NULL;
    ai->ai_addr = (struct sockaddr *)calloc(1, sizeof(struct sockaddr_in));
    if (NULL == ai->ai_addr) {
        free(ai);
        s_freeaddrinfo(result);
        return EAI_MEMORY;
        }
    sin = (struct sockaddr_in *)ai->ai_addr;
    sin->sin_family = PF_INET;
    sin->sin_port = port;
    memcpy(&sin->sin_addr, *ip, sizeof(sin->sin_addr));
    if (NULL == result)
        result = ai;
    else
        lai->ai_next = ai;
    lai = ai;
    }
if (cname) {
    result->ai_canonname = (char *)calloc(1, strlen(cname)+1);
    if (NULL == result->ai_canonname) {
        s_freeaddrinfo(result);
        return EAI_MEMORY;
        }
    strcpy(result->ai_canonname, cname);
    }
*res = result;
return 0;
}

#ifndef EAI_OVERFLOW
#define EAI_OVERFLOW WSAENAMETOOLONG
#endif

static int     WSAAPI s_getnameinfo (const struct sockaddr *sa, socklen_t salen,
                                     char *host, size_t hostlen,
                                     char *serv, size_t servlen,
                                     int flags)
{
struct hostent *he;
struct servent *se = NULL;
struct sockaddr_in *sin = (struct sockaddr_in *)sa;

if (sin->sin_family != PF_INET)
    return EAI_FAMILY;
if ((NULL == host) && (NULL == serv))
    return EAI_NONAME;
if ((serv) && (servlen > 0)) {
    if (flags & NI_NUMERICSERV)
        se = NULL;
    else
        if (flags & NI_DGRAM)
            se = getservbyport(sin->sin_port, "udp");
        else
            se = getservbyport(sin->sin_port, "tcp");
    if (se) {
        if (servlen <= strlen(se->s_name))
            return EAI_OVERFLOW;
        strcpy(serv, se->s_name);
        }
    else {
        char buf[16];

        sprintf(buf, "%d", ntohs(sin->sin_port));
        if (servlen <= strlen(buf))
            return EAI_OVERFLOW;
        strcpy(serv, buf);
        }
    }
if ((host) && (hostlen > 0)) {
    if (flags & NI_NUMERICHOST)
        he = NULL;
    else
        he = gethostbyaddr((char *)&sin->sin_addr, 4, AF_INET);
    if (he) {
        if (hostlen < strlen(he->h_name)+1)
            return EAI_OVERFLOW;
        strcpy(host, he->h_name);
        }
    else {
        if (flags & NI_NAMEREQD)
            return EAI_NONAME;
        if (hostlen < strlen(inet_ntoa(sin->sin_addr))+1)
            return EAI_OVERFLOW;
        strcpy(host, inet_ntoa(sin->sin_addr));
        }
    }
return 0;
}

#if defined(_WIN32) || defined(__CYGWIN__)

#if !defined(IPV6_V6ONLY)           /* Older XP environments may not define IPV6_V6ONLY */
#define IPV6_V6ONLY           27    /* Treat wildcard bind as AF_INET6-only. */
#endif
/* Dynamic DLL load variables */
#ifdef _WIN32
static HINSTANCE hLib = 0;                      /* handle to DLL */
#else
static void *hLib = NULL;                       /* handle to Library */
#endif
static int lib_loaded = 0;                      /* 0=not loaded, 1=loaded, 2=library load failed, 3=Func load failed */
static char* lib_name = "Ws2_32.dll";

/* load function pointer from DLL */
typedef int (*_func)();

static void load_function(char* function, _func* func_ptr) {
#ifdef _WIN32
    *func_ptr = (_func)GetProcAddress(hLib, function);
#else
    *func_ptr = (_func)dlsym(hLib, function);
#endif
    if (*func_ptr == 0) {
    char* msg = "Sockets: Failed to find function '%s' in %s\r\n";

    printf (msg, function, lib_name);
    if (sim_log)
        fprintf (sim_log, msg, function, lib_name);
    lib_loaded = 3;
  }
}

/* load Ws2_32.dll as required */
int load_ws2(void) {
  switch(lib_loaded) {
    case 0:                  /* not loaded */
            /* attempt to load DLL */
#ifdef _WIN32
      hLib = LoadLibraryA(lib_name);
#else
      hLib = dlopen(lib_name, RTLD_NOW);
#endif
      if (hLib == 0) {
        /* failed to load DLL */
        char* msg  = "Sockets: Failed to load %s\r\n";

        printf (msg, lib_name);
        if (sim_log) 
          fprintf (sim_log, msg, lib_name);
        lib_loaded = 2;
        break;
      } else {
        /* library loaded OK */
        lib_loaded = 1;
      }

      /* load required functions; sets dll_load=3 on error */
      load_function("getaddrinfo",       (_func *) &p_getaddrinfo);
      load_function("getnameinfo",       (_func *) &p_getnameinfo);
      load_function("freeaddrinfo",      (_func *) &p_freeaddrinfo);

      if (lib_loaded != 1) {
        /* unsuccessful load, connect stubs */
        p_getaddrinfo = (getaddrinfo_func)s_getaddrinfo;
        p_getnameinfo = (getnameinfo_func)s_getnameinfo;
        p_freeaddrinfo = (freeaddrinfo_func)s_freeaddrinfo;
      }
      break;
    default:                /* loaded or failed */
      break;
  }
  return (lib_loaded == 1) ? 1 : 0;
}
#endif

/* OS independent routines

   sim_parse_addr       parse a hostname/ipaddress from port and apply defaults and 
                        optionally validate an address match
*/

/* sim_parse_addr       host:port

   Presumption is that the input, if it doesn't contain a ':' character is a port specifier.
   If the host field contains one or more colon characters (i.e. it is an IPv6 address), 
   the IPv6 address MUST be enclosed in square bracket characters (i.e. Domain Literal format)

   Inputs:
        cptr    =       pointer to input string
        default_host
                =       optional pointer to default host if none specified
        host_len =      length of host buffer
        default_port
                =       optional pointer to default port if none specified
        port_len =      length of port buffer
        validate_addr = optional name/addr which is checked to be equivalent
                        to the host result of parsing the other input.  This
                        address would usually be returned by sim_accept_conn.
   Outputs:
        host    =       pointer to buffer for IP address (may be NULL), 0 = none
        port    =       pointer to buffer for IP port (may be NULL), 0 = none
        result  =       status (SCPE_OK on complete success or SCPE_ARG if 
                        parsing can't happen due to bad syntax, a value is 
                        out of range, a result can't fit into a result buffer, 
                        a service name doesn't exist, or a validation name 
                        doesn't match the parsed host)
*/

t_stat sim_parse_addr (const char *cptr, char *host, size_t host_len, const char *default_host, char *port, size_t port_len, const char *default_port, const char *validate_addr)
{
char gbuf[CBUFSIZE];
char *hostp, *portp;
char *endc;
unsigned long portval;

if ((cptr == NULL) || (*cptr == 0))
    return SCPE_ARG;
if ((host != NULL) && (host_len != 0))
    memset (host, 0, host_len);
if ((port != NULL) && (port_len != 0))
    memset (port, 0, port_len);
gbuf[sizeof(gbuf)-1] = '\0';
strncpy (gbuf, cptr, sizeof(gbuf)-1);
hostp = gbuf;                                           /* default addr */
portp = NULL;
if ((portp = strrchr (gbuf, ':')) &&                    /* x:y? split */
    (NULL == strchr (portp, ']'))) {
    *portp++ = 0;
    if (*portp == '\0')
        portp = (char *)default_port;
    }
else {                                                  /* No colon in input */
    portp = gbuf;                                       /* Input is the port specifier */
    hostp = (char *)default_host;                       /* host is defaulted if provided */
    }
if (portp != NULL) {
    portval = strtoul(portp, &endc, 10);
    if ((*endc == '\0') && ((portval == 0) || (portval > 65535)))
        return SCPE_ARG;                                /* numeric value too big */
    if (*endc != '\0') {
        struct servent *se = getservbyname(portp, "tcp");

        if (se == NULL)
            return SCPE_ARG;                            /* invalid service name */
        }
    }
if (port)                                               /* port wanted? */
    if (portp != NULL) {
        if (strlen(portp) >= port_len)
            return SCPE_ARG;                            /* no room */
        else
            strcpy (port, portp);
        }
if (hostp != NULL) {
    if (']' == hostp[strlen(hostp)-1]) {
        if ('[' != hostp[0])
            return SCPE_ARG;                            /* invalid domain literal */
        /* host may be the const default_host so move to temp buffer before modifying */
        strncpy(gbuf, hostp+1, sizeof(gbuf)-1);         /* remove brackets from domain literal host */
        hostp = gbuf;
        hostp[strlen(hostp)-1] = '\0';
        }
    }
if (host)                                               /* host wanted? */
    if (hostp != NULL) {
        if (strlen(hostp) >= host_len)
            return SCPE_ARG;                            /* no room */
        else
            strcpy (host, hostp);
        }
if (validate_addr) {
    struct addrinfo *ai_host, *ai_validate, *ai;
    t_stat status;

    if (hostp == NULL)
        return SCPE_ARG;
    if (p_getaddrinfo(hostp, NULL, NULL, &ai_host))
        return SCPE_ARG;
    if (p_getaddrinfo(validate_addr, NULL, NULL, &ai_validate)) {
        p_freeaddrinfo (ai_host);
        return SCPE_ARG;
        }
    status = SCPE_ARG;
    for (ai = ai_host; ai != NULL; ai = ai->ai_next) {
        if ((ai->ai_addrlen == ai_validate->ai_addrlen) &&
            (ai->ai_family == ai_validate->ai_family) &&
            (0 == memcmp (ai->ai_addr, ai_validate->ai_addr, ai->ai_addrlen))) {
            status = SCPE_OK;
            break;
            }
        }
    if (status != SCPE_OK) {
        /* be generous and allow successful validations against variations of localhost addresses */
        if (((0 == strcmp("127.0.0.1", hostp)) && 
             (0 == strcmp("::1", validate_addr))) ||
            ((0 == strcmp("127.0.0.1", validate_addr)) && 
             (0 == strcmp("::1", hostp))))
            status = SCPE_OK;
        }
    p_freeaddrinfo (ai_host);
    p_freeaddrinfo (ai_validate);
    return status;
    }
return SCPE_OK;   
}

void sim_init_sock (void)
{
#if defined (_WIN32)
int err;
WORD wVersionRequested; 
WSADATA wsaData; 
wVersionRequested = MAKEWORD (2, 2);

err = WSAStartup (wVersionRequested, &wsaData);         /* start Winsock */ 
if (err != 0)
    printf ("Winsock: startup error %d\n", err);
#if defined(AF_INET6)
load_ws2 ();
#endif                                                  /* endif AF_INET6 */
#else                                                   /* Use native addrinfo APIs */
#if defined(AF_INET6)
    p_getaddrinfo = (getaddrinfo_func)getaddrinfo;
    p_getnameinfo = (getnameinfo_func)getnameinfo;
    p_freeaddrinfo = (freeaddrinfo_func)freeaddrinfo;
#else
    /* Native APIs not available, connect stubs */
    p_getaddrinfo = (getaddrinfo_func)s_getaddrinfo;
    p_getnameinfo = (getnameinfo_func)s_getnameinfo;
    p_freeaddrinfo = (freeaddrinfo_func)s_freeaddrinfo;
#endif                                                  /* endif AF_INET6 */
#endif                                                  /* endif _WIN32 */
#if defined (SIGPIPE)
signal (SIGPIPE, SIG_IGN);                              /* no pipe signals */
#endif
}

void sim_cleanup_sock (void)
{
#if defined (_WIN32)
WSACleanup ();
#endif
}

#if defined (_WIN32)                                    /* Windows */
static int32 sim_setnonblock (SOCKET sock)
{
unsigned long non_block = 1;

return ioctlsocket (sock, FIONBIO, &non_block);         /* set nonblocking */
}

#elif defined (VMS)                                     /* VMS */
static int32 sim_setnonblock (SOCKET sock)
{
int non_block = 1;

return ioctl (sock, FIONBIO, &non_block);               /* set nonblocking */
}

#else                                                   /* Mac, Unix, OS/2 */
static int32 sim_setnonblock (SOCKET sock)
{
int32 fl, sta;

fl = fcntl (sock, F_GETFL,0);                           /* get flags */
if (fl == -1)
    return SOCKET_ERROR;
sta = fcntl (sock, F_SETFL, fl | O_NONBLOCK);           /* set nonblock */
if (sta == -1)
    return SOCKET_ERROR;
#if !defined (macintosh) && !defined (__EMX__)          /* Unix only */
sta = fcntl (sock, F_SETOWN, getpid());                 /* set ownership */
if (sta == -1)
    return SOCKET_ERROR;
#endif
return 0;
}

#endif                                                  /* endif !Win32 && !VMS */

static SOCKET sim_create_sock (int af)
{
SOCKET newsock;
int32 err;

newsock = socket (af, SOCK_STREAM, 0);                  /* create socket */
if (newsock == INVALID_SOCKET) {                        /* socket error? */
    err = WSAGetLastError ();
#if defined(WSAEAFNOSUPPORT)
    if (err == WSAEAFNOSUPPORT)                         /* expected error, just return */
        return newsock;
#endif
    return sim_err_sock (newsock, "socket", 0);         /* report error and return */
    }
return newsock;
}

/*
   Some platforms and/or network stacks have varying support for listening on 
   an IPv6 socket and receiving connections from both IPv4 and IPv6 client 
   connections.  This is known as IPv4-Mapped.  Some platforms claim such 
   support (i.e. some Windows versions), but it doesn't work in all cases.
*/

SOCKET sim_master_sock (const char *hostport, t_stat *parse_status)
{
SOCKET newsock = INVALID_SOCKET;
int32 sta;
char host[CBUFSIZE], port[CBUFSIZE];
t_stat r;
struct addrinfo hints;
struct addrinfo *result = NULL, *preferred;

r = sim_parse_addr (hostport, host, sizeof(host), NULL, port, sizeof(port), NULL, NULL);
if (parse_status)
    *parse_status = r;
if (r != SCPE_OK)
    return newsock;

memset(&hints, 0, sizeof(hints));
hints.ai_flags = AI_PASSIVE;
hints.ai_family = AF_UNSPEC;
hints.ai_protocol = IPPROTO_TCP;
hints.ai_socktype = SOCK_STREAM;
if (p_getaddrinfo(host[0] ? host : NULL, port[0] ? port : NULL, &hints, &result)) {
    if (parse_status)
        *parse_status = SCPE_ARG;
    return newsock;
    }
preferred = result;
#ifdef IPV6_V6ONLY
/*
    When we can create a dual stack socket, be sure to find the IPv6 addrinfo 
    to bind to.
*/
for (; preferred != NULL; preferred = preferred->ai_next) {
    if (preferred->ai_family == AF_INET6)
        break;
    }
if (preferred == NULL)
    preferred = result;
#endif
retry:
newsock = sim_create_sock (preferred->ai_family);       /* create socket */
if (newsock == INVALID_SOCKET) {                        /* socket error? */
#ifndef IPV6_V6ONLY
    if (preferred->ai_next) {
        preferred = preferred->ai_next;
        goto retry;
        }
#else
    if ((preferred->ai_family == AF_INET6) &&
        (preferred != result)) {
        preferred = result;
        goto retry;
        }
#endif
    p_freeaddrinfo(result);
    return newsock;
    }
#ifdef IPV6_V6ONLY
if (preferred->ai_family == AF_INET6) {
    int off = FALSE;
    sta = setsockopt (newsock, IPPROTO_IPV6, IPV6_V6ONLY, (char *)&off, sizeof(off));
    }
#endif
if (sim_switches & SWMASK ('U')) {
    int on = TRUE;

    sta = setsockopt (newsock, SOL_SOCKET, SO_REUSEADDR, (char *)&on, sizeof(on));
    }
#if defined (SO_EXCLUSIVEADDRUSE)
else {
    int on = TRUE;

    sta = setsockopt (newsock, SOL_SOCKET, SO_EXCLUSIVEADDRUSE, (char *)&on, sizeof(on));
    }
#endif
sta = bind (newsock, preferred->ai_addr, preferred->ai_addrlen);
p_freeaddrinfo(result);
if (sta == SOCKET_ERROR)                                /* bind error? */
    return sim_err_sock (newsock, "bind", 1);
sta = sim_setnonblock (newsock);                        /* set nonblocking */
if (sta == SOCKET_ERROR)                                /* fcntl error? */
    return sim_err_sock (newsock, "fcntl", 1);
sta = listen (newsock, 1);                              /* listen on socket */
if (sta == SOCKET_ERROR)                                /* listen error? */
    return sim_err_sock (newsock, "listen", 1);
return newsock;                                         /* got it! */
}

SOCKET sim_connect_sock (const char *hostport, const char *default_host, const char *default_port)
{
SOCKET newsock = INVALID_SOCKET;
int32 sta;
char host[CBUFSIZE], port[CBUFSIZE];
t_stat r;
struct addrinfo hints;
struct addrinfo *result = NULL;

r = sim_parse_addr (hostport, host, sizeof(host), default_host, port, sizeof(port), default_port, NULL);
if (r != SCPE_OK)
    return newsock;

memset(&hints, 0, sizeof(hints));
hints.ai_family = AF_UNSPEC;
hints.ai_protocol = IPPROTO_TCP;
hints.ai_socktype = SOCK_STREAM;
if (p_getaddrinfo(host[0] ? host : NULL, port[0] ? port : NULL, &hints, &result))
    return newsock;
newsock = sim_create_sock (result->ai_family);          /* create socket */
if (newsock == INVALID_SOCKET) {                        /* socket error? */
    p_freeaddrinfo (result);
    return newsock;
    }

sta = sim_setnonblock (newsock);                        /* set nonblocking */
if (sta == SOCKET_ERROR) {                              /* fcntl error? */
    p_freeaddrinfo (result);
    return sim_err_sock (newsock, "fcntl", 1);
    }
sta = connect (newsock, result->ai_addr, result->ai_addrlen);
p_freeaddrinfo (result);
if ((sta == SOCKET_ERROR) && 
    (WSAGetLastError () != WSAEWOULDBLOCK) &&
    (WSAGetLastError () != WSAEINPROGRESS))
    return sim_err_sock (newsock, "connect", 1);

return newsock;                                         /* got it! */
}

SOCKET sim_accept_conn (SOCKET master, char **connectaddr)
{
int32 sta, err;
#if defined (macintosh) || defined (__linux) || defined (__linux__) || \
    defined (__APPLE__) || defined (__OpenBSD__) || \
    defined(__NetBSD__) || defined(__FreeBSD__) || \
    (defined(__hpux) && defined(_XOPEN_SOURCE_EXTENDED))
socklen_t size;
#elif defined (_WIN32) || defined (__EMX__) || \
     (defined (__ALPHA) && defined (__unix__)) || \
     defined (__hpux)
int size;
#else 
size_t size; 
#endif
SOCKET newsock;
struct sockaddr_storage clientname;

if (master == 0)                                        /* not attached? */
    return INVALID_SOCKET;
size = sizeof (clientname);
memset (&clientname, 0, sizeof(clientname));
newsock = accept (master, (struct sockaddr *) &clientname, &size);
if (newsock == INVALID_SOCKET) {                        /* error? */
    err = WSAGetLastError ();
    if (err != WSAEWOULDBLOCK)
        sim_err_sock(newsock, "accept", 0);
    return INVALID_SOCKET;
    }
if (connectaddr != NULL) {
    *connectaddr = (char *)calloc(1, NI_MAXHOST+1);
#ifdef AF_INET6
    p_getnameinfo((struct sockaddr *)&clientname, size, *connectaddr, NI_MAXHOST, NULL, 0, NI_NUMERICHOST);
    if (0 == memcmp("::ffff:", *connectaddr, 7))        /* is this a IPv4-mapped IPv6 address? */
        strcpy(*connectaddr, 7+*connectaddr);           /* prefer bare IPv4 address if possible */
#else
    strcpy(*connectaddr, inet_ntoa(((struct sockaddr_in *)&connectaddr)->s_addr));
#endif
    }

sta = sim_setnonblock (newsock);                        /* set nonblocking */
if (sta == SOCKET_ERROR)                                /* fcntl error? */
    return sim_err_sock (newsock, "fcntl", 0);
return newsock;
}

int32 sim_check_conn (SOCKET sock, t_bool rd)
{
fd_set rw_set, er_set;
fd_set *rw_p = &rw_set;
fd_set *er_p = &er_set;
struct timeval tz;
struct sockaddr_storage peername;
#if defined (macintosh) || defined (__linux) || defined (__linux__) || \
    defined (__APPLE__) || defined (__OpenBSD__) || \
    defined(__NetBSD__) || defined(__FreeBSD__) || \
    (defined(__hpux) && defined(_XOPEN_SOURCE_EXTENDED))
socklen_t peernamesize = (socklen_t)sizeof(peername);
#elif defined (_WIN32) || defined (__EMX__) || \
     (defined (__ALPHA) && defined (__unix__)) || \
     defined (__hpux)
int peernamesize = (int)sizeof(peername);
#else 
size_t peernamesize = sizeof(peername); 
#endif

timerclear (&tz);
FD_ZERO (rw_p);
FD_ZERO (er_p);
FD_SET (sock, rw_p);
FD_SET (sock, er_p);
if (rd)
    select ((int) sock + 1, rw_p, NULL, er_p, &tz);
else select ((int) sock + 1, NULL, rw_p, er_p, &tz);
if (FD_ISSET (sock, er_p))
    return -1;
if (FD_ISSET (sock, rw_p)) {
    if (0 == getpeername (sock, (struct sockaddr *)&peername, &peernamesize))
        return 1;
    else
        return -1;
    }
return 0;
}

static int32 _sim_getaddrname (struct sockaddr *addr, size_t addrsize, char *hostnamebuf, char *portnamebuf)
{
#if defined (macintosh) || defined (__linux) || defined (__linux__) || \
    defined (__APPLE__) || defined (__OpenBSD__) || \
    defined(__NetBSD__) || defined(__FreeBSD__) || \
    (defined(__hpux) && defined(_XOPEN_SOURCE_EXTENDED))
socklen_t size = (socklen_t)addrsize;
#elif defined (_WIN32) || defined (__EMX__) || \
     (defined (__ALPHA) && defined (__unix__)) || \
     defined (__hpux)
int size = (int)addrsize;
#else 
size_t size = addrsize; 
#endif
int32 ret = 0;

#ifdef AF_INET6
*hostnamebuf = '\0';
*portnamebuf = '\0';
ret = p_getnameinfo(addr, size, hostnamebuf, NI_MAXHOST, NULL, 0, NI_NUMERICHOST);
if (0 == memcmp("::ffff:", hostnamebuf, 7))        /* is this a IPv4-mapped IPv6 address? */
    strcpy(hostnamebuf, 7+hostnamebuf);           /* prefer bare IPv4 address if possible */
if (!ret)
    ret = p_getnameinfo(addr, size, NULL, 0, portnamebuf, NI_MAXSERV, NI_NUMERICSERV);
#else
strcpy(hostnamebuf, inet_ntoa(((struct sockaddr_in *)addr)->s_addr));
sprintf(portnamebuf, "%d", (int)ntohs(((struct sockaddr_in *)addr)->s_port)));
#endif
return ret;
}

int32 sim_getnames_sock (SOCKET sock, char **socknamebuf, char **peernamebuf)
{
struct sockaddr_storage sockname, peername;
#if defined (macintosh) || defined (__linux) || defined (__linux__) || \
    defined (__APPLE__) || defined (__OpenBSD__) || \
    defined(__NetBSD__) || defined(__FreeBSD__) || \
    (defined(__hpux) && defined(_XOPEN_SOURCE_EXTENDED))
socklen_t socknamesize = (socklen_t)sizeof(sockname);
socklen_t peernamesize = (socklen_t)sizeof(peername);
#elif defined (_WIN32) || defined (__EMX__) || \
     (defined (__ALPHA) && defined (__unix__)) || \
     defined (__hpux)
int socknamesize = (int)sizeof(sockname);
int peernamesize = (int)sizeof(peername);
#else 
size_t socknamesize = sizeof(sockname); 
size_t peernamesize = sizeof(peername); 
#endif
char hostbuf[NI_MAXHOST+1];
char portbuf[NI_MAXSERV+1];

if (socknamebuf)
    *socknamebuf = (char *)calloc(1, NI_MAXHOST+NI_MAXSERV+4);
if (peernamebuf)
    *peernamebuf = (char *)calloc(1, NI_MAXHOST+NI_MAXSERV+4);
getsockname (sock, (struct sockaddr *)&sockname, &socknamesize);
getpeername (sock, (struct sockaddr *)&peername, &peernamesize);
if (socknamebuf != NULL) {
    _sim_getaddrname ((struct sockaddr *)&sockname, (size_t)socknamesize, hostbuf, portbuf);
    sprintf(*socknamebuf, "[%s]:%s", hostbuf, portbuf);
    }
if (peernamebuf != NULL) {
    _sim_getaddrname ((struct sockaddr *)&peername, (size_t)peernamesize, hostbuf, portbuf);
    sprintf(*peernamebuf, "[%s]:%s", hostbuf, portbuf);
    }
return 0;
}


int32 sim_read_sock (SOCKET sock, char *buf, int32 nbytes)
{
int32 rbytes, err;

rbytes = recv (sock, buf, nbytes, 0);
if (rbytes == 0)                                        /* disconnect */
    return -1;
if (rbytes == SOCKET_ERROR) {
    err = WSAGetLastError ();
    if (err == WSAEWOULDBLOCK)                          /* no data */
        return 0;
#if defined(EAGAIN)
    if (err == EAGAIN)                                  /* no data */
        return 0;
#endif
    if ((err != WSAETIMEDOUT) &&                        /* expected errors after a connect failure */
        (err != WSAEHOSTUNREACH) &&
        (err != WSAECONNREFUSED) &&
        (err != WSAECONNABORTED) &&
        (err != WSAECONNRESET))
        sim_err_sock (INVALID_SOCKET, "read", 0);
    return -1;
    }
return rbytes;
}

int32 sim_write_sock (SOCKET sock, char *msg, int32 nbytes)
{
int32 err, sbytes = send (sock, msg, nbytes, 0);

if (sbytes == SOCKET_ERROR) {
    err = WSAGetLastError ();
    if (err == WSAEWOULDBLOCK)                          /* no data */
        return 0;
#if defined(EAGAIN)
    if (err == EAGAIN)                                  /* no data */
        return 0;
#endif
    }
return sbytes;
}

void sim_close_sock (SOCKET sock, t_bool master)
{
shutdown(sock, SD_BOTH);
closesocket (sock);
}

#endif                                                  /* end else !implemented */
<|MERGE_RESOLUTION|>--- conflicted
+++ resolved
@@ -1,1079 +1,1067 @@
-/* sim_sock.c: OS-dependent socket routines
-
-   Copyright (c) 2001-2010, Robert M Supnik
-
-   Permission is hereby granted, free of charge, to any person obtaining a
-   copy of this software and associated documentation files (the "Software"),
-   to deal in the Software without restriction, including without limitation
-   the rights to use, copy, modify, merge, publish, distribute, sublicense,
-   and/or sell copies of the Software, and to permit persons to whom the
-   Software is furnished to do so, subject to the following conditions:
-
-   The above copyright notice and this permission notice shall be included in
-   all copies or substantial portions of the Software.
-
-   THE SOFTWARE IS PROVIDED "AS IS", WITHOUT WARRANTY OF ANY KIND, EXPRESS OR
-   IMPLIED, INCLUDING BUT NOT LIMITED TO THE WARRANTIES OF MERCHANTABILITY,
-   FITNESS FOR A PARTICULAR PURPOSE AND NONINFRINGEMENT.  IN NO EVENT SHALL
-   ROBERT M SUPNIK BE LIABLE FOR ANY CLAIM, DAMAGES OR OTHER LIABILITY, WHETHER
-   IN AN ACTION OF CONTRACT, TORT OR OTHERWISE, ARISING FROM, OUT OF OR IN
-   CONNECTION WITH THE SOFTWARE OR THE USE OR OTHER DEALINGS IN THE SOFTWARE.
-
-   Except as contained in this notice, the name of Robert M Supnik shall not be
-   used in advertising or otherwise to promote the sale, use or other dealings
-   in this Software without prior written authorization from Robert M Supnik.
-
-   15-Oct-12    MP      Added definitions needed to detect possible tcp 
-                        connect failures
-   25-Sep-12    MP      Reworked for RFC3493 interfaces supporting IPv6 and IPv4
-   22-Jun-10    RMS     Fixed types in sim_accept_conn (from Mark Pizzolato)
-   19-Nov-05    RMS     Added conditional for OpenBSD (from Federico G. Schwindt)
-   16-Aug-05    RMS     Fixed spurious SIGPIPE signal error in Unix
-   14-Apr-05    RMS     Added WSAEINPROGRESS test (from Tim Riker)
-   09-Jan-04    RMS     Fixed typing problem in Alpha Unix (found by Tim Chapman)
-   17-Apr-03    RMS     Fixed non-implemented version of sim_close_sock
-                        (found by Mark Pizzolato)
-   17-Dec-02    RMS     Added sim_connect_socket, sim_create_socket
-   08-Oct-02    RMS     Revised for .NET compatibility
-   22-Aug-02    RMS     Changed calling sequence for sim_accept_conn
-   22-May-02    RMS     Added OS2 EMX support from Holger Veit
-   06-Feb-02    RMS     Added VMS support from Robert Alan Byer
-   16-Sep-01    RMS     Added Macintosh support from Peter Schorn
-   02-Sep-01    RMS     Fixed UNIX bugs found by Mirian Lennox and Tom Markson
-*/
-
-#include "sim_defs.h"
-#include "sim_sock.h"
-#include <signal.h>
-
-#if defined(AF_INET6) && defined(_WIN32)
-#include <ws2tcpip.h>
-#endif
-
-#ifdef HAVE_DLOPEN
-#include <dlfcn.h>
-#endif
-
-#ifndef WSAAPI
-#define WSAAPI
-#endif
-
-#if defined(SHUT_RDWR) && !defined(SD_BOTH)
-#define SD_BOTH SHUT_RDWR
-#endif
-
-#ifndef   NI_MAXHOST
-#define   NI_MAXHOST 1025
-#endif
-
-/* OS dependent routines
-
-   sim_master_sock      create master socket
-   sim_accept_conn      accept connection
-   sim_read_sock        read from socket
-   sim_write_sock       write from socket
-   sim_close_sock       close socket
-   sim_setnonblock      set socket non-blocking
-   sim_msg_sock         send message to socket
-*/
-
-/* First, all the non-implemented versions */
-
-#if defined (__OS2__) && !defined (__EMX__)
-
-void sim_init_sock (void)
-{
-}
-
-void sim_cleanup_sock (void)
-{
-}
-
-SOCKET sim_master_sock (const char *hostport, t_stat *parse_status)
-{
-return INVALID_SOCKET;
-}
-
-SOCKET sim_connect_sock (const char *hostport, const char *default_host, const char *default_port)
-{
-return INVALID_SOCKET;
-}
-
-SOCKET sim_accept_conn (SOCKET master, char **connectaddr);
-{
-return INVALID_SOCKET;
-}
-
-int32 sim_read_sock (SOCKET sock, char *buf, int32 nbytes)
-{
-return -1;
-}
-
-int32 sim_write_sock (SOCKET sock, char *msg, int32 nbytes)
-{
-return 0;
-}
-
-void sim_close_sock (SOCKET sock, t_bool master)
-{
-return;
-}
-
-#else                                                   /* endif unimpl */
-
-/* UNIX, Win32, Macintosh, VMS, OS2 (Berkeley socket) routines */
-
-static struct sock_errors {
-    int32 value;
-    char *text;
-    } sock_errors[] = {
-        {WSAEWOULDBLOCK,  "Operation would block"},
-        {WSAENAMETOOLONG, "File name too long"},
-        {WSAEINPROGRESS,  "Operation now in progress "},
-        {WSAETIMEDOUT,    "Connection timed out"},
-        {WSAEISCONN,      "Transport endpoint is already connected"},
-        {WSAECONNRESET,   "Connection reset by peer"},
-        {WSAECONNREFUSED, "Connection refused"},
-        {WSAECONNABORTED, "Connection aborted"},
-        {WSAEHOSTUNREACH, "No route to host"},
-        {WSAEADDRINUSE,   "Address already in use"},
-#if defined (WSAEAFNOSUPPORT)
-        {WSAEAFNOSUPPORT, "Address family not supported by protocol"},
-#endif
-        {WSAEACCES,       "Permission denied"},
-        {0, NULL}
-    };
-
-
-
-
-SOCKET sim_err_sock (SOCKET s, char *emsg, int32 flg)
-{
-int32 err = WSAGetLastError ();
-int32 i;
-
-for (i=0; (sock_errors[i].text) && (sock_errors[i].value != err); i++)
-    ;
-
-if (sock_errors[i].value == err) {
-    printf ("Sockets: %s error %d - %s\n", emsg, err, sock_errors[i].text);
-    if (sim_log)
-        fprintf (sim_log, "Sockets: %s error %d - %s\n", emsg, err, sock_errors[i].text);
-    }
-else {
-#if defined(_WIN32)
-    printf ("Sockets: %s error %d\n", emsg, err);
-    if (sim_log)
-        fprintf (sim_log, "Sockets: %s error %d\n", emsg, err);
-#else
-    printf ("Sockets: %s error %d - %s\n", emsg, err, strerror(err));
-    if (sim_log)
-        fprintf (sim_log, "Sockets: %s error %d - %s\n", emsg, err, strerror(err));
-#endif
-<<<<<<< HEAD
-if (sim_log) {
-    if (sock_errors[i].value == err)
-        fprintf (sim_log, "Sockets: %s error %d - %s\n", emsg, err, sock_errors[i].text);
-    else
-#if defined(_WIN32)
-        fprintf (sim_log, "Sockets: %s error %d\n", emsg, err);
-#else
-        fprintf (sim_log, "Sockets: %s error %d - %s\n", emsg, err, strerror(err));
-#endif
-=======
->>>>>>> 00b77c85
-    }
-if (s != INVALID_SOCKET)
-    sim_close_sock (s, flg);
-return INVALID_SOCKET;
-}
-
-typedef void    (WSAAPI *freeaddrinfo_func) (struct addrinfo *ai);
-static freeaddrinfo_func p_freeaddrinfo;
-
-typedef int     (WSAAPI *getaddrinfo_func) (const char *hostname,
-                                 const char *service,
-                                 const struct addrinfo *hints,
-                                 struct addrinfo **res);
-static getaddrinfo_func p_getaddrinfo;
-
-#if defined(VMS)
-typedef size_t socklen_t;
-#if !defined(EAI_OVERFLOW)
-#define EAI_OVERFLOW EAI_FAIL
-#endif
-#endif
-
-#if defined(__hpux)
-#if !defined(EAI_OVERFLOW)
-#define EAI_OVERFLOW EAI_FAIL
-#endif
-#endif
-
-typedef int (WSAAPI *getnameinfo_func) (const struct sockaddr *sa, socklen_t salen, char *host, size_t hostlen, char *serv, size_t servlen, int flags);
-static getnameinfo_func p_getnameinfo;
-
-static void    WSAAPI s_freeaddrinfo (struct addrinfo *ai)
-{
-struct addrinfo *a, *an;
-
-for (a=ai; a != NULL; a=an) {
-    an = a->ai_next;
-    free (a->ai_canonname);
-    free (a->ai_addr);
-    free (a);
-    }
-}
-
-static int     WSAAPI s_getaddrinfo (const char *hostname,
-                                     const char *service,
-                                     const struct addrinfo *hints,
-                                     struct addrinfo **res)
-{
-struct hostent *he;
-struct servent *se = NULL;
-struct sockaddr_in *sin;
-struct addrinfo *result = NULL;
-struct addrinfo *ai, *lai;
-struct addrinfo dhints;
-struct in_addr ipaddr;
-struct in_addr *fixed[2];
-struct in_addr **ips = NULL;
-struct in_addr **ip;
-const char *cname = NULL;
-int port = 0;
-
-// Validate parameters
-if ((hostname == NULL) && (service == NULL))
-    return EAI_NONAME;
-
-if (hints) {
-    if ((hints->ai_family != PF_INET) && (hints->ai_family != PF_UNSPEC))
-        return EAI_FAMILY;
-    switch (hints->ai_socktype)
-        {
-        default:
-            return EAI_SOCKTYPE;
-        case SOCK_DGRAM:
-        case SOCK_STREAM:
-        case 0:
-            break;
-        }
-    }
-else {
-    hints = &dhints;
-    memset(&dhints, 0, sizeof(dhints));
-    dhints.ai_family = PF_UNSPEC;
-    }
-if (service) {
-    char *c;
-
-    port = strtoul(service, &c, 10);
-    if ((port == 0) || (*c != '\0')) {
-        switch (hints->ai_socktype)
-            {
-            case SOCK_DGRAM:
-                se = getservbyname(service, "udp");
-                break;
-            case SOCK_STREAM:
-            case 0:
-                se = getservbyname(service, "tcp");
-                break;
-            }
-        if (NULL == se)
-            return EAI_SERVICE;
-        port = se->s_port;
-        }
-    }
-
-if (hostname) {
-    if ((0xffffffff != (ipaddr.s_addr = inet_addr(hostname))) || 
-        (0 == strcmp("255.255.255.255", hostname))) {
-        fixed[0] = &ipaddr;
-        fixed[1] = NULL;
-        }
-    else {
-        if ((0xffffffff != (ipaddr.s_addr = inet_addr(hostname))) || 
-            (0 == strcmp("255.255.255.255", hostname))) {
-            fixed[0] = &ipaddr;
-            fixed[1] = NULL;
-            if ((hints->ai_flags & AI_CANONNAME) && !(hints->ai_flags & AI_NUMERICHOST)) {
-                he = gethostbyaddr((char *)&ipaddr, 4, AF_INET);
-                if (NULL != he)
-                    cname = he->h_name;
-                else
-                    cname = hostname;
-                }
-            ips = fixed;
-            }
-        else {
-            if (hints->ai_flags & AI_NUMERICHOST)
-                return EAI_NONAME;
-            he = gethostbyname(hostname);
-            if (he) {
-                ips = (struct in_addr **)he->h_addr_list;
-                if (hints->ai_flags & AI_CANONNAME)
-                    cname = he->h_name;
-                }
-            else {
-                switch (h_errno)
-                    {
-                    case HOST_NOT_FOUND:
-                    case NO_DATA:
-                        return EAI_NONAME;
-                    case TRY_AGAIN:
-                        return EAI_AGAIN;
-                    default:
-                        return EAI_FAIL;
-                    }
-                }
-            }
-        }
-    }
-else {
-    if (hints->ai_flags & AI_PASSIVE)
-        ipaddr.s_addr = htonl(INADDR_ANY);
-    else
-        ipaddr.s_addr = htonl(INADDR_LOOPBACK);
-    fixed[0] = &ipaddr;
-    fixed[1] = NULL;
-    ips = fixed;
-    }
-for (ip=ips; *ip != NULL; ++ip) {
-    ai = (struct addrinfo *)calloc(1, sizeof(*ai));
-    if (NULL == ai) {
-        s_freeaddrinfo(result);
-        return EAI_MEMORY;
-        }
-    ai->ai_family = PF_INET;
-    ai->ai_socktype = hints->ai_socktype;
-    ai->ai_protocol = hints->ai_protocol;
-    ai->ai_addr = NULL;
-    ai->ai_addrlen = sizeof(struct sockaddr_in);
-    ai->ai_canonname = NULL;
-    ai->ai_next = NULL;
-    ai->ai_addr = (struct sockaddr *)calloc(1, sizeof(struct sockaddr_in));
-    if (NULL == ai->ai_addr) {
-        free(ai);
-        s_freeaddrinfo(result);
-        return EAI_MEMORY;
-        }
-    sin = (struct sockaddr_in *)ai->ai_addr;
-    sin->sin_family = PF_INET;
-    sin->sin_port = port;
-    memcpy(&sin->sin_addr, *ip, sizeof(sin->sin_addr));
-    if (NULL == result)
-        result = ai;
-    else
-        lai->ai_next = ai;
-    lai = ai;
-    }
-if (cname) {
-    result->ai_canonname = (char *)calloc(1, strlen(cname)+1);
-    if (NULL == result->ai_canonname) {
-        s_freeaddrinfo(result);
-        return EAI_MEMORY;
-        }
-    strcpy(result->ai_canonname, cname);
-    }
-*res = result;
-return 0;
-}
-
-#ifndef EAI_OVERFLOW
-#define EAI_OVERFLOW WSAENAMETOOLONG
-#endif
-
-static int     WSAAPI s_getnameinfo (const struct sockaddr *sa, socklen_t salen,
-                                     char *host, size_t hostlen,
-                                     char *serv, size_t servlen,
-                                     int flags)
-{
-struct hostent *he;
-struct servent *se = NULL;
-struct sockaddr_in *sin = (struct sockaddr_in *)sa;
-
-if (sin->sin_family != PF_INET)
-    return EAI_FAMILY;
-if ((NULL == host) && (NULL == serv))
-    return EAI_NONAME;
-if ((serv) && (servlen > 0)) {
-    if (flags & NI_NUMERICSERV)
-        se = NULL;
-    else
-        if (flags & NI_DGRAM)
-            se = getservbyport(sin->sin_port, "udp");
-        else
-            se = getservbyport(sin->sin_port, "tcp");
-    if (se) {
-        if (servlen <= strlen(se->s_name))
-            return EAI_OVERFLOW;
-        strcpy(serv, se->s_name);
-        }
-    else {
-        char buf[16];
-
-        sprintf(buf, "%d", ntohs(sin->sin_port));
-        if (servlen <= strlen(buf))
-            return EAI_OVERFLOW;
-        strcpy(serv, buf);
-        }
-    }
-if ((host) && (hostlen > 0)) {
-    if (flags & NI_NUMERICHOST)
-        he = NULL;
-    else
-        he = gethostbyaddr((char *)&sin->sin_addr, 4, AF_INET);
-    if (he) {
-        if (hostlen < strlen(he->h_name)+1)
-            return EAI_OVERFLOW;
-        strcpy(host, he->h_name);
-        }
-    else {
-        if (flags & NI_NAMEREQD)
-            return EAI_NONAME;
-        if (hostlen < strlen(inet_ntoa(sin->sin_addr))+1)
-            return EAI_OVERFLOW;
-        strcpy(host, inet_ntoa(sin->sin_addr));
-        }
-    }
-return 0;
-}
-
-#if defined(_WIN32) || defined(__CYGWIN__)
-
-#if !defined(IPV6_V6ONLY)           /* Older XP environments may not define IPV6_V6ONLY */
-#define IPV6_V6ONLY           27    /* Treat wildcard bind as AF_INET6-only. */
-#endif
-/* Dynamic DLL load variables */
-#ifdef _WIN32
-static HINSTANCE hLib = 0;                      /* handle to DLL */
-#else
-static void *hLib = NULL;                       /* handle to Library */
-#endif
-static int lib_loaded = 0;                      /* 0=not loaded, 1=loaded, 2=library load failed, 3=Func load failed */
-static char* lib_name = "Ws2_32.dll";
-
-/* load function pointer from DLL */
-typedef int (*_func)();
-
-static void load_function(char* function, _func* func_ptr) {
-#ifdef _WIN32
-    *func_ptr = (_func)GetProcAddress(hLib, function);
-#else
-    *func_ptr = (_func)dlsym(hLib, function);
-#endif
-    if (*func_ptr == 0) {
-    char* msg = "Sockets: Failed to find function '%s' in %s\r\n";
-
-    printf (msg, function, lib_name);
-    if (sim_log)
-        fprintf (sim_log, msg, function, lib_name);
-    lib_loaded = 3;
-  }
-}
-
-/* load Ws2_32.dll as required */
-int load_ws2(void) {
-  switch(lib_loaded) {
-    case 0:                  /* not loaded */
-            /* attempt to load DLL */
-#ifdef _WIN32
-      hLib = LoadLibraryA(lib_name);
-#else
-      hLib = dlopen(lib_name, RTLD_NOW);
-#endif
-      if (hLib == 0) {
-        /* failed to load DLL */
-        char* msg  = "Sockets: Failed to load %s\r\n";
-
-        printf (msg, lib_name);
-        if (sim_log) 
-          fprintf (sim_log, msg, lib_name);
-        lib_loaded = 2;
-        break;
-      } else {
-        /* library loaded OK */
-        lib_loaded = 1;
-      }
-
-      /* load required functions; sets dll_load=3 on error */
-      load_function("getaddrinfo",       (_func *) &p_getaddrinfo);
-      load_function("getnameinfo",       (_func *) &p_getnameinfo);
-      load_function("freeaddrinfo",      (_func *) &p_freeaddrinfo);
-
-      if (lib_loaded != 1) {
-        /* unsuccessful load, connect stubs */
-        p_getaddrinfo = (getaddrinfo_func)s_getaddrinfo;
-        p_getnameinfo = (getnameinfo_func)s_getnameinfo;
-        p_freeaddrinfo = (freeaddrinfo_func)s_freeaddrinfo;
-      }
-      break;
-    default:                /* loaded or failed */
-      break;
-  }
-  return (lib_loaded == 1) ? 1 : 0;
-}
-#endif
-
-/* OS independent routines
-
-   sim_parse_addr       parse a hostname/ipaddress from port and apply defaults and 
-                        optionally validate an address match
-*/
-
-/* sim_parse_addr       host:port
-
-   Presumption is that the input, if it doesn't contain a ':' character is a port specifier.
-   If the host field contains one or more colon characters (i.e. it is an IPv6 address), 
-   the IPv6 address MUST be enclosed in square bracket characters (i.e. Domain Literal format)
-
-   Inputs:
-        cptr    =       pointer to input string
-        default_host
-                =       optional pointer to default host if none specified
-        host_len =      length of host buffer
-        default_port
-                =       optional pointer to default port if none specified
-        port_len =      length of port buffer
-        validate_addr = optional name/addr which is checked to be equivalent
-                        to the host result of parsing the other input.  This
-                        address would usually be returned by sim_accept_conn.
-   Outputs:
-        host    =       pointer to buffer for IP address (may be NULL), 0 = none
-        port    =       pointer to buffer for IP port (may be NULL), 0 = none
-        result  =       status (SCPE_OK on complete success or SCPE_ARG if 
-                        parsing can't happen due to bad syntax, a value is 
-                        out of range, a result can't fit into a result buffer, 
-                        a service name doesn't exist, or a validation name 
-                        doesn't match the parsed host)
-*/
-
-t_stat sim_parse_addr (const char *cptr, char *host, size_t host_len, const char *default_host, char *port, size_t port_len, const char *default_port, const char *validate_addr)
-{
-char gbuf[CBUFSIZE];
-char *hostp, *portp;
-char *endc;
-unsigned long portval;
-
-if ((cptr == NULL) || (*cptr == 0))
-    return SCPE_ARG;
-if ((host != NULL) && (host_len != 0))
-    memset (host, 0, host_len);
-if ((port != NULL) && (port_len != 0))
-    memset (port, 0, port_len);
-gbuf[sizeof(gbuf)-1] = '\0';
-strncpy (gbuf, cptr, sizeof(gbuf)-1);
-hostp = gbuf;                                           /* default addr */
-portp = NULL;
-if ((portp = strrchr (gbuf, ':')) &&                    /* x:y? split */
-    (NULL == strchr (portp, ']'))) {
-    *portp++ = 0;
-    if (*portp == '\0')
-        portp = (char *)default_port;
-    }
-else {                                                  /* No colon in input */
-    portp = gbuf;                                       /* Input is the port specifier */
-    hostp = (char *)default_host;                       /* host is defaulted if provided */
-    }
-if (portp != NULL) {
-    portval = strtoul(portp, &endc, 10);
-    if ((*endc == '\0') && ((portval == 0) || (portval > 65535)))
-        return SCPE_ARG;                                /* numeric value too big */
-    if (*endc != '\0') {
-        struct servent *se = getservbyname(portp, "tcp");
-
-        if (se == NULL)
-            return SCPE_ARG;                            /* invalid service name */
-        }
-    }
-if (port)                                               /* port wanted? */
-    if (portp != NULL) {
-        if (strlen(portp) >= port_len)
-            return SCPE_ARG;                            /* no room */
-        else
-            strcpy (port, portp);
-        }
-if (hostp != NULL) {
-    if (']' == hostp[strlen(hostp)-1]) {
-        if ('[' != hostp[0])
-            return SCPE_ARG;                            /* invalid domain literal */
-        /* host may be the const default_host so move to temp buffer before modifying */
-        strncpy(gbuf, hostp+1, sizeof(gbuf)-1);         /* remove brackets from domain literal host */
-        hostp = gbuf;
-        hostp[strlen(hostp)-1] = '\0';
-        }
-    }
-if (host)                                               /* host wanted? */
-    if (hostp != NULL) {
-        if (strlen(hostp) >= host_len)
-            return SCPE_ARG;                            /* no room */
-        else
-            strcpy (host, hostp);
-        }
-if (validate_addr) {
-    struct addrinfo *ai_host, *ai_validate, *ai;
-    t_stat status;
-
-    if (hostp == NULL)
-        return SCPE_ARG;
-    if (p_getaddrinfo(hostp, NULL, NULL, &ai_host))
-        return SCPE_ARG;
-    if (p_getaddrinfo(validate_addr, NULL, NULL, &ai_validate)) {
-        p_freeaddrinfo (ai_host);
-        return SCPE_ARG;
-        }
-    status = SCPE_ARG;
-    for (ai = ai_host; ai != NULL; ai = ai->ai_next) {
-        if ((ai->ai_addrlen == ai_validate->ai_addrlen) &&
-            (ai->ai_family == ai_validate->ai_family) &&
-            (0 == memcmp (ai->ai_addr, ai_validate->ai_addr, ai->ai_addrlen))) {
-            status = SCPE_OK;
-            break;
-            }
-        }
-    if (status != SCPE_OK) {
-        /* be generous and allow successful validations against variations of localhost addresses */
-        if (((0 == strcmp("127.0.0.1", hostp)) && 
-             (0 == strcmp("::1", validate_addr))) ||
-            ((0 == strcmp("127.0.0.1", validate_addr)) && 
-             (0 == strcmp("::1", hostp))))
-            status = SCPE_OK;
-        }
-    p_freeaddrinfo (ai_host);
-    p_freeaddrinfo (ai_validate);
-    return status;
-    }
-return SCPE_OK;   
-}
-
-void sim_init_sock (void)
-{
-#if defined (_WIN32)
-int err;
-WORD wVersionRequested; 
-WSADATA wsaData; 
-wVersionRequested = MAKEWORD (2, 2);
-
-err = WSAStartup (wVersionRequested, &wsaData);         /* start Winsock */ 
-if (err != 0)
-    printf ("Winsock: startup error %d\n", err);
-#if defined(AF_INET6)
-load_ws2 ();
-#endif                                                  /* endif AF_INET6 */
-#else                                                   /* Use native addrinfo APIs */
-#if defined(AF_INET6)
-    p_getaddrinfo = (getaddrinfo_func)getaddrinfo;
-    p_getnameinfo = (getnameinfo_func)getnameinfo;
-    p_freeaddrinfo = (freeaddrinfo_func)freeaddrinfo;
-#else
-    /* Native APIs not available, connect stubs */
-    p_getaddrinfo = (getaddrinfo_func)s_getaddrinfo;
-    p_getnameinfo = (getnameinfo_func)s_getnameinfo;
-    p_freeaddrinfo = (freeaddrinfo_func)s_freeaddrinfo;
-#endif                                                  /* endif AF_INET6 */
-#endif                                                  /* endif _WIN32 */
-#if defined (SIGPIPE)
-signal (SIGPIPE, SIG_IGN);                              /* no pipe signals */
-#endif
-}
-
-void sim_cleanup_sock (void)
-{
-#if defined (_WIN32)
-WSACleanup ();
-#endif
-}
-
-#if defined (_WIN32)                                    /* Windows */
-static int32 sim_setnonblock (SOCKET sock)
-{
-unsigned long non_block = 1;
-
-return ioctlsocket (sock, FIONBIO, &non_block);         /* set nonblocking */
-}
-
-#elif defined (VMS)                                     /* VMS */
-static int32 sim_setnonblock (SOCKET sock)
-{
-int non_block = 1;
-
-return ioctl (sock, FIONBIO, &non_block);               /* set nonblocking */
-}
-
-#else                                                   /* Mac, Unix, OS/2 */
-static int32 sim_setnonblock (SOCKET sock)
-{
-int32 fl, sta;
-
-fl = fcntl (sock, F_GETFL,0);                           /* get flags */
-if (fl == -1)
-    return SOCKET_ERROR;
-sta = fcntl (sock, F_SETFL, fl | O_NONBLOCK);           /* set nonblock */
-if (sta == -1)
-    return SOCKET_ERROR;
-#if !defined (macintosh) && !defined (__EMX__)          /* Unix only */
-sta = fcntl (sock, F_SETOWN, getpid());                 /* set ownership */
-if (sta == -1)
-    return SOCKET_ERROR;
-#endif
-return 0;
-}
-
-#endif                                                  /* endif !Win32 && !VMS */
-
-static SOCKET sim_create_sock (int af)
-{
-SOCKET newsock;
-int32 err;
-
-newsock = socket (af, SOCK_STREAM, 0);                  /* create socket */
-if (newsock == INVALID_SOCKET) {                        /* socket error? */
-    err = WSAGetLastError ();
-#if defined(WSAEAFNOSUPPORT)
-    if (err == WSAEAFNOSUPPORT)                         /* expected error, just return */
-        return newsock;
-#endif
-    return sim_err_sock (newsock, "socket", 0);         /* report error and return */
-    }
-return newsock;
-}
-
-/*
-   Some platforms and/or network stacks have varying support for listening on 
-   an IPv6 socket and receiving connections from both IPv4 and IPv6 client 
-   connections.  This is known as IPv4-Mapped.  Some platforms claim such 
-   support (i.e. some Windows versions), but it doesn't work in all cases.
-*/
-
-SOCKET sim_master_sock (const char *hostport, t_stat *parse_status)
-{
-SOCKET newsock = INVALID_SOCKET;
-int32 sta;
-char host[CBUFSIZE], port[CBUFSIZE];
-t_stat r;
-struct addrinfo hints;
-struct addrinfo *result = NULL, *preferred;
-
-r = sim_parse_addr (hostport, host, sizeof(host), NULL, port, sizeof(port), NULL, NULL);
-if (parse_status)
-    *parse_status = r;
-if (r != SCPE_OK)
-    return newsock;
-
-memset(&hints, 0, sizeof(hints));
-hints.ai_flags = AI_PASSIVE;
-hints.ai_family = AF_UNSPEC;
-hints.ai_protocol = IPPROTO_TCP;
-hints.ai_socktype = SOCK_STREAM;
-if (p_getaddrinfo(host[0] ? host : NULL, port[0] ? port : NULL, &hints, &result)) {
-    if (parse_status)
-        *parse_status = SCPE_ARG;
-    return newsock;
-    }
-preferred = result;
-#ifdef IPV6_V6ONLY
-/*
-    When we can create a dual stack socket, be sure to find the IPv6 addrinfo 
-    to bind to.
-*/
-for (; preferred != NULL; preferred = preferred->ai_next) {
-    if (preferred->ai_family == AF_INET6)
-        break;
-    }
-if (preferred == NULL)
-    preferred = result;
-#endif
-retry:
-newsock = sim_create_sock (preferred->ai_family);       /* create socket */
-if (newsock == INVALID_SOCKET) {                        /* socket error? */
-#ifndef IPV6_V6ONLY
-    if (preferred->ai_next) {
-        preferred = preferred->ai_next;
-        goto retry;
-        }
-#else
-    if ((preferred->ai_family == AF_INET6) &&
-        (preferred != result)) {
-        preferred = result;
-        goto retry;
-        }
-#endif
-    p_freeaddrinfo(result);
-    return newsock;
-    }
-#ifdef IPV6_V6ONLY
-if (preferred->ai_family == AF_INET6) {
-    int off = FALSE;
-    sta = setsockopt (newsock, IPPROTO_IPV6, IPV6_V6ONLY, (char *)&off, sizeof(off));
-    }
-#endif
-if (sim_switches & SWMASK ('U')) {
-    int on = TRUE;
-
-    sta = setsockopt (newsock, SOL_SOCKET, SO_REUSEADDR, (char *)&on, sizeof(on));
-    }
-#if defined (SO_EXCLUSIVEADDRUSE)
-else {
-    int on = TRUE;
-
-    sta = setsockopt (newsock, SOL_SOCKET, SO_EXCLUSIVEADDRUSE, (char *)&on, sizeof(on));
-    }
-#endif
-sta = bind (newsock, preferred->ai_addr, preferred->ai_addrlen);
-p_freeaddrinfo(result);
-if (sta == SOCKET_ERROR)                                /* bind error? */
-    return sim_err_sock (newsock, "bind", 1);
-sta = sim_setnonblock (newsock);                        /* set nonblocking */
-if (sta == SOCKET_ERROR)                                /* fcntl error? */
-    return sim_err_sock (newsock, "fcntl", 1);
-sta = listen (newsock, 1);                              /* listen on socket */
-if (sta == SOCKET_ERROR)                                /* listen error? */
-    return sim_err_sock (newsock, "listen", 1);
-return newsock;                                         /* got it! */
-}
-
-SOCKET sim_connect_sock (const char *hostport, const char *default_host, const char *default_port)
-{
-SOCKET newsock = INVALID_SOCKET;
-int32 sta;
-char host[CBUFSIZE], port[CBUFSIZE];
-t_stat r;
-struct addrinfo hints;
-struct addrinfo *result = NULL;
-
-r = sim_parse_addr (hostport, host, sizeof(host), default_host, port, sizeof(port), default_port, NULL);
-if (r != SCPE_OK)
-    return newsock;
-
-memset(&hints, 0, sizeof(hints));
-hints.ai_family = AF_UNSPEC;
-hints.ai_protocol = IPPROTO_TCP;
-hints.ai_socktype = SOCK_STREAM;
-if (p_getaddrinfo(host[0] ? host : NULL, port[0] ? port : NULL, &hints, &result))
-    return newsock;
-newsock = sim_create_sock (result->ai_family);          /* create socket */
-if (newsock == INVALID_SOCKET) {                        /* socket error? */
-    p_freeaddrinfo (result);
-    return newsock;
-    }
-
-sta = sim_setnonblock (newsock);                        /* set nonblocking */
-if (sta == SOCKET_ERROR) {                              /* fcntl error? */
-    p_freeaddrinfo (result);
-    return sim_err_sock (newsock, "fcntl", 1);
-    }
-sta = connect (newsock, result->ai_addr, result->ai_addrlen);
-p_freeaddrinfo (result);
-if ((sta == SOCKET_ERROR) && 
-    (WSAGetLastError () != WSAEWOULDBLOCK) &&
-    (WSAGetLastError () != WSAEINPROGRESS))
-    return sim_err_sock (newsock, "connect", 1);
-
-return newsock;                                         /* got it! */
-}
-
-SOCKET sim_accept_conn (SOCKET master, char **connectaddr)
-{
-int32 sta, err;
-#if defined (macintosh) || defined (__linux) || defined (__linux__) || \
-    defined (__APPLE__) || defined (__OpenBSD__) || \
-    defined(__NetBSD__) || defined(__FreeBSD__) || \
-    (defined(__hpux) && defined(_XOPEN_SOURCE_EXTENDED))
-socklen_t size;
-#elif defined (_WIN32) || defined (__EMX__) || \
-     (defined (__ALPHA) && defined (__unix__)) || \
-     defined (__hpux)
-int size;
-#else 
-size_t size; 
-#endif
-SOCKET newsock;
-struct sockaddr_storage clientname;
-
-if (master == 0)                                        /* not attached? */
-    return INVALID_SOCKET;
-size = sizeof (clientname);
-memset (&clientname, 0, sizeof(clientname));
-newsock = accept (master, (struct sockaddr *) &clientname, &size);
-if (newsock == INVALID_SOCKET) {                        /* error? */
-    err = WSAGetLastError ();
-    if (err != WSAEWOULDBLOCK)
-        sim_err_sock(newsock, "accept", 0);
-    return INVALID_SOCKET;
-    }
-if (connectaddr != NULL) {
-    *connectaddr = (char *)calloc(1, NI_MAXHOST+1);
-#ifdef AF_INET6
-    p_getnameinfo((struct sockaddr *)&clientname, size, *connectaddr, NI_MAXHOST, NULL, 0, NI_NUMERICHOST);
-    if (0 == memcmp("::ffff:", *connectaddr, 7))        /* is this a IPv4-mapped IPv6 address? */
-        strcpy(*connectaddr, 7+*connectaddr);           /* prefer bare IPv4 address if possible */
-#else
-    strcpy(*connectaddr, inet_ntoa(((struct sockaddr_in *)&connectaddr)->s_addr));
-#endif
-    }
-
-sta = sim_setnonblock (newsock);                        /* set nonblocking */
-if (sta == SOCKET_ERROR)                                /* fcntl error? */
-    return sim_err_sock (newsock, "fcntl", 0);
-return newsock;
-}
-
-int32 sim_check_conn (SOCKET sock, t_bool rd)
-{
-fd_set rw_set, er_set;
-fd_set *rw_p = &rw_set;
-fd_set *er_p = &er_set;
-struct timeval tz;
-struct sockaddr_storage peername;
-#if defined (macintosh) || defined (__linux) || defined (__linux__) || \
-    defined (__APPLE__) || defined (__OpenBSD__) || \
-    defined(__NetBSD__) || defined(__FreeBSD__) || \
-    (defined(__hpux) && defined(_XOPEN_SOURCE_EXTENDED))
-socklen_t peernamesize = (socklen_t)sizeof(peername);
-#elif defined (_WIN32) || defined (__EMX__) || \
-     (defined (__ALPHA) && defined (__unix__)) || \
-     defined (__hpux)
-int peernamesize = (int)sizeof(peername);
-#else 
-size_t peernamesize = sizeof(peername); 
-#endif
-
-timerclear (&tz);
-FD_ZERO (rw_p);
-FD_ZERO (er_p);
-FD_SET (sock, rw_p);
-FD_SET (sock, er_p);
-if (rd)
-    select ((int) sock + 1, rw_p, NULL, er_p, &tz);
-else select ((int) sock + 1, NULL, rw_p, er_p, &tz);
-if (FD_ISSET (sock, er_p))
-    return -1;
-if (FD_ISSET (sock, rw_p)) {
-    if (0 == getpeername (sock, (struct sockaddr *)&peername, &peernamesize))
-        return 1;
-    else
-        return -1;
-    }
-return 0;
-}
-
-static int32 _sim_getaddrname (struct sockaddr *addr, size_t addrsize, char *hostnamebuf, char *portnamebuf)
-{
-#if defined (macintosh) || defined (__linux) || defined (__linux__) || \
-    defined (__APPLE__) || defined (__OpenBSD__) || \
-    defined(__NetBSD__) || defined(__FreeBSD__) || \
-    (defined(__hpux) && defined(_XOPEN_SOURCE_EXTENDED))
-socklen_t size = (socklen_t)addrsize;
-#elif defined (_WIN32) || defined (__EMX__) || \
-     (defined (__ALPHA) && defined (__unix__)) || \
-     defined (__hpux)
-int size = (int)addrsize;
-#else 
-size_t size = addrsize; 
-#endif
-int32 ret = 0;
-
-#ifdef AF_INET6
-*hostnamebuf = '\0';
-*portnamebuf = '\0';
-ret = p_getnameinfo(addr, size, hostnamebuf, NI_MAXHOST, NULL, 0, NI_NUMERICHOST);
-if (0 == memcmp("::ffff:", hostnamebuf, 7))        /* is this a IPv4-mapped IPv6 address? */
-    strcpy(hostnamebuf, 7+hostnamebuf);           /* prefer bare IPv4 address if possible */
-if (!ret)
-    ret = p_getnameinfo(addr, size, NULL, 0, portnamebuf, NI_MAXSERV, NI_NUMERICSERV);
-#else
-strcpy(hostnamebuf, inet_ntoa(((struct sockaddr_in *)addr)->s_addr));
-sprintf(portnamebuf, "%d", (int)ntohs(((struct sockaddr_in *)addr)->s_port)));
-#endif
-return ret;
-}
-
-int32 sim_getnames_sock (SOCKET sock, char **socknamebuf, char **peernamebuf)
-{
-struct sockaddr_storage sockname, peername;
-#if defined (macintosh) || defined (__linux) || defined (__linux__) || \
-    defined (__APPLE__) || defined (__OpenBSD__) || \
-    defined(__NetBSD__) || defined(__FreeBSD__) || \
-    (defined(__hpux) && defined(_XOPEN_SOURCE_EXTENDED))
-socklen_t socknamesize = (socklen_t)sizeof(sockname);
-socklen_t peernamesize = (socklen_t)sizeof(peername);
-#elif defined (_WIN32) || defined (__EMX__) || \
-     (defined (__ALPHA) && defined (__unix__)) || \
-     defined (__hpux)
-int socknamesize = (int)sizeof(sockname);
-int peernamesize = (int)sizeof(peername);
-#else 
-size_t socknamesize = sizeof(sockname); 
-size_t peernamesize = sizeof(peername); 
-#endif
-char hostbuf[NI_MAXHOST+1];
-char portbuf[NI_MAXSERV+1];
-
-if (socknamebuf)
-    *socknamebuf = (char *)calloc(1, NI_MAXHOST+NI_MAXSERV+4);
-if (peernamebuf)
-    *peernamebuf = (char *)calloc(1, NI_MAXHOST+NI_MAXSERV+4);
-getsockname (sock, (struct sockaddr *)&sockname, &socknamesize);
-getpeername (sock, (struct sockaddr *)&peername, &peernamesize);
-if (socknamebuf != NULL) {
-    _sim_getaddrname ((struct sockaddr *)&sockname, (size_t)socknamesize, hostbuf, portbuf);
-    sprintf(*socknamebuf, "[%s]:%s", hostbuf, portbuf);
-    }
-if (peernamebuf != NULL) {
-    _sim_getaddrname ((struct sockaddr *)&peername, (size_t)peernamesize, hostbuf, portbuf);
-    sprintf(*peernamebuf, "[%s]:%s", hostbuf, portbuf);
-    }
-return 0;
-}
-
-
-int32 sim_read_sock (SOCKET sock, char *buf, int32 nbytes)
-{
-int32 rbytes, err;
-
-rbytes = recv (sock, buf, nbytes, 0);
-if (rbytes == 0)                                        /* disconnect */
-    return -1;
-if (rbytes == SOCKET_ERROR) {
-    err = WSAGetLastError ();
-    if (err == WSAEWOULDBLOCK)                          /* no data */
-        return 0;
-#if defined(EAGAIN)
-    if (err == EAGAIN)                                  /* no data */
-        return 0;
-#endif
-    if ((err != WSAETIMEDOUT) &&                        /* expected errors after a connect failure */
-        (err != WSAEHOSTUNREACH) &&
-        (err != WSAECONNREFUSED) &&
-        (err != WSAECONNABORTED) &&
-        (err != WSAECONNRESET))
-        sim_err_sock (INVALID_SOCKET, "read", 0);
-    return -1;
-    }
-return rbytes;
-}
-
-int32 sim_write_sock (SOCKET sock, char *msg, int32 nbytes)
-{
-int32 err, sbytes = send (sock, msg, nbytes, 0);
-
-if (sbytes == SOCKET_ERROR) {
-    err = WSAGetLastError ();
-    if (err == WSAEWOULDBLOCK)                          /* no data */
-        return 0;
-#if defined(EAGAIN)
-    if (err == EAGAIN)                                  /* no data */
-        return 0;
-#endif
-    }
-return sbytes;
-}
-
-void sim_close_sock (SOCKET sock, t_bool master)
-{
-shutdown(sock, SD_BOTH);
-closesocket (sock);
-}
-
-#endif                                                  /* end else !implemented */
+/* sim_sock.c: OS-dependent socket routines
+
+   Copyright (c) 2001-2010, Robert M Supnik
+
+   Permission is hereby granted, free of charge, to any person obtaining a
+   copy of this software and associated documentation files (the "Software"),
+   to deal in the Software without restriction, including without limitation
+   the rights to use, copy, modify, merge, publish, distribute, sublicense,
+   and/or sell copies of the Software, and to permit persons to whom the
+   Software is furnished to do so, subject to the following conditions:
+
+   The above copyright notice and this permission notice shall be included in
+   all copies or substantial portions of the Software.
+
+   THE SOFTWARE IS PROVIDED "AS IS", WITHOUT WARRANTY OF ANY KIND, EXPRESS OR
+   IMPLIED, INCLUDING BUT NOT LIMITED TO THE WARRANTIES OF MERCHANTABILITY,
+   FITNESS FOR A PARTICULAR PURPOSE AND NONINFRINGEMENT.  IN NO EVENT SHALL
+   ROBERT M SUPNIK BE LIABLE FOR ANY CLAIM, DAMAGES OR OTHER LIABILITY, WHETHER
+   IN AN ACTION OF CONTRACT, TORT OR OTHERWISE, ARISING FROM, OUT OF OR IN
+   CONNECTION WITH THE SOFTWARE OR THE USE OR OTHER DEALINGS IN THE SOFTWARE.
+
+   Except as contained in this notice, the name of Robert M Supnik shall not be
+   used in advertising or otherwise to promote the sale, use or other dealings
+   in this Software without prior written authorization from Robert M Supnik.
+
+   15-Oct-12    MP      Added definitions needed to detect possible tcp 
+                        connect failures
+   25-Sep-12    MP      Reworked for RFC3493 interfaces supporting IPv6 and IPv4
+   22-Jun-10    RMS     Fixed types in sim_accept_conn (from Mark Pizzolato)
+   19-Nov-05    RMS     Added conditional for OpenBSD (from Federico G. Schwindt)
+   16-Aug-05    RMS     Fixed spurious SIGPIPE signal error in Unix
+   14-Apr-05    RMS     Added WSAEINPROGRESS test (from Tim Riker)
+   09-Jan-04    RMS     Fixed typing problem in Alpha Unix (found by Tim Chapman)
+   17-Apr-03    RMS     Fixed non-implemented version of sim_close_sock
+                        (found by Mark Pizzolato)
+   17-Dec-02    RMS     Added sim_connect_socket, sim_create_socket
+   08-Oct-02    RMS     Revised for .NET compatibility
+   22-Aug-02    RMS     Changed calling sequence for sim_accept_conn
+   22-May-02    RMS     Added OS2 EMX support from Holger Veit
+   06-Feb-02    RMS     Added VMS support from Robert Alan Byer
+   16-Sep-01    RMS     Added Macintosh support from Peter Schorn
+   02-Sep-01    RMS     Fixed UNIX bugs found by Mirian Lennox and Tom Markson
+*/
+
+#include "sim_defs.h"
+#include "sim_sock.h"
+#include <signal.h>
+
+#if defined(AF_INET6) && defined(_WIN32)
+#include <ws2tcpip.h>
+#endif
+
+#ifdef HAVE_DLOPEN
+#include <dlfcn.h>
+#endif
+
+#ifndef WSAAPI
+#define WSAAPI
+#endif
+
+#if defined(SHUT_RDWR) && !defined(SD_BOTH)
+#define SD_BOTH SHUT_RDWR
+#endif
+
+#ifndef   NI_MAXHOST
+#define   NI_MAXHOST 1025
+#endif
+
+/* OS dependent routines
+
+   sim_master_sock      create master socket
+   sim_accept_conn      accept connection
+   sim_read_sock        read from socket
+   sim_write_sock       write from socket
+   sim_close_sock       close socket
+   sim_setnonblock      set socket non-blocking
+   sim_msg_sock         send message to socket
+*/
+
+/* First, all the non-implemented versions */
+
+#if defined (__OS2__) && !defined (__EMX__)
+
+void sim_init_sock (void)
+{
+}
+
+void sim_cleanup_sock (void)
+{
+}
+
+SOCKET sim_master_sock (const char *hostport, t_stat *parse_status)
+{
+return INVALID_SOCKET;
+}
+
+SOCKET sim_connect_sock (const char *hostport, const char *default_host, const char *default_port)
+{
+return INVALID_SOCKET;
+}
+
+SOCKET sim_accept_conn (SOCKET master, char **connectaddr);
+{
+return INVALID_SOCKET;
+}
+
+int32 sim_read_sock (SOCKET sock, char *buf, int32 nbytes)
+{
+return -1;
+}
+
+int32 sim_write_sock (SOCKET sock, char *msg, int32 nbytes)
+{
+return 0;
+}
+
+void sim_close_sock (SOCKET sock, t_bool master)
+{
+return;
+}
+
+#else                                                   /* endif unimpl */
+
+/* UNIX, Win32, Macintosh, VMS, OS2 (Berkeley socket) routines */
+
+static struct sock_errors {
+    int32 value;
+    char *text;
+    } sock_errors[] = {
+        {WSAEWOULDBLOCK,  "Operation would block"},
+        {WSAENAMETOOLONG, "File name too long"},
+        {WSAEINPROGRESS,  "Operation now in progress "},
+        {WSAETIMEDOUT,    "Connection timed out"},
+        {WSAEISCONN,      "Transport endpoint is already connected"},
+        {WSAECONNRESET,   "Connection reset by peer"},
+        {WSAECONNREFUSED, "Connection refused"},
+        {WSAECONNABORTED, "Connection aborted"},
+        {WSAEHOSTUNREACH, "No route to host"},
+        {WSAEADDRINUSE,   "Address already in use"},
+#if defined (WSAEAFNOSUPPORT)
+        {WSAEAFNOSUPPORT, "Address family not supported by protocol"},
+#endif
+        {WSAEACCES,       "Permission denied"},
+        {0, NULL}
+    };
+
+
+
+
+SOCKET sim_err_sock (SOCKET s, char *emsg, int32 flg)
+{
+int32 err = WSAGetLastError ();
+int32 i;
+
+for (i=0; (sock_errors[i].text) && (sock_errors[i].value != err); i++)
+    ;
+
+if (sock_errors[i].value == err) {
+    printf ("Sockets: %s error %d - %s\n", emsg, err, sock_errors[i].text);
+    if (sim_log)
+        fprintf (sim_log, "Sockets: %s error %d - %s\n", emsg, err, sock_errors[i].text);
+    }
+else {
+#if defined(_WIN32)
+    printf ("Sockets: %s error %d\n", emsg, err);
+    if (sim_log)
+        fprintf (sim_log, "Sockets: %s error %d\n", emsg, err);
+#else
+    printf ("Sockets: %s error %d - %s\n", emsg, err, strerror(err));
+    if (sim_log)
+        fprintf (sim_log, "Sockets: %s error %d - %s\n", emsg, err, strerror(err));
+#endif
+    }
+if (s != INVALID_SOCKET)
+    sim_close_sock (s, flg);
+return INVALID_SOCKET;
+}
+
+typedef void    (WSAAPI *freeaddrinfo_func) (struct addrinfo *ai);
+static freeaddrinfo_func p_freeaddrinfo;
+
+typedef int     (WSAAPI *getaddrinfo_func) (const char *hostname,
+                                 const char *service,
+                                 const struct addrinfo *hints,
+                                 struct addrinfo **res);
+static getaddrinfo_func p_getaddrinfo;
+
+#if defined(VMS)
+typedef size_t socklen_t;
+#if !defined(EAI_OVERFLOW)
+#define EAI_OVERFLOW EAI_FAIL
+#endif
+#endif
+
+#if defined(__hpux)
+#if !defined(EAI_OVERFLOW)
+#define EAI_OVERFLOW EAI_FAIL
+#endif
+#endif
+
+typedef int (WSAAPI *getnameinfo_func) (const struct sockaddr *sa, socklen_t salen, char *host, size_t hostlen, char *serv, size_t servlen, int flags);
+static getnameinfo_func p_getnameinfo;
+
+static void    WSAAPI s_freeaddrinfo (struct addrinfo *ai)
+{
+struct addrinfo *a, *an;
+
+for (a=ai; a != NULL; a=an) {
+    an = a->ai_next;
+    free (a->ai_canonname);
+    free (a->ai_addr);
+    free (a);
+    }
+}
+
+static int     WSAAPI s_getaddrinfo (const char *hostname,
+                                     const char *service,
+                                     const struct addrinfo *hints,
+                                     struct addrinfo **res)
+{
+struct hostent *he;
+struct servent *se = NULL;
+struct sockaddr_in *sin;
+struct addrinfo *result = NULL;
+struct addrinfo *ai, *lai;
+struct addrinfo dhints;
+struct in_addr ipaddr;
+struct in_addr *fixed[2];
+struct in_addr **ips = NULL;
+struct in_addr **ip;
+const char *cname = NULL;
+int port = 0;
+
+// Validate parameters
+if ((hostname == NULL) && (service == NULL))
+    return EAI_NONAME;
+
+if (hints) {
+    if ((hints->ai_family != PF_INET) && (hints->ai_family != PF_UNSPEC))
+        return EAI_FAMILY;
+    switch (hints->ai_socktype)
+        {
+        default:
+            return EAI_SOCKTYPE;
+        case SOCK_DGRAM:
+        case SOCK_STREAM:
+        case 0:
+            break;
+        }
+    }
+else {
+    hints = &dhints;
+    memset(&dhints, 0, sizeof(dhints));
+    dhints.ai_family = PF_UNSPEC;
+    }
+if (service) {
+    char *c;
+
+    port = strtoul(service, &c, 10);
+    if ((port == 0) || (*c != '\0')) {
+        switch (hints->ai_socktype)
+            {
+            case SOCK_DGRAM:
+                se = getservbyname(service, "udp");
+                break;
+            case SOCK_STREAM:
+            case 0:
+                se = getservbyname(service, "tcp");
+                break;
+            }
+        if (NULL == se)
+            return EAI_SERVICE;
+        port = se->s_port;
+        }
+    }
+
+if (hostname) {
+    if ((0xffffffff != (ipaddr.s_addr = inet_addr(hostname))) || 
+        (0 == strcmp("255.255.255.255", hostname))) {
+        fixed[0] = &ipaddr;
+        fixed[1] = NULL;
+        }
+    else {
+        if ((0xffffffff != (ipaddr.s_addr = inet_addr(hostname))) || 
+            (0 == strcmp("255.255.255.255", hostname))) {
+            fixed[0] = &ipaddr;
+            fixed[1] = NULL;
+            if ((hints->ai_flags & AI_CANONNAME) && !(hints->ai_flags & AI_NUMERICHOST)) {
+                he = gethostbyaddr((char *)&ipaddr, 4, AF_INET);
+                if (NULL != he)
+                    cname = he->h_name;
+                else
+                    cname = hostname;
+                }
+            ips = fixed;
+            }
+        else {
+            if (hints->ai_flags & AI_NUMERICHOST)
+                return EAI_NONAME;
+            he = gethostbyname(hostname);
+            if (he) {
+                ips = (struct in_addr **)he->h_addr_list;
+                if (hints->ai_flags & AI_CANONNAME)
+                    cname = he->h_name;
+                }
+            else {
+                switch (h_errno)
+                    {
+                    case HOST_NOT_FOUND:
+                    case NO_DATA:
+                        return EAI_NONAME;
+                    case TRY_AGAIN:
+                        return EAI_AGAIN;
+                    default:
+                        return EAI_FAIL;
+                    }
+                }
+            }
+        }
+    }
+else {
+    if (hints->ai_flags & AI_PASSIVE)
+        ipaddr.s_addr = htonl(INADDR_ANY);
+    else
+        ipaddr.s_addr = htonl(INADDR_LOOPBACK);
+    fixed[0] = &ipaddr;
+    fixed[1] = NULL;
+    ips = fixed;
+    }
+for (ip=ips; *ip != NULL; ++ip) {
+    ai = (struct addrinfo *)calloc(1, sizeof(*ai));
+    if (NULL == ai) {
+        s_freeaddrinfo(result);
+        return EAI_MEMORY;
+        }
+    ai->ai_family = PF_INET;
+    ai->ai_socktype = hints->ai_socktype;
+    ai->ai_protocol = hints->ai_protocol;
+    ai->ai_addr = NULL;
+    ai->ai_addrlen = sizeof(struct sockaddr_in);
+    ai->ai_canonname = NULL;
+    ai->ai_next = NULL;
+    ai->ai_addr = (struct sockaddr *)calloc(1, sizeof(struct sockaddr_in));
+    if (NULL == ai->ai_addr) {
+        free(ai);
+        s_freeaddrinfo(result);
+        return EAI_MEMORY;
+        }
+    sin = (struct sockaddr_in *)ai->ai_addr;
+    sin->sin_family = PF_INET;
+    sin->sin_port = port;
+    memcpy(&sin->sin_addr, *ip, sizeof(sin->sin_addr));
+    if (NULL == result)
+        result = ai;
+    else
+        lai->ai_next = ai;
+    lai = ai;
+    }
+if (cname) {
+    result->ai_canonname = (char *)calloc(1, strlen(cname)+1);
+    if (NULL == result->ai_canonname) {
+        s_freeaddrinfo(result);
+        return EAI_MEMORY;
+        }
+    strcpy(result->ai_canonname, cname);
+    }
+*res = result;
+return 0;
+}
+
+#ifndef EAI_OVERFLOW
+#define EAI_OVERFLOW WSAENAMETOOLONG
+#endif
+
+static int     WSAAPI s_getnameinfo (const struct sockaddr *sa, socklen_t salen,
+                                     char *host, size_t hostlen,
+                                     char *serv, size_t servlen,
+                                     int flags)
+{
+struct hostent *he;
+struct servent *se = NULL;
+struct sockaddr_in *sin = (struct sockaddr_in *)sa;
+
+if (sin->sin_family != PF_INET)
+    return EAI_FAMILY;
+if ((NULL == host) && (NULL == serv))
+    return EAI_NONAME;
+if ((serv) && (servlen > 0)) {
+    if (flags & NI_NUMERICSERV)
+        se = NULL;
+    else
+        if (flags & NI_DGRAM)
+            se = getservbyport(sin->sin_port, "udp");
+        else
+            se = getservbyport(sin->sin_port, "tcp");
+    if (se) {
+        if (servlen <= strlen(se->s_name))
+            return EAI_OVERFLOW;
+        strcpy(serv, se->s_name);
+        }
+    else {
+        char buf[16];
+
+        sprintf(buf, "%d", ntohs(sin->sin_port));
+        if (servlen <= strlen(buf))
+            return EAI_OVERFLOW;
+        strcpy(serv, buf);
+        }
+    }
+if ((host) && (hostlen > 0)) {
+    if (flags & NI_NUMERICHOST)
+        he = NULL;
+    else
+        he = gethostbyaddr((char *)&sin->sin_addr, 4, AF_INET);
+    if (he) {
+        if (hostlen < strlen(he->h_name)+1)
+            return EAI_OVERFLOW;
+        strcpy(host, he->h_name);
+        }
+    else {
+        if (flags & NI_NAMEREQD)
+            return EAI_NONAME;
+        if (hostlen < strlen(inet_ntoa(sin->sin_addr))+1)
+            return EAI_OVERFLOW;
+        strcpy(host, inet_ntoa(sin->sin_addr));
+        }
+    }
+return 0;
+}
+
+#if defined(_WIN32) || defined(__CYGWIN__)
+
+#if !defined(IPV6_V6ONLY)           /* Older XP environments may not define IPV6_V6ONLY */
+#define IPV6_V6ONLY           27    /* Treat wildcard bind as AF_INET6-only. */
+#endif
+/* Dynamic DLL load variables */
+#ifdef _WIN32
+static HINSTANCE hLib = 0;                      /* handle to DLL */
+#else
+static void *hLib = NULL;                       /* handle to Library */
+#endif
+static int lib_loaded = 0;                      /* 0=not loaded, 1=loaded, 2=library load failed, 3=Func load failed */
+static char* lib_name = "Ws2_32.dll";
+
+/* load function pointer from DLL */
+typedef int (*_func)();
+
+static void load_function(char* function, _func* func_ptr) {
+#ifdef _WIN32
+    *func_ptr = (_func)GetProcAddress(hLib, function);
+#else
+    *func_ptr = (_func)dlsym(hLib, function);
+#endif
+    if (*func_ptr == 0) {
+    char* msg = "Sockets: Failed to find function '%s' in %s\r\n";
+
+    printf (msg, function, lib_name);
+    if (sim_log)
+        fprintf (sim_log, msg, function, lib_name);
+    lib_loaded = 3;
+  }
+}
+
+/* load Ws2_32.dll as required */
+int load_ws2(void) {
+  switch(lib_loaded) {
+    case 0:                  /* not loaded */
+            /* attempt to load DLL */
+#ifdef _WIN32
+      hLib = LoadLibraryA(lib_name);
+#else
+      hLib = dlopen(lib_name, RTLD_NOW);
+#endif
+      if (hLib == 0) {
+        /* failed to load DLL */
+        char* msg  = "Sockets: Failed to load %s\r\n";
+
+        printf (msg, lib_name);
+        if (sim_log) 
+          fprintf (sim_log, msg, lib_name);
+        lib_loaded = 2;
+        break;
+      } else {
+        /* library loaded OK */
+        lib_loaded = 1;
+      }
+
+      /* load required functions; sets dll_load=3 on error */
+      load_function("getaddrinfo",       (_func *) &p_getaddrinfo);
+      load_function("getnameinfo",       (_func *) &p_getnameinfo);
+      load_function("freeaddrinfo",      (_func *) &p_freeaddrinfo);
+
+      if (lib_loaded != 1) {
+        /* unsuccessful load, connect stubs */
+        p_getaddrinfo = (getaddrinfo_func)s_getaddrinfo;
+        p_getnameinfo = (getnameinfo_func)s_getnameinfo;
+        p_freeaddrinfo = (freeaddrinfo_func)s_freeaddrinfo;
+      }
+      break;
+    default:                /* loaded or failed */
+      break;
+  }
+  return (lib_loaded == 1) ? 1 : 0;
+}
+#endif
+
+/* OS independent routines
+
+   sim_parse_addr       parse a hostname/ipaddress from port and apply defaults and 
+                        optionally validate an address match
+*/
+
+/* sim_parse_addr       host:port
+
+   Presumption is that the input, if it doesn't contain a ':' character is a port specifier.
+   If the host field contains one or more colon characters (i.e. it is an IPv6 address), 
+   the IPv6 address MUST be enclosed in square bracket characters (i.e. Domain Literal format)
+
+   Inputs:
+        cptr    =       pointer to input string
+        default_host
+                =       optional pointer to default host if none specified
+        host_len =      length of host buffer
+        default_port
+                =       optional pointer to default port if none specified
+        port_len =      length of port buffer
+        validate_addr = optional name/addr which is checked to be equivalent
+                        to the host result of parsing the other input.  This
+                        address would usually be returned by sim_accept_conn.
+   Outputs:
+        host    =       pointer to buffer for IP address (may be NULL), 0 = none
+        port    =       pointer to buffer for IP port (may be NULL), 0 = none
+        result  =       status (SCPE_OK on complete success or SCPE_ARG if 
+                        parsing can't happen due to bad syntax, a value is 
+                        out of range, a result can't fit into a result buffer, 
+                        a service name doesn't exist, or a validation name 
+                        doesn't match the parsed host)
+*/
+
+t_stat sim_parse_addr (const char *cptr, char *host, size_t host_len, const char *default_host, char *port, size_t port_len, const char *default_port, const char *validate_addr)
+{
+char gbuf[CBUFSIZE];
+char *hostp, *portp;
+char *endc;
+unsigned long portval;
+
+if ((cptr == NULL) || (*cptr == 0))
+    return SCPE_ARG;
+if ((host != NULL) && (host_len != 0))
+    memset (host, 0, host_len);
+if ((port != NULL) && (port_len != 0))
+    memset (port, 0, port_len);
+gbuf[sizeof(gbuf)-1] = '\0';
+strncpy (gbuf, cptr, sizeof(gbuf)-1);
+hostp = gbuf;                                           /* default addr */
+portp = NULL;
+if ((portp = strrchr (gbuf, ':')) &&                    /* x:y? split */
+    (NULL == strchr (portp, ']'))) {
+    *portp++ = 0;
+    if (*portp == '\0')
+        portp = (char *)default_port;
+    }
+else {                                                  /* No colon in input */
+    portp = gbuf;                                       /* Input is the port specifier */
+    hostp = (char *)default_host;                       /* host is defaulted if provided */
+    }
+if (portp != NULL) {
+    portval = strtoul(portp, &endc, 10);
+    if ((*endc == '\0') && ((portval == 0) || (portval > 65535)))
+        return SCPE_ARG;                                /* numeric value too big */
+    if (*endc != '\0') {
+        struct servent *se = getservbyname(portp, "tcp");
+
+        if (se == NULL)
+            return SCPE_ARG;                            /* invalid service name */
+        }
+    }
+if (port)                                               /* port wanted? */
+    if (portp != NULL) {
+        if (strlen(portp) >= port_len)
+            return SCPE_ARG;                            /* no room */
+        else
+            strcpy (port, portp);
+        }
+if (hostp != NULL) {
+    if (']' == hostp[strlen(hostp)-1]) {
+        if ('[' != hostp[0])
+            return SCPE_ARG;                            /* invalid domain literal */
+        /* host may be the const default_host so move to temp buffer before modifying */
+        strncpy(gbuf, hostp+1, sizeof(gbuf)-1);         /* remove brackets from domain literal host */
+        hostp = gbuf;
+        hostp[strlen(hostp)-1] = '\0';
+        }
+    }
+if (host)                                               /* host wanted? */
+    if (hostp != NULL) {
+        if (strlen(hostp) >= host_len)
+            return SCPE_ARG;                            /* no room */
+        else
+            strcpy (host, hostp);
+        }
+if (validate_addr) {
+    struct addrinfo *ai_host, *ai_validate, *ai;
+    t_stat status;
+
+    if (hostp == NULL)
+        return SCPE_ARG;
+    if (p_getaddrinfo(hostp, NULL, NULL, &ai_host))
+        return SCPE_ARG;
+    if (p_getaddrinfo(validate_addr, NULL, NULL, &ai_validate)) {
+        p_freeaddrinfo (ai_host);
+        return SCPE_ARG;
+        }
+    status = SCPE_ARG;
+    for (ai = ai_host; ai != NULL; ai = ai->ai_next) {
+        if ((ai->ai_addrlen == ai_validate->ai_addrlen) &&
+            (ai->ai_family == ai_validate->ai_family) &&
+            (0 == memcmp (ai->ai_addr, ai_validate->ai_addr, ai->ai_addrlen))) {
+            status = SCPE_OK;
+            break;
+            }
+        }
+    if (status != SCPE_OK) {
+        /* be generous and allow successful validations against variations of localhost addresses */
+        if (((0 == strcmp("127.0.0.1", hostp)) && 
+             (0 == strcmp("::1", validate_addr))) ||
+            ((0 == strcmp("127.0.0.1", validate_addr)) && 
+             (0 == strcmp("::1", hostp))))
+            status = SCPE_OK;
+        }
+    p_freeaddrinfo (ai_host);
+    p_freeaddrinfo (ai_validate);
+    return status;
+    }
+return SCPE_OK;   
+}
+
+void sim_init_sock (void)
+{
+#if defined (_WIN32)
+int err;
+WORD wVersionRequested; 
+WSADATA wsaData; 
+wVersionRequested = MAKEWORD (2, 2);
+
+err = WSAStartup (wVersionRequested, &wsaData);         /* start Winsock */ 
+if (err != 0)
+    printf ("Winsock: startup error %d\n", err);
+#if defined(AF_INET6)
+load_ws2 ();
+#endif                                                  /* endif AF_INET6 */
+#else                                                   /* Use native addrinfo APIs */
+#if defined(AF_INET6)
+    p_getaddrinfo = (getaddrinfo_func)getaddrinfo;
+    p_getnameinfo = (getnameinfo_func)getnameinfo;
+    p_freeaddrinfo = (freeaddrinfo_func)freeaddrinfo;
+#else
+    /* Native APIs not available, connect stubs */
+    p_getaddrinfo = (getaddrinfo_func)s_getaddrinfo;
+    p_getnameinfo = (getnameinfo_func)s_getnameinfo;
+    p_freeaddrinfo = (freeaddrinfo_func)s_freeaddrinfo;
+#endif                                                  /* endif AF_INET6 */
+#endif                                                  /* endif _WIN32 */
+#if defined (SIGPIPE)
+signal (SIGPIPE, SIG_IGN);                              /* no pipe signals */
+#endif
+}
+
+void sim_cleanup_sock (void)
+{
+#if defined (_WIN32)
+WSACleanup ();
+#endif
+}
+
+#if defined (_WIN32)                                    /* Windows */
+static int32 sim_setnonblock (SOCKET sock)
+{
+unsigned long non_block = 1;
+
+return ioctlsocket (sock, FIONBIO, &non_block);         /* set nonblocking */
+}
+
+#elif defined (VMS)                                     /* VMS */
+static int32 sim_setnonblock (SOCKET sock)
+{
+int non_block = 1;
+
+return ioctl (sock, FIONBIO, &non_block);               /* set nonblocking */
+}
+
+#else                                                   /* Mac, Unix, OS/2 */
+static int32 sim_setnonblock (SOCKET sock)
+{
+int32 fl, sta;
+
+fl = fcntl (sock, F_GETFL,0);                           /* get flags */
+if (fl == -1)
+    return SOCKET_ERROR;
+sta = fcntl (sock, F_SETFL, fl | O_NONBLOCK);           /* set nonblock */
+if (sta == -1)
+    return SOCKET_ERROR;
+#if !defined (macintosh) && !defined (__EMX__)          /* Unix only */
+sta = fcntl (sock, F_SETOWN, getpid());                 /* set ownership */
+if (sta == -1)
+    return SOCKET_ERROR;
+#endif
+return 0;
+}
+
+#endif                                                  /* endif !Win32 && !VMS */
+
+static SOCKET sim_create_sock (int af)
+{
+SOCKET newsock;
+int32 err;
+
+newsock = socket (af, SOCK_STREAM, 0);                  /* create socket */
+if (newsock == INVALID_SOCKET) {                        /* socket error? */
+    err = WSAGetLastError ();
+#if defined(WSAEAFNOSUPPORT)
+    if (err == WSAEAFNOSUPPORT)                         /* expected error, just return */
+        return newsock;
+#endif
+    return sim_err_sock (newsock, "socket", 0);         /* report error and return */
+    }
+return newsock;
+}
+
+/*
+   Some platforms and/or network stacks have varying support for listening on 
+   an IPv6 socket and receiving connections from both IPv4 and IPv6 client 
+   connections.  This is known as IPv4-Mapped.  Some platforms claim such 
+   support (i.e. some Windows versions), but it doesn't work in all cases.
+*/
+
+SOCKET sim_master_sock (const char *hostport, t_stat *parse_status)
+{
+SOCKET newsock = INVALID_SOCKET;
+int32 sta;
+char host[CBUFSIZE], port[CBUFSIZE];
+t_stat r;
+struct addrinfo hints;
+struct addrinfo *result = NULL, *preferred;
+
+r = sim_parse_addr (hostport, host, sizeof(host), NULL, port, sizeof(port), NULL, NULL);
+if (parse_status)
+    *parse_status = r;
+if (r != SCPE_OK)
+    return newsock;
+
+memset(&hints, 0, sizeof(hints));
+hints.ai_flags = AI_PASSIVE;
+hints.ai_family = AF_UNSPEC;
+hints.ai_protocol = IPPROTO_TCP;
+hints.ai_socktype = SOCK_STREAM;
+if (p_getaddrinfo(host[0] ? host : NULL, port[0] ? port : NULL, &hints, &result)) {
+    if (parse_status)
+        *parse_status = SCPE_ARG;
+    return newsock;
+    }
+preferred = result;
+#ifdef IPV6_V6ONLY
+/*
+    When we can create a dual stack socket, be sure to find the IPv6 addrinfo 
+    to bind to.
+*/
+for (; preferred != NULL; preferred = preferred->ai_next) {
+    if (preferred->ai_family == AF_INET6)
+        break;
+    }
+if (preferred == NULL)
+    preferred = result;
+#endif
+retry:
+newsock = sim_create_sock (preferred->ai_family);       /* create socket */
+if (newsock == INVALID_SOCKET) {                        /* socket error? */
+#ifndef IPV6_V6ONLY
+    if (preferred->ai_next) {
+        preferred = preferred->ai_next;
+        goto retry;
+        }
+#else
+    if ((preferred->ai_family == AF_INET6) &&
+        (preferred != result)) {
+        preferred = result;
+        goto retry;
+        }
+#endif
+    p_freeaddrinfo(result);
+    return newsock;
+    }
+#ifdef IPV6_V6ONLY
+if (preferred->ai_family == AF_INET6) {
+    int off = FALSE;
+    sta = setsockopt (newsock, IPPROTO_IPV6, IPV6_V6ONLY, (char *)&off, sizeof(off));
+    }
+#endif
+if (sim_switches & SWMASK ('U')) {
+    int on = TRUE;
+
+    sta = setsockopt (newsock, SOL_SOCKET, SO_REUSEADDR, (char *)&on, sizeof(on));
+    }
+#if defined (SO_EXCLUSIVEADDRUSE)
+else {
+    int on = TRUE;
+
+    sta = setsockopt (newsock, SOL_SOCKET, SO_EXCLUSIVEADDRUSE, (char *)&on, sizeof(on));
+    }
+#endif
+sta = bind (newsock, preferred->ai_addr, preferred->ai_addrlen);
+p_freeaddrinfo(result);
+if (sta == SOCKET_ERROR)                                /* bind error? */
+    return sim_err_sock (newsock, "bind", 1);
+sta = sim_setnonblock (newsock);                        /* set nonblocking */
+if (sta == SOCKET_ERROR)                                /* fcntl error? */
+    return sim_err_sock (newsock, "fcntl", 1);
+sta = listen (newsock, 1);                              /* listen on socket */
+if (sta == SOCKET_ERROR)                                /* listen error? */
+    return sim_err_sock (newsock, "listen", 1);
+return newsock;                                         /* got it! */
+}
+
+SOCKET sim_connect_sock (const char *hostport, const char *default_host, const char *default_port)
+{
+SOCKET newsock = INVALID_SOCKET;
+int32 sta;
+char host[CBUFSIZE], port[CBUFSIZE];
+t_stat r;
+struct addrinfo hints;
+struct addrinfo *result = NULL;
+
+r = sim_parse_addr (hostport, host, sizeof(host), default_host, port, sizeof(port), default_port, NULL);
+if (r != SCPE_OK)
+    return newsock;
+
+memset(&hints, 0, sizeof(hints));
+hints.ai_family = AF_UNSPEC;
+hints.ai_protocol = IPPROTO_TCP;
+hints.ai_socktype = SOCK_STREAM;
+if (p_getaddrinfo(host[0] ? host : NULL, port[0] ? port : NULL, &hints, &result))
+    return newsock;
+newsock = sim_create_sock (result->ai_family);          /* create socket */
+if (newsock == INVALID_SOCKET) {                        /* socket error? */
+    p_freeaddrinfo (result);
+    return newsock;
+    }
+
+sta = sim_setnonblock (newsock);                        /* set nonblocking */
+if (sta == SOCKET_ERROR) {                              /* fcntl error? */
+    p_freeaddrinfo (result);
+    return sim_err_sock (newsock, "fcntl", 1);
+    }
+sta = connect (newsock, result->ai_addr, result->ai_addrlen);
+p_freeaddrinfo (result);
+if ((sta == SOCKET_ERROR) && 
+    (WSAGetLastError () != WSAEWOULDBLOCK) &&
+    (WSAGetLastError () != WSAEINPROGRESS))
+    return sim_err_sock (newsock, "connect", 1);
+
+return newsock;                                         /* got it! */
+}
+
+SOCKET sim_accept_conn (SOCKET master, char **connectaddr)
+{
+int32 sta, err;
+#if defined (macintosh) || defined (__linux) || defined (__linux__) || \
+    defined (__APPLE__) || defined (__OpenBSD__) || \
+    defined(__NetBSD__) || defined(__FreeBSD__) || \
+    (defined(__hpux) && defined(_XOPEN_SOURCE_EXTENDED))
+socklen_t size;
+#elif defined (_WIN32) || defined (__EMX__) || \
+     (defined (__ALPHA) && defined (__unix__)) || \
+     defined (__hpux)
+int size;
+#else 
+size_t size; 
+#endif
+SOCKET newsock;
+struct sockaddr_storage clientname;
+
+if (master == 0)                                        /* not attached? */
+    return INVALID_SOCKET;
+size = sizeof (clientname);
+memset (&clientname, 0, sizeof(clientname));
+newsock = accept (master, (struct sockaddr *) &clientname, &size);
+if (newsock == INVALID_SOCKET) {                        /* error? */
+    err = WSAGetLastError ();
+    if (err != WSAEWOULDBLOCK)
+        sim_err_sock(newsock, "accept", 0);
+    return INVALID_SOCKET;
+    }
+if (connectaddr != NULL) {
+    *connectaddr = (char *)calloc(1, NI_MAXHOST+1);
+#ifdef AF_INET6
+    p_getnameinfo((struct sockaddr *)&clientname, size, *connectaddr, NI_MAXHOST, NULL, 0, NI_NUMERICHOST);
+    if (0 == memcmp("::ffff:", *connectaddr, 7))        /* is this a IPv4-mapped IPv6 address? */
+        strcpy(*connectaddr, 7+*connectaddr);           /* prefer bare IPv4 address if possible */
+#else
+    strcpy(*connectaddr, inet_ntoa(((struct sockaddr_in *)&connectaddr)->s_addr));
+#endif
+    }
+
+sta = sim_setnonblock (newsock);                        /* set nonblocking */
+if (sta == SOCKET_ERROR)                                /* fcntl error? */
+    return sim_err_sock (newsock, "fcntl", 0);
+return newsock;
+}
+
+int32 sim_check_conn (SOCKET sock, t_bool rd)
+{
+fd_set rw_set, er_set;
+fd_set *rw_p = &rw_set;
+fd_set *er_p = &er_set;
+struct timeval tz;
+struct sockaddr_storage peername;
+#if defined (macintosh) || defined (__linux) || defined (__linux__) || \
+    defined (__APPLE__) || defined (__OpenBSD__) || \
+    defined(__NetBSD__) || defined(__FreeBSD__) || \
+    (defined(__hpux) && defined(_XOPEN_SOURCE_EXTENDED))
+socklen_t peernamesize = (socklen_t)sizeof(peername);
+#elif defined (_WIN32) || defined (__EMX__) || \
+     (defined (__ALPHA) && defined (__unix__)) || \
+     defined (__hpux)
+int peernamesize = (int)sizeof(peername);
+#else 
+size_t peernamesize = sizeof(peername); 
+#endif
+
+timerclear (&tz);
+FD_ZERO (rw_p);
+FD_ZERO (er_p);
+FD_SET (sock, rw_p);
+FD_SET (sock, er_p);
+if (rd)
+    select ((int) sock + 1, rw_p, NULL, er_p, &tz);
+else select ((int) sock + 1, NULL, rw_p, er_p, &tz);
+if (FD_ISSET (sock, er_p))
+    return -1;
+if (FD_ISSET (sock, rw_p)) {
+    if (0 == getpeername (sock, (struct sockaddr *)&peername, &peernamesize))
+        return 1;
+    else
+        return -1;
+    }
+return 0;
+}
+
+static int32 _sim_getaddrname (struct sockaddr *addr, size_t addrsize, char *hostnamebuf, char *portnamebuf)
+{
+#if defined (macintosh) || defined (__linux) || defined (__linux__) || \
+    defined (__APPLE__) || defined (__OpenBSD__) || \
+    defined(__NetBSD__) || defined(__FreeBSD__) || \
+    (defined(__hpux) && defined(_XOPEN_SOURCE_EXTENDED))
+socklen_t size = (socklen_t)addrsize;
+#elif defined (_WIN32) || defined (__EMX__) || \
+     (defined (__ALPHA) && defined (__unix__)) || \
+     defined (__hpux)
+int size = (int)addrsize;
+#else 
+size_t size = addrsize; 
+#endif
+int32 ret = 0;
+
+#ifdef AF_INET6
+*hostnamebuf = '\0';
+*portnamebuf = '\0';
+ret = p_getnameinfo(addr, size, hostnamebuf, NI_MAXHOST, NULL, 0, NI_NUMERICHOST);
+if (0 == memcmp("::ffff:", hostnamebuf, 7))        /* is this a IPv4-mapped IPv6 address? */
+    strcpy(hostnamebuf, 7+hostnamebuf);           /* prefer bare IPv4 address if possible */
+if (!ret)
+    ret = p_getnameinfo(addr, size, NULL, 0, portnamebuf, NI_MAXSERV, NI_NUMERICSERV);
+#else
+strcpy(hostnamebuf, inet_ntoa(((struct sockaddr_in *)addr)->s_addr));
+sprintf(portnamebuf, "%d", (int)ntohs(((struct sockaddr_in *)addr)->s_port)));
+#endif
+return ret;
+}
+
+int32 sim_getnames_sock (SOCKET sock, char **socknamebuf, char **peernamebuf)
+{
+struct sockaddr_storage sockname, peername;
+#if defined (macintosh) || defined (__linux) || defined (__linux__) || \
+    defined (__APPLE__) || defined (__OpenBSD__) || \
+    defined(__NetBSD__) || defined(__FreeBSD__) || \
+    (defined(__hpux) && defined(_XOPEN_SOURCE_EXTENDED))
+socklen_t socknamesize = (socklen_t)sizeof(sockname);
+socklen_t peernamesize = (socklen_t)sizeof(peername);
+#elif defined (_WIN32) || defined (__EMX__) || \
+     (defined (__ALPHA) && defined (__unix__)) || \
+     defined (__hpux)
+int socknamesize = (int)sizeof(sockname);
+int peernamesize = (int)sizeof(peername);
+#else 
+size_t socknamesize = sizeof(sockname); 
+size_t peernamesize = sizeof(peername); 
+#endif
+char hostbuf[NI_MAXHOST+1];
+char portbuf[NI_MAXSERV+1];
+
+if (socknamebuf)
+    *socknamebuf = (char *)calloc(1, NI_MAXHOST+NI_MAXSERV+4);
+if (peernamebuf)
+    *peernamebuf = (char *)calloc(1, NI_MAXHOST+NI_MAXSERV+4);
+getsockname (sock, (struct sockaddr *)&sockname, &socknamesize);
+getpeername (sock, (struct sockaddr *)&peername, &peernamesize);
+if (socknamebuf != NULL) {
+    _sim_getaddrname ((struct sockaddr *)&sockname, (size_t)socknamesize, hostbuf, portbuf);
+    sprintf(*socknamebuf, "[%s]:%s", hostbuf, portbuf);
+    }
+if (peernamebuf != NULL) {
+    _sim_getaddrname ((struct sockaddr *)&peername, (size_t)peernamesize, hostbuf, portbuf);
+    sprintf(*peernamebuf, "[%s]:%s", hostbuf, portbuf);
+    }
+return 0;
+}
+
+
+int32 sim_read_sock (SOCKET sock, char *buf, int32 nbytes)
+{
+int32 rbytes, err;
+
+rbytes = recv (sock, buf, nbytes, 0);
+if (rbytes == 0)                                        /* disconnect */
+    return -1;
+if (rbytes == SOCKET_ERROR) {
+    err = WSAGetLastError ();
+    if (err == WSAEWOULDBLOCK)                          /* no data */
+        return 0;
+#if defined(EAGAIN)
+    if (err == EAGAIN)                                  /* no data */
+        return 0;
+#endif
+    if ((err != WSAETIMEDOUT) &&                        /* expected errors after a connect failure */
+        (err != WSAEHOSTUNREACH) &&
+        (err != WSAECONNREFUSED) &&
+        (err != WSAECONNABORTED) &&
+        (err != WSAECONNRESET))
+        sim_err_sock (INVALID_SOCKET, "read", 0);
+    return -1;
+    }
+return rbytes;
+}
+
+int32 sim_write_sock (SOCKET sock, char *msg, int32 nbytes)
+{
+int32 err, sbytes = send (sock, msg, nbytes, 0);
+
+if (sbytes == SOCKET_ERROR) {
+    err = WSAGetLastError ();
+    if (err == WSAEWOULDBLOCK)                          /* no data */
+        return 0;
+#if defined(EAGAIN)
+    if (err == EAGAIN)                                  /* no data */
+        return 0;
+#endif
+    }
+return sbytes;
+}
+
+void sim_close_sock (SOCKET sock, t_bool master)
+{
+shutdown(sock, SD_BOTH);
+closesocket (sock);
+}
+
+#endif                                                  /* end else !implemented */