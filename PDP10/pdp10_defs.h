--- conflicted
+++ resolved
@@ -1,807 +1,801 @@
-/* pdp10_defs.h: PDP-10 simulator definitions
-
-   Copyright (c) 1993-2010, Robert M Supnik
-
-   Permission is hereby granted, free of charge, to any person obtaining a
-   copy of this software and associated documentation files (the "Software"),
-   to deal in the Software without restriction, including without limitation
-   the rights to use, copy, modify, merge, publish, distribute, sublicense,
-   and/or sell copies of the Software, and to permit persons to whom the
-   Software is furnished to do so, subject to the following conditions:
-
-   The above copyright notice and this permission notice shall be included in
-   all copies or substantial portions of the Software.
-
-   THE SOFTWARE IS PROVIDED "AS IS", WITHOUT WARRANTY OF ANY KIND, EXPRESS OR
-   IMPLIED, INCLUDING BUT NOT LIMITED TO THE WARRANTIES OF MERCHANTABILITY,
-   FITNESS FOR A PARTICULAR PURPOSE AND NONINFRINGEMENT.  IN NO EVENT SHALL
-   ROBERT M SUPNIK BE LIABLE FOR ANY CLAIM, DAMAGES OR OTHER LIABILITY, WHETHER
-   IN AN ACTION OF CONTRACT, TORT OR OTHERWISE, ARISING FROM, OUT OF OR IN
-   CONNECTION WITH THE SOFTWARE OR THE USE OR OTHER DEALINGS IN THE SOFTWARE.
-
-   Except as contained in this notice, the name of Robert M Supnik shall not be
-   used in advertising or otherwise to promote the sale, use or other dealings
-   in this Software without prior written authorization from Robert M Supnik.
-
-   22-May-10    RMS     Added check for 64b addresses
-   01-Feb-07    RMS     Added CD support
-   29-Oct-06    RMS     Added clock coscheduling function
-   29-Dec-03    RMS     Added Q18 definition for PDP11 compatibility
-   19-May-03    RMS     Revised for new conditional compilation scheme
-   09-Jan-03    RMS     Added DEUNA/DELUA support
-   29-Sep-02    RMS     Added variable vector, RX211 support
-   22-Apr-02    RMS     Removed magtape record length error
-   20-Jan-02    RMS     Added multiboard DZ11 support
-   23-Oct-01    RMS     New IO page address constants
-   19-Oct-01    RMS     Added DZ11 definitions
-   07-Sep-01    RMS     Revised for PDP-11 multi-level interrupts
-   31-Aug-01    RMS     Changed int64 to t_int64 for Windoze
-   29-Aug-01    RMS     Corrected models and dates (found by Lars Brinkhoff)
-   01-Jun-01    RMS     Updated DZ11 vector definitions
-   19-May-01    RMS     Added workaround for TOPS-20 V4.1 boot bug
-*/
-
-#ifndef PDP10_DEFS_H_
-#define PDP10_DEFS_H_  0
-
-#ifndef VM_PDP10
-#define VM_PDP10        0
-#endif
-
-#include "sim_defs.h"                                   /* simulator defns */
-
-#if defined(USE_ADDR64)
-#error "PDP-10 does not support 64b addresses!"
-#endif
-
-/* Digital Equipment Corporation's 36b family had six implementations:
-
-   name         mips    comments
-
-   PDP-6        0.25    Original 36b implementation, 1964
-   KA10         0.38    First PDP-10, flip chips, 1967
-   KI10         0.72    First paging system, flip chip + MSI, 1972
-   KL10         1.8     First ECL system, ECL 10K, 1975
-   KL10B        1.8     Expanded addressing, ECL 10K, 1978
-   KS10         0.3     Last 36b system, 2901 based, 1979
-
-   In addition, it ran four major (incompatible) operating systems:
-
-   name         company comments
-
-   TOPS-10      DEC     Original timesharing system
-   ITS          MIT     "Incompatible Timesharing System"
-   TENEX        BBN     ARPA-sponsored, became
-   TOPS-20      DEC     Commercial version of TENEX
-
-   All of the implementations differ from one another, in instruction set,
-   I/O structure, and memory management.  Further, each of the operating
-   systems customized the microcode of the paging systems (KI10, KL10, KS10)
-   for additional instructions and specialized memory management.  As a
-   result, there is no "reference implementation" for the 36b family that
-   will run all programs and all operating systems.  The conditionalization
-   and generality needed to support the full matrix of models and operating
-   systems, and to support 36b hardware on 32b data types, is beyond the
-   scope of this project.
-
-   Instead, this simulator emulates one model -- the KS10.  It has the best
-   documentation and allows reuse of some of the Unibus peripheral emulators
-   written for the PDP-11 simulator.  Further, the simulator requires that
-   the underlying compiler support 64b integer data types, allowing 36b data
-   to be maintained in a single data item.  Lastly, the simulator implements
-   the maximum memory size, so that NXM's never happen.
-*/
-
-/* Data types */
-
-typedef int32           a10;                            /* PDP-10 addr (30b) */
-typedef t_int64         d10;                            /* PDP-10 data (36b) */
-
-/* Abort codes, used to sort out longjmp's back to the main loop
-   Codes > 0 are simulator stop codes
-   Codes < 0 are internal aborts
-   Code  = 0 stops execution for an interrupt check
-*/
-
-#define STOP_HALT       1                               /* halted */
-#define STOP_IBKPT      2                               /* breakpoint */
-#define STOP_ILLEG      3                               /* illegal instr */
-#define STOP_ILLINT     4                               /* illegal intr inst */
-#define STOP_PAGINT     5                               /* page fail in intr */
-#define STOP_ZERINT     6                               /* zero vec in intr */
-#define STOP_NXMPHY     7                               /* nxm on phys ref */
-#define STOP_IND        8                               /* indirection loop */
-#define STOP_XCT        9                               /* XCT loop */
-#define STOP_ILLIOC     10                              /* invalid UBA num */
-#define STOP_ASTOP      11                              /* address stop */
-#define STOP_CONSOLE    12                              /* FE halt */
-#define STOP_IOALIGN    13                              /* DMA word access to odd address */
-#define STOP_UNKNOWN    14                              /* unknown stop  */
-#define PAGE_FAIL       -1                              /* page fail */
-#define INTERRUPT       -2                              /* interrupt */
-#define ABORT(x)        longjmp (save_env, (x))         /* abort */
-#define IORETURN(f,v)   ((f)? (v): SCPE_OK)             /* cond error return */
-
-/* Return codes from eXTEND */
-
-#define XT_MUUO         0                               /* invalid operation */
-#define XT_SKIP         1                               /* skip return */
-#define XT_NOSK         2                               /* no skip return */
-
-/* Operating system flags, kept in cpu_unit.flags */
-
-#define UNIT_V_ITS      (UNIT_V_UF)                     /* ITS */
-#define UNIT_V_T20      (UNIT_V_UF + 1)                 /* TOPS-20 */
-#define UNIT_V_KLAD     (UNIT_V_UF + 2)                 /* diagnostics */
-#define UNIT_ITS        (1 << UNIT_V_ITS)
-#define UNIT_T20        (1 << UNIT_V_T20)
-#define UNIT_KLAD       (1 << UNIT_V_KLAD)
-#define Q_T10           ((cpu_unit.flags & (UNIT_ITS|UNIT_T20|UNIT_KLAD)) == 0)
-#define Q_ITS           (cpu_unit.flags & UNIT_ITS)
-#define Q_T20           (cpu_unit.flags & UNIT_T20)
-#define Q_KLAD          (cpu_unit.flags & UNIT_KLAD)
-#define Q_IDLE          (sim_idle_enab)
-
-/* Architectural constants */
-
-#define PASIZE          20                              /* phys addr width */
-#define MAXMEMSIZE      (1 << PASIZE)                   /* maximum memory */
-#define PAMASK          ((1 << PASIZE) - 1)
-#define MEMSIZE         MAXMEMSIZE                      /* fixed, KISS */
-#define MEM_ADDR_NXM(x) ((x) >= MEMSIZE)
-#define VASIZE          18                              /* virtual addr width */
-#define AMASK           ((1 << VASIZE) - 1)             /* virtual addr mask */
-#define LMASK           INT64_C(0777777000000)          /* left mask */
-#define LSIGN           INT64_C(0400000000000)          /* left sign */
-#define RMASK           INT64_C(0000000777777)          /* right mask */
-#define RSIGN           INT64_C(0000000400000)          /* right sign */
-#define DMASK           INT64_C(0777777777777)          /* data mask */
-#define SIGN            INT64_C(0400000000000)          /* sign */
-#define MMASK           INT64_C(0377777777777)          /* magnitude mask */
-#define ONES            INT64_C(0777777777777)
-#define MAXPOS          INT64_C(0377777777777)
-#define MAXNEG          INT64_C(0400000000000)
-
-/* Instruction format */
-
-#define INST_V_OP       27                              /* opcode */
-#define INST_M_OP       0777
-#define INST_V_DEV      26
-#define INST_M_DEV      0177                            /* device */
-#define INST_V_AC       23                              /* AC */
-#define INST_M_AC       017
-#define INST_V_IND      22                              /* indirect */
-#define INST_IND        (1 << INST_V_IND)
-#define INST_V_XR       18                              /* index */
-#define INST_M_XR       017
-#define OP_JRST         0254                            /* JRST */
-#define AC_XPCW         07                              /* XPCW */
-#define OP_JSR          0264                            /* JSR */
-#define GET_OP(x)       ((int32) (((x) >> INST_V_OP) & INST_M_OP))
-#define GET_DEV(x)      ((int32) (((x) >> INST_V_DEV) & INST_M_DEV))
-#define GET_AC(x)       ((int32) (((x) >> INST_V_AC) & INST_M_AC))
-#define TST_IND(x)      ((x) & INST_IND)
-#define GET_XR(x)       ((int32) (((x) >> INST_V_XR) & INST_M_XR))
-#define GET_ADDR(x)     ((a10) ((x) & AMASK))
-
-/* Byte pointer format */
-
-#define BP_V_P          30                              /* position */
-#define BP_M_P          INT64_C(077)
-#define BP_P            INT64_C(0770000000000)
-#define BP_V_S          24                              /* size */
-#define BP_M_S          INT64_C(077)
-#define BP_S            INT64_C(0007700000000)
-#define GET_P(x)        ((int32) (((x) >> BP_V_P) & BP_M_P))
-#define GET_S(x)        ((int32) (((x) >> BP_V_S) & BP_M_S))
-#define PUT_P(b,x)      (((b) & ~BP_P) | ((((t_int64) (x)) & BP_M_P) << BP_V_P))
-
-/* Flags (stored in their own halfword) */
-
-#define F_V_AOV         17                              /* arithmetic ovflo */
-#define F_V_C0          16                              /* carry 0 */
-#define F_V_C1          15                              /* carry 1 */
-#define F_V_FOV         14                              /* floating ovflo */
-#define F_V_FPD         13                              /* first part done */
-#define F_V_USR         12                              /* user mode */
-#define F_V_UIO         11                              /* user I/O mode */
-#define F_V_PUB         10                              /* public mode */
-#define F_V_AFI         9                               /* addr fail inhibit */
-#define F_V_T2          8                               /* trap 2 */
-#define F_V_T1          7                               /* trap 1 */
-#define F_V_FXU         6                               /* floating exp unflo */
-#define F_V_DCK         5                               /* divide check */
-#define F_AOV           (1 << F_V_AOV)
-#define F_C0            (1 << F_V_C0)
-#define F_C1            (1 << F_V_C1)
-#define F_FOV           (1 << F_V_FOV)
-#define F_FPD           (1 << F_V_FPD)
-#define F_USR           (1 << F_V_USR)
-#define F_UIO           (1 << F_V_UIO)
-#define F_PUB           (1 << F_V_PUB)
-#define F_AFI           (1 << F_V_AFI)
-#define F_T2            (1 << F_V_T2)
-#define F_T1            (1 << F_V_T1)
-#define F_TR            (F_T1 | F_T2)
-#define F_FXU           (1 << F_V_FXU)
-#define F_DCK           (1 << F_V_DCK)
-#define F_1PR           (F_AFI)                         /* ITS: 1-proceed */
-#define F_MASK          0777740                         /* all flags */
-#define SETF(x)         flags = flags | (x)
-#define CLRF(x)         flags = flags & ~(x)
-#define TSTF(x)         (flags & (x))
-#define GET_TRAPS(x)    (((x) & (F_T2 | F_T1)) >> F_V_T1)
-
-/* Priority interrupt system */
-
-#define PI_CPRQ         020000                          /* drop prog req */
-#define PI_INIT         010000                          /* clear pi system */
-#define PI_SPRQ         004000                          /* set prog req */
-#define PI_SENB         002000                          /* set enables */
-#define PI_CENB         001000                          /* clear enables */
-#define PI_CON          000400                          /* turn off pi system */
-#define PI_SON          000200                          /* turn on pi system */
-#define PI_M_LVL        000177                          /* level mask */
-#define PI_V_PRQ        18                              /* in CONI */
-#define PI_V_ACT        8
-#define PI_V_ON         7
-#define PI_V_ENB        0
-
-/* Arithmetic processor flags */
-
-#define APR_SENB        0100000                         /* set enable */
-#define APR_CENB        0040000                         /* clear enable */
-#define APR_CFLG        0020000                         /* clear flag */
-#define APR_SFLG        0010000                         /* set flag */
-#define APR_IRQ         0000010                         /* int request */
-#define APR_M_LVL       0000007                         /* pi level */
-#define APR_V_FLG       4                               /* system flags */
-#define APR_M_FLG       0377
-#define APRF_ITC        (002000 >> APR_V_FLG)           /* int console flag */
-#define APRF_NXM        (000400 >> APR_V_FLG)           /* nxm flag */
-#define APRF_TIM        (000040 >> APR_V_FLG)           /* timer request */
-#define APRF_CON        (000020 >> APR_V_FLG)           /* console int */
-#define APR_GETF(x)     (((x) >> APR_V_FLG) & APR_M_FLG)
-
-/* Virtual address, DEC paging */
-
-#define PAG_V_OFF       0                               /* offset - must be 0 */
-#define PAG_N_OFF       9                               /* page offset width  */
-#define PAG_SIZE        01000                           /* page offset size */
-#define PAG_M_OFF       0777                            /* mask for offset */
-#define PAG_V_PN        PAG_N_OFF                       /* page number */
-#define PAG_N_PPN       (PASIZE - PAG_N_OFF)            /* phys pageno width */
-#define PAG_M_PPN       03777                           /* phys pageno mask */
-#define PAG_PPN         03777000
-#define PAG_N_VPN       (VASIZE - PAG_N_OFF)            /* virt pageno width */
-#define PAG_M_VPN       0777                            /* virt pageno mask */
-#define PAG_VPN         0777000
-#define PAG_GETOFF(x)   ((x) & PAG_M_OFF)
-#define PAG_GETVPN(x)   (((x) >> PAG_V_PN) & PAG_M_VPN)
-#define PAG_XPTEPA(p,x) (((p) + PAG_GETOFF (x)) & PAMASK)
-#define PAG_PTEPA(p,x)  (((((int32) (p)) & PTE_PPMASK) << PAG_V_PN) + PAG_GETOFF (x))
-
-/* Page table entry, TOPS-10 paging */
-
-#define PTE_T10_A       0400000                         /* T10: access */
-#define PTE_T10_P       0200000                         /* T10: public */
-#define PTE_T10_W       0100000                         /* T10: writeable */
-#define PTE_T10_S       0040000                         /* T10: software */
-#define PTE_T10_C       0020000                         /* T10: cacheable */
-#define PTE_PPMASK      PAG_M_PPN
-
-/* Page table entry, TOPS-20 paging */
-
-#define PTE_T20_V_TYP   INT64_C(33)                     /* T20: pointer type */
-#define PTE_T20_M_TYP   INT64_C(07)
-#define  T20_NOA         0                              /* no access */
-#define  T20_IMM         1                              /* immediate */
-#define  T20_SHR         2                              /* shared */
-#define  T20_IND         3                              /* indirect */
-#define PTE_T20_W       INT64_C(0020000000000)          /* T20: writeable */
-#define PTE_T20_C       INT64_C(0004000000000)          /* T20: cacheable */
-#define PTE_T20_STM     INT64_C(0000077000000)          /* T20: storage medium */
-#define PTE_T20_V_PMI   18                              /* page map index */
-#define PTE_T20_M_PMI   0777
-#define T20_GETTYP(x)   ((int32) (((x) >> PTE_T20_V_TYP) & PTE_T20_M_TYP))
-#define T20_GETPMI(x)   ((int32) (((x) >> PTE_T20_V_PMI) & PTE_T20_M_PMI))
-
-/* CST entry, TOPS-20 paging */
-
-#define CST_AGE         INT64_C(0770000000000)          /* age field */
-#define CST_M           INT64_C(0000000000001)          /* modified */
-
-/* Page fail word, DEC paging */
-
-#define PF_USER         INT64_C(0400000000000)          /* user mode */
-#define PF_HARD         INT64_C(0200000000000)          /* nx I/O reg */
-#define PF_NXM          INT64_C(0370000000000)          /* nx memory */
-#define PF_T10_A        INT64_C(0100000000000)          /* T10: pte A bit */
-#define PF_T10_W        INT64_C(0040000000000)          /* T10: pte W bit */
-#define PF_T10_S        INT64_C(0020000000000)          /* T10: pte S bit */
-#define PF_T20_DN       INT64_C(0100000000000)          /* T20: eval done */
-#define PF_T20_M        INT64_C(0040000000000)          /* T20: modified */
-#define PF_T20_W        INT64_C(0020000000000)          /* T20: writeable */
-#define PF_WRITE        INT64_C(0010000000000)          /* write reference */
-#define PF_PUB          INT64_C(0004000000000)          /* pte public bit */
-#define PF_C            INT64_C(0002000000000)          /* pte C bit */
-#define PF_VIRT         INT64_C(0001000000000)          /* pfl: virt ref */
-#define PF_NXMP         INT64_C(0001000000000)          /* nxm: phys ref */
-#define PF_IO           INT64_C(0000200000000)          /* I/O reference */
-#define PF_BYTE         INT64_C(0000020000000)          /* I/O byte ref */
-
-/* Virtual address, ITS paging */
-
-#define ITS_V_OFF       0                               /* offset - must be 0 */
-#define ITS_N_OFF       10                              /* page offset width */
-#define ITS_SIZE        02000                           /* page offset size */
-#define ITS_M_OFF       01777                           /* mask for offset */
-#define ITS_V_PN        ITS_N_OFF                       /* page number */
-#define ITS_N_PPN       (PASIZE- ITS_N_OFF)             /* phys pageno width */
-#define ITS_M_PPN       01777                           /* phys pageno mask */
-#define ITS_PPN         03776000
-#define ITS_N_VPN       (VASIZE - ITS_N_OFF)            /* virt pageno width */
-#define ITS_M_VPN       0377                            /* virt pageno mask */
-#define ITS_VPN         0776000
-#define ITS_GETVPN(x)   (((x) >> ITS_V_PN) & ITS_M_VPN)
-
-/* Page table entry, ITS paging */
-
-#define PTE_ITS_V_ACC   16                              /* access field */
-#define PTE_ITS_M_ACC   03
-#define  ITS_ACC_NO      0                              /* no access */
-#define  ITS_ACC_RO      1                              /* read only */
-#define  ITS_ACC_RWF     2                              /* read-write first */
-#define  ITS_ACC_RW      3                              /* read write */
-#define PTE_ITS_AGE     0020000                         /* age */
-#define PTE_ITS_C       0010000                         /* cacheable */
-#define PTE_ITS_PPMASK  ITS_M_PPN
-#define ITS_GETACC(x)   (((x) >> PTE_ITS_V_ACC) & PTE_ITS_M_ACC)
-
-/* Page fail word, ITS paging */
-
-#define PF_ITS_WRITE    INT64_C(0010000000000)          /* write reference */
-#define PF_ITS_V_ACC    28                              /* access from PTE */
-
-/* Page table fill operations */
-
-#define PTF_RD          0                               /* read check */
-#define PTF_WR          1                               /* write check */
-#define PTF_MAP         2                               /* map instruction */
-#define PTF_CON         4                               /* console access */
-
-/* User base register */
-
-#define UBR_SETACB      INT64_C(0400000000000)          /* set AC blocks */
-#define UBR_SETUBR      INT64_C(0100000000000)          /* set UBR */
-#define UBR_V_CURAC     27                              /* current AC block */
-#define UBR_V_PRVAC     24                              /* previous AC block */
-#define UBR_M_AC        07
-#define UBR_ACBMASK     INT64_C(0007700000000)
-#define UBR_V_UBR       0                               /* user base register */
-#define UBR_N_UBR       11
-#define UBR_M_UBR       03777
-#define UBR_UBRMASK     INT64_C(0000000003777)
-#define UBR_GETCURAC(x) ((int32) (((x) >> UBR_V_CURAC) & UBR_M_AC))
-#define UBR_GETPRVAC(x) ((int32) (((x) >> UBR_V_PRVAC) & UBR_M_AC))
-#define UBR_GETUBR(x)   ((int32) (((x) >> UBR_V_UBR) & PAG_M_PPN))
-#define UBRWORD         (ubr | UBR_SETACB | UBR_SETUBR)
-
-/* Executive base register */
-
-#define EBR_V_T20P      14                              /* TOPS20 paging */
-#define EBR_T20P        (1u << EBR_V_T20P)
-#define EBR_V_PGON      13                              /* enable paging */
-#define EBR_PGON        (1u << EBR_V_PGON)
-#define EBR_V_EBR       0                               /* exec base register */
-#define EBR_N_EBR       11
-#define EBR_M_EBR       03777
-#define EBR_MASK        (EBR_T20P | EBR_PGON | (EBR_M_EBR << EBR_V_EBR))
-#define EBR_GETEBR(x)   ((int32) (((x) >> EBR_V_EBR) & PAG_M_PPN))
-#define PAGING          (ebr & EBR_PGON)
-#define T20PAG          (ebr & EBR_T20P)
-
-/* AC and mapping contexts
-
-   There are only two real contexts for selecting the AC block and
-   the memory map: current and previous.  However, PXCT allows the
-   choice of current versus previous to be made selectively for
-   various parts of an instruction.  The PXCT flags are kept in a
-   dynamic CPU variable.
-*/
-
-#define EA_PXCT         010                             /* eff addr calc */
-#define OPND_PXCT       004                             /* operand, bdst */
-#define EABP_PXCT       002                             /* bp eff addr calc */
-#define BSTK_PXCT       001                             /* stk, bp op, bsrc */
-#define XSRC_PXCT       002                             /* extend source */
-#define XDST_PXCT       001                             /* extend destination */
-#define MM_CUR          000                             /* current context */
-#define MM_EA           (pflgs & EA_PXCT)
-#define MM_OPND         (pflgs & OPND_PXCT)
-#define MM_EABP         (pflgs & EABP_PXCT)
-#define MM_BSTK         (pflgs & BSTK_PXCT)
-
-/* Accumulator access.  The AC blocks are kept in array acs[AC_NBLK * AC_NUM].
-   Two pointers are provided to the bases of the current and previous blocks.
-   Macro AC selects the current AC block; macro XR selects current or previous,
-   depending on whether the selected bit in the "pxct in progress" flag is set.
-*/
-
-#define AC_NUM          16                              /* # AC's/block */
-#define AC_NBLK         8                               /* # AC blocks */
-#define AC(r)           (ac_cur[r])                     /* AC select current */
-#define XR(r,prv)       ((prv)? ac_prv[r]: ac_cur[r])   /* AC select context */
-#define ADDAC(x,i)      (((x) + (i)) & INST_M_AC)
-#define P1              ADDAC (ac, 1)
-
-/* User process table entries */
-
-#define UPT_T10_UMAP    0000                            /* T10: user map */
-#define UPT_T10_X340    0400                            /* T10: exec 340-377 */
-#define UPT_TRBASE      0420                            /* trap base */
-#define UPT_MUUO        0424                            /* MUUO block */
-#define UPT_MUPC        0425                            /* caller's PC */
-#define UPT_T10_CTX     0426                            /* T10: context */
-#define UPT_T20_UEA     0426                            /* T20: address */
-#define UPT_T20_CTX     0427                            /* T20: context */
-#define UPT_ENPC        0430                            /* MUUO new PC, exec */
-#define UPT_1PO         0432                            /* ITS 1-proc: old PC */
-#define UPT_1PN         0433                            /* ITS 1-proc: new PC */
-#define UPT_UNPC        0434                            /* MUUO new PC, user */
-#define UPT_NPCT        1                               /* PC offset if trap */
-#define UPT_T10_PAG     0500                            /* T10: page fail blk */
-#define UPT_T20_PFL     0500                            /* T20: page fail wd */
-#define UPT_T20_OFL     0501                            /* T20: flags */
-#define UPT_T20_OPC     0502                            /* T20: old PC */
-#define UPT_T20_NPC     0503                            /* T20: new PC */
-#define UPT_T20_SCTN    0540                            /* T20: section 0 ptr */
-
-/* Exec process table entries */
-
-#define EPT_PIIT        0040                            /* PI interrupt table */
-#define EPT_UBIT        0100                            /* Unibus intr table */
-#define EPT_T10_X400    0200                            /* T10: exec 400-777 */
-#define EPT_TRBASE      0420                            /* trap base */
-#define EPT_ITS_PAG     0440                            /* ITS: page fail blk */
-#define EPT_T20_SCTN    0540                            /* T20: section 0 ptr */
-#define EPT_T10_X000    0600                            /* T10: exec 0 - 337 */
-
-/* Microcode constants */
-
-#define UC_INHCST       INT64_C(0400000000000)          /* inhibit CST update */
-#define UC_UBABLT       INT64_C(0040000000000)          /* BLTBU and BLTUB */
-#define UC_KIPAGE       INT64_C(0020000000000)          /* "KI" paging */
-#define UC_KLPAGE       INT64_C(0010000000000)          /* "KL" paging */
-#define UC_VERDEC       (0130 << 18)                    /* ucode version */
-#define UC_VERITS       (262u << 18)
-#define UC_SERDEC       4097                            /* serial number */
-#define UC_SERITS       1729
-#define UC_AIDDEC       (UC_INHCST | UC_UBABLT | UC_KIPAGE | UC_KLPAGE | \
-                         UC_VERDEC)
-#define UC_AIDITS       (UC_KIPAGE | UC_VERITS)
-
-#define UC_HSBDEC       0376000                         /* DEC initial HSB */
-#define UC_HSBITS       0000500                         /* ITS initial HSB */
-
-/* Front end communications region */
-
-#define FE_SWITCH       030                             /* halt switch */
-#define FE_KEEPA        031                             /* keep alive */
-#define FE_CTYIN        032                             /* console in */
-#define FE_CTYOUT       033                             /* console out */
-#define FE_KLININ       034                             /* KLINIK in */
-#define FE_KLINOUT      035                             /* KLINIK out */
-#define FE_RHBASE       036                             /* boot: RH11 addr */
-#define FE_UNIT         037                             /* boot: unit num */
-#define FE_MTFMT        040                             /* boot: magtape params */
-#define FE_CVALID       0400                            /* char valid flag */
-
-/* Halfword operations */
-
-#define ADDL(x,y)       (((x) + ((y) << 18)) & LMASK)
-#define ADDR(x,y)       (((x) + (y)) & RMASK)
-#define INCL(x)         ADDL (x, 1)
-#define INCR(x)         ADDR (x, 1)
-#define AOB(x)          (INCL (x) | INCR(x))
-#define SUBL(x,y)       (((x) - ((y) << 18)) & LMASK)
-#define SUBR(x,y)       (((x) - (y)) & RMASK)
-#define DECL(x)         SUBL (x, 1)
-#define DECR(x)         SUBR (x, 1)
-#define SOB(x)          (DECL (x) | DECR(x))
-#define LLZ(x)          ((x) & LMASK)
-#define RLZ(x)          (((x) << 18) & LMASK)
-#define RRZ(x)          ((x) & RMASK)
-#define LRZ(x)          (((x) >> 18) & RMASK)
-#define LIT8(x)         (((x) & RSIGN)? \
-                        (((x) & 0377)? (-(x) & 0377): 0400): ((x) & 0377))
-
-/* Fullword operations */
-
-#define INC(x)          (((x) + 1) & DMASK)
-#define DEC(x)          (((x) - 1) & DMASK)
-#define SWP(x)          ((((x) << 18) & LMASK) | (((x) >> 18) & RMASK))
-#define XWD(x,y)        (((((d10) (x)) << 18) & LMASK) | (((d10) (y)) & RMASK))
-#define SETS(x)         ((x) | SIGN)
-#define CLRS(x)         ((x) & ~SIGN)
-#define TSTS(x)         ((x) & SIGN)
-#define NEG(x)          (-(x) & DMASK)
-#define ABS(x)          (TSTS (x)? NEG(x): (x))
-#define SXT(x)          (TSTS (x)? (x) | ~DMASK: (x))
-
-/* Doubleword operations (on 2-word arrays) */
-
-#define DMOVN(rs)       rs[1] = (-rs[1]) & MMASK; \
-                        rs[0] = (~rs[0] + (rs[1] == 0)) & DMASK
-#define MKDNEG(rs)      rs[1] = SETS (-rs[1]) & DMASK; \
-                        rs[0] = (~rs[0] + (rs[1] == MAXNEG)) & DMASK
-#define DCMPGE(a,b)     ((a[0] > b[0]) || ((a[0] == b[0]) && (a[1] >= b[1])))
-
-/* Address operations */
-
-#define ADDA(x,i)       (((x) + (i)) & AMASK)
-#define INCA(x)         ADDA (x, 1)
-
-/* Unibus adapter control/status register */
-
-#define UBCS_TMO        0400000                         /* timeout */
-#define UBCS_BMD        0200000                         /* bad mem data NI */
-#define UBCS_PAR        0100000                         /* parity error NI */
-#define UBCS_NXD        0040000                         /* nx device */
-#define UBCS_HI         0004000                         /* irq on BR7 or BR6 */
-#define UBCS_LO         0002000                         /* irq on BR5 or BR4 */
-#define UBCS_PWR        0001000                         /* power low NI */
-#define UBCS_DXF        0000200                         /* disable xfer NI*/
-#define UBCS_INI        0000100                         /* Unibus init */
-#define UBCS_RDZ        0030500                         /* read as zero */
-#define UBCS_RDW        0000277                         /* read/write bits */
-#define UBCS_V_LHI      3                               /* hi pri irq level */
-#define UBCS_V_LLO      0                               /* lo pri irq level */
-#define UBCS_M_PRI      07
-#define UBCS_GET_HI(x)  (((x) >> UBCS_V_LHI) & UBCS_M_PRI)
-#define UBCS_GET_LO(x)  (((x) >> UBCS_V_LLO) & UBCS_M_PRI)
-
-/* Unibus adapter page map */
-
-#define UBANUM          2                               /* # of Unibus adapters */
-#define UMAP_ASIZE      6                               /* address size */
-#define UMAP_MEMSIZE    (1 << UMAP_ASIZE)               /* length */
-#define UMAP_AMASK      (UMAP_MEMSIZE - 1)
-#define UMAP_V_RRV      30                              /* read reverse  */
-#define UMAP_V_DSB      29                              /* 16b on NPR read */
-#define UMAP_V_FST      28                              /* fast transfer */
-#define UMAP_V_VLD      27                              /* valid flag  */
-#define UMAP_RRV        (1 << UMAP_V_RRV)
-#define UMAP_DSB        (1 << UMAP_V_DSB)
-#define UMAP_FST        (1 << UMAP_V_FST)
-#define UMAP_VLD        (1 << UMAP_V_VLD)
-#define UMAP_V_FLWR     14                              /* flags as written */
-#define UMAP_V_FLRD     27                              /* flags as stored */
-#define UMAP_M_FL       017
-#define UMAP_V_PNWR     0                               /* page num, write */
-#define UMAP_V_PNRD     9                               /* page num, read */
-#define UMAP_M_PN       03777
-#define UMAP_MASK       ((UMAP_M_FL << UMAP_V_FLRD) | (UMAP_M_PN << UMAP_V_PNRD))
-#define UMAP_POSFL(x)   (((x) & (UMAP_M_FL << UMAP_V_FLWR)) \
-                     << (UMAP_V_FLRD - UMAP_V_FLWR))
-#define UMAP_POSPN(x)   (((x) & (UMAP_M_PN << UMAP_V_PNWR)) \
-                     << (UMAP_V_PNRD - UMAP_V_PNWR))
-
-/* Unibus I/O constants */
-
-#define READ            0                               /* PDP11 compatible */
-/* #define READC        1                             *//* console read */
-#define WRITE           2
-/* #define WRITEC       3                             *//* console write */
-#define WRITEB          4
-#define IO_V_UBA        18                              /* UBA in I/O addr */
-#define IO_N_UBA        16                              /* max num of UBA's */
-#define IO_M_UBA        (IO_N_UBA - 1)
-#define IO_UBA1         (1 << IO_V_UBA)
-#define IO_UBA3         (3 << IO_V_UBA)
-#define GET_IOUBA(x)    (((x) >> IO_V_UBA) & IO_M_UBA)
-
-/* Device information block */
-
-#define VEC_DEVMAX      8                               /* max device vec */
-
-struct pdp_dib {
-    uint32              ba;                             /* base addr */
-    uint32              lnt;                            /* length */
-    t_stat              (*rd)(int32 *dat, int32 ad, int32 md);
-    t_stat              (*wr)(int32 dat, int32 ad, int32 md);
-    int32               vnum;                           /* vectors: number */
-    int32               vloc;                           /* locator */
-    int32               vec;                            /* value */
-    int32               (*ack[VEC_DEVMAX])(void);       /* ack routines */
-    uint32              ulnt;                           /* IO length per unit */
-    uint32              flags;                          /* Special flags */
-#define DIB_M_REGSIZE   03                              /* Device register size */
-#define DIB_REG16BIT     00
-#define DIB_REG18BIT     01
-};
-
-typedef struct pdp_dib DIB;
-
-/* I/O system parameters */
-
-#define DZ_MUXES        4                               /* max # of muxes */
-#define DZ_LINES        8                               /* lines per mux */
-#define KMC_UNITS       1                               /* max # of KMCs */
-#define INITIAL_KMCS    0                               /* Number initially enabled */
-#define DUP_LINES       4                               /* max # of DUP11's */
-#define DIB_MAX         100                             /* max DIBs */
-
-#define DEV_V_UBUS      (DEV_V_UF + 0)                  /* Unibus */
-#define DEV_V_QBUS      (DEV_V_UF + 1)                  /* Qbus */
-#define DEV_V_Q18       (DEV_V_UF + 2)                  /* Qbus, mem <= 256KB */
-#define DEV_UBUS        (1u << DEV_V_UBUS)
-#define DEV_QBUS        (1u << DEV_V_QBUS)
-#define DEV_Q18         (1u << DEV_V_Q18)
-
-#define UNIBUS          TRUE                            /* 18b only */
-
-#define DEV_RDX         8                               /* default device radix */
-
-/* I/O page layout */
-
-#define IOPAGEBASE      (IO_UBA3 + 0760000)             /* I/O page base */
-#define IOBA_UBMAP      0763000
-
-#define IOBA_UBMAP1     (IO_UBA1 + IOBA_UBMAP)          /* Unibus 1 map */
-#define IOLN_UBMAP1     0100
-#define IOBA_UBCS1      (IO_UBA1 + 0763100)             /* Unibus 1 c/s reg */
-#define IOLN_UBCS1      001
-#define IOBA_UBMNT1     (IO_UBA1 + 0763101)             /* Unibus 1 maint reg */
-#define IOLN_UBMNT1     001
-#define IOBA_RP         (IO_UBA1 + 0776700)             /* RH11/disk */
-#define IOLN_RP         050
-
-#define IOBA_DZ         (IO_UBA3 + 0760010)             /* DZ11 */
-#define IOLN_DZ         010
-#define IOBA_TCU        (IO_UBA3 + 0760770)             /* TCU150 */
-#define IOLN_TCU        006
-#define IOBA_UBMAP3     (IO_UBA3 + IOBA_UBMAP)          /* Unibus 3 map */
-#define IOLN_UBMAP3     0100
-#define IOBA_UBCS3      (IO_UBA3 + 0763100)             /* Unibus 3 c/s reg */
-#define IOLN_UBCS3      001
-#define IOBA_UBMNT3     (IO_UBA3 + 0763101)             /* Unibus 3 maint reg */
-#define IOLN_UBMNT3     001
-#define IOBA_XU         (IO_UBA3 + 0774510)             /* DEUNA/DELUA */
-#define IOLN_XU         010
-#define IOBA_CR         (IO_UBA3 + 0777160)             /* CD/CR/CM */
-#define IOLN_CR         010
-#define IOBA_RY         (IO_UBA3 + 0777170)             /* RX211 */
-#define IOLN_RY         004
-#define IOBA_TU         (IO_UBA3 + 0772440)             /* RH11/tape */
-#define IOLN_TU         034
-#define IOBA_LP20       (IO_UBA3 + 0775400)             /* LP20 */
-#define IOLN_LP20       020
-#define IOBA_PTR        (IO_UBA3 + 017550)              /* PC11 reader */
-#define IOLN_PTR        004
-#define IOBA_PTP        (IO_UBA3 + 017554)              /* PC11 punch */
-#define IOLN_PTP        004
-#define IOBA_AUTO       0                               /* Set by Auto Configure */
-
-/* Common Unibus CSR flags */
-
-#define CSR_V_GO        0                               /* go */
-#define CSR_V_IE        6                               /* interrupt enable */
-#define CSR_V_DONE      7                               /* done */
-#define CSR_V_BUSY      11                              /* busy */
-#define CSR_V_ERR       15                              /* error */
-#define CSR_GO          (1u << CSR_V_GO)
-#define CSR_IE          (1u << CSR_V_IE)
-#define CSR_DONE        (1u << CSR_V_DONE)
-#define CSR_BUSY        (1u << CSR_V_BUSY)
-#define CSR_ERR         (1u << CSR_V_ERR)
-
-/* I/O system definitions, lifted from the PDP-11 simulator
-   Interrupt assignments, priority is right to left
-
-   <3:0> =      BR7
-   <7:4> =      BR6
-   <19:8> =     BR5
-   <30:20> =    BR4
-*/
-
-#define INT_V_RP        6                               /* RH11/RP,RM drives */
-#define INT_V_TU        7                               /* RH11/TM03/TU45 */
-#define INT_V_KMCA      8                               /* KMC11 */
-#define INT_V_KMCB      9
-<<<<<<< HEAD
-=======
-#define INT_V_DMCRX     8                               /* DMC11/DMR11 */
-#define INT_V_DMCTX     9
->>>>>>> d27a07ab
-#define INT_V_DZRX      16                              /* DZ11 */
-#define INT_V_DZTX      17
-#define INT_V_RY        18                              /* RX211 */
-#define INT_V_PTR       24                              /* PC11 */
-#define INT_V_PTP       25
-#define INT_V_LP20      26                              /* LPT20 */
-#define INT_V_CR        27                              /* CD20 (CD11) */
-#define INT_V_DUPRX     28                              /* DUP11 */
-#define INT_V_DUPTX     29
-
-#define INT_RP          (1u << INT_V_RP)
-#define INT_TU          (1u << INT_V_TU)
-#define INT_KMCA        (1u << INT_V_KMCA)
-#define INT_KMCB        (1u << INT_V_KMCB)
-<<<<<<< HEAD
-=======
-#define INT_DMCRX       (1u << INT_V_DMCRX)
-#define INT_DMCTX       (1u << INT_V_DMCTX)
->>>>>>> d27a07ab
-#define INT_XU          (1u << INT_V_XU)
-#define INT_DZRX        (1u << INT_V_DZRX)
-#define INT_DZTX        (1u << INT_V_DZTX)
-#define INT_RY          (1u << INT_V_RY)
-#define INT_PTR         (1u << INT_V_PTR)
-#define INT_PTP         (1u << INT_V_PTP)
-#define INT_LP20        (1u << INT_V_LP20)
-#define INT_CR          (1u << INT_V_CR)
-#define INT_DUPRX       (1u << INT_V_DUPRX)
-#define INT_DUPTX       (1u << INT_V_DUPTX)
-
-#define IPL_RP          6                               /* int levels */
-#define IPL_TU          6
-#define IPL_KMCA        5
-#define IPL_KMCB        5
-#define IPL_XU          5
-#define IPL_DZRX        5
-#define IPL_DZTX        5
-#define IPL_RY          5
-#define IPL_DUPRX       5
-#define IPL_DUPTX       5
-#define IPL_PTR         4
-#define IPL_PTP         4
-#define IPL_LP20        4
-#define IPL_CR          4
-
-#define INT_UB1         INT_RP                          /* on Unibus 1 */
-#define INT_UB3         (0xFFFFFFFFu & ~INT_UB1)        /* on Unibus 3 */
-
-#define INT_IPL7        0x0000000F                      /* int level masks */
-#define INT_IPL6        0x000000F0
-#define INT_IPL5        0x000FFF00
-#define INT_IPL4        0x7FF00000
-
-#define VEC_Q           0000                            /* vector base */
-#define VEC_PTR         0070                            /* interrupt vectors */
-#define VEC_PTP         0074
-#define VEC_XU          0120
-#define VEC_TU          0224
-#define VEC_CR          0230
-#define VEC_RP          0254
-#define VEC_RY          0264
-#define VEC_LP20        0754
-#define VEC_AUTO        0                               /* Set by Auto Configure */
-
-#define IVCL(dv)        (INT_V_##dv)
-#define IREQ(dv)        int_req
-#define SET_INT(dv)     IREQ(dv) = IREQ(dv) | (INT_##dv)
-#define CLR_INT(dv)     IREQ(dv) = IREQ(dv) & ~(INT_##dv)
-
-/* Function prototypes */
-
-int32 Map_ReadB (uint32 ba, int32 bc, uint8 *buf);
-int32 Map_ReadW (uint32 ba, int32 bc, uint16 *buf);
-int32 Map_ReadW18 (uint32 ba, int32 bc, uint32 *buf);
-int32 Map_WriteB (uint32 ba, int32 bc, uint8 *buf);
-int32 Map_WriteW (uint32 ba, int32 bc, uint16 *buf);
-int32 Map_WriteW18 (uint32 ba, int32 bc, uint32 *buf);
-
-t_stat set_addr (UNIT *uptr, int32 val, char *cptr, void *desc);
-t_stat set_addr_flt (UNIT *uptr, int32 val, char *cptr, void *desc);
-t_stat show_addr (FILE *st, UNIT *uptr, int32 val, void *desc);
-t_stat set_vec (UNIT *uptr, int32 val, char *cptr, void *desc);
-t_stat show_vec (FILE *st, UNIT *uptr, int32 val, void *desc);
-t_stat show_vec_mux (FILE *st, UNIT *uptr, int32 val, void *desc);
-t_stat auto_config (char *name, int32 num);
-
-/* Global data */
-
-extern t_bool sim_idle_enab;
-
-#endif
+/* pdp10_defs.h: PDP-10 simulator definitions
+
+   Copyright (c) 1993-2010, Robert M Supnik
+
+   Permission is hereby granted, free of charge, to any person obtaining a
+   copy of this software and associated documentation files (the "Software"),
+   to deal in the Software without restriction, including without limitation
+   the rights to use, copy, modify, merge, publish, distribute, sublicense,
+   and/or sell copies of the Software, and to permit persons to whom the
+   Software is furnished to do so, subject to the following conditions:
+
+   The above copyright notice and this permission notice shall be included in
+   all copies or substantial portions of the Software.
+
+   THE SOFTWARE IS PROVIDED "AS IS", WITHOUT WARRANTY OF ANY KIND, EXPRESS OR
+   IMPLIED, INCLUDING BUT NOT LIMITED TO THE WARRANTIES OF MERCHANTABILITY,
+   FITNESS FOR A PARTICULAR PURPOSE AND NONINFRINGEMENT.  IN NO EVENT SHALL
+   ROBERT M SUPNIK BE LIABLE FOR ANY CLAIM, DAMAGES OR OTHER LIABILITY, WHETHER
+   IN AN ACTION OF CONTRACT, TORT OR OTHERWISE, ARISING FROM, OUT OF OR IN
+   CONNECTION WITH THE SOFTWARE OR THE USE OR OTHER DEALINGS IN THE SOFTWARE.
+
+   Except as contained in this notice, the name of Robert M Supnik shall not be
+   used in advertising or otherwise to promote the sale, use or other dealings
+   in this Software without prior written authorization from Robert M Supnik.
+
+   22-May-10    RMS     Added check for 64b addresses
+   01-Feb-07    RMS     Added CD support
+   29-Oct-06    RMS     Added clock coscheduling function
+   29-Dec-03    RMS     Added Q18 definition for PDP11 compatibility
+   19-May-03    RMS     Revised for new conditional compilation scheme
+   09-Jan-03    RMS     Added DEUNA/DELUA support
+   29-Sep-02    RMS     Added variable vector, RX211 support
+   22-Apr-02    RMS     Removed magtape record length error
+   20-Jan-02    RMS     Added multiboard DZ11 support
+   23-Oct-01    RMS     New IO page address constants
+   19-Oct-01    RMS     Added DZ11 definitions
+   07-Sep-01    RMS     Revised for PDP-11 multi-level interrupts
+   31-Aug-01    RMS     Changed int64 to t_int64 for Windoze
+   29-Aug-01    RMS     Corrected models and dates (found by Lars Brinkhoff)
+   01-Jun-01    RMS     Updated DZ11 vector definitions
+   19-May-01    RMS     Added workaround for TOPS-20 V4.1 boot bug
+*/
+
+#ifndef PDP10_DEFS_H_
+#define PDP10_DEFS_H_  0
+
+#ifndef VM_PDP10
+#define VM_PDP10        0
+#endif
+
+#include "sim_defs.h"                                   /* simulator defns */
+
+#if defined(USE_ADDR64)
+#error "PDP-10 does not support 64b addresses!"
+#endif
+
+/* Digital Equipment Corporation's 36b family had six implementations:
+
+   name         mips    comments
+
+   PDP-6        0.25    Original 36b implementation, 1964
+   KA10         0.38    First PDP-10, flip chips, 1967
+   KI10         0.72    First paging system, flip chip + MSI, 1972
+   KL10         1.8     First ECL system, ECL 10K, 1975
+   KL10B        1.8     Expanded addressing, ECL 10K, 1978
+   KS10         0.3     Last 36b system, 2901 based, 1979
+
+   In addition, it ran four major (incompatible) operating systems:
+
+   name         company comments
+
+   TOPS-10      DEC     Original timesharing system
+   ITS          MIT     "Incompatible Timesharing System"
+   TENEX        BBN     ARPA-sponsored, became
+   TOPS-20      DEC     Commercial version of TENEX
+
+   All of the implementations differ from one another, in instruction set,
+   I/O structure, and memory management.  Further, each of the operating
+   systems customized the microcode of the paging systems (KI10, KL10, KS10)
+   for additional instructions and specialized memory management.  As a
+   result, there is no "reference implementation" for the 36b family that
+   will run all programs and all operating systems.  The conditionalization
+   and generality needed to support the full matrix of models and operating
+   systems, and to support 36b hardware on 32b data types, is beyond the
+   scope of this project.
+
+   Instead, this simulator emulates one model -- the KS10.  It has the best
+   documentation and allows reuse of some of the Unibus peripheral emulators
+   written for the PDP-11 simulator.  Further, the simulator requires that
+   the underlying compiler support 64b integer data types, allowing 36b data
+   to be maintained in a single data item.  Lastly, the simulator implements
+   the maximum memory size, so that NXM's never happen.
+*/
+
+/* Data types */
+
+typedef int32           a10;                            /* PDP-10 addr (30b) */
+typedef t_int64         d10;                            /* PDP-10 data (36b) */
+
+/* Abort codes, used to sort out longjmp's back to the main loop
+   Codes > 0 are simulator stop codes
+   Codes < 0 are internal aborts
+   Code  = 0 stops execution for an interrupt check
+*/
+
+#define STOP_HALT       1                               /* halted */
+#define STOP_IBKPT      2                               /* breakpoint */
+#define STOP_ILLEG      3                               /* illegal instr */
+#define STOP_ILLINT     4                               /* illegal intr inst */
+#define STOP_PAGINT     5                               /* page fail in intr */
+#define STOP_ZERINT     6                               /* zero vec in intr */
+#define STOP_NXMPHY     7                               /* nxm on phys ref */
+#define STOP_IND        8                               /* indirection loop */
+#define STOP_XCT        9                               /* XCT loop */
+#define STOP_ILLIOC     10                              /* invalid UBA num */
+#define STOP_ASTOP      11                              /* address stop */
+#define STOP_CONSOLE    12                              /* FE halt */
+#define STOP_IOALIGN    13                              /* DMA word access to odd address */
+#define STOP_UNKNOWN    14                              /* unknown stop  */
+#define PAGE_FAIL       -1                              /* page fail */
+#define INTERRUPT       -2                              /* interrupt */
+#define ABORT(x)        longjmp (save_env, (x))         /* abort */
+#define IORETURN(f,v)   ((f)? (v): SCPE_OK)             /* cond error return */
+
+/* Return codes from eXTEND */
+
+#define XT_MUUO         0                               /* invalid operation */
+#define XT_SKIP         1                               /* skip return */
+#define XT_NOSK         2                               /* no skip return */
+
+/* Operating system flags, kept in cpu_unit.flags */
+
+#define UNIT_V_ITS      (UNIT_V_UF)                     /* ITS */
+#define UNIT_V_T20      (UNIT_V_UF + 1)                 /* TOPS-20 */
+#define UNIT_V_KLAD     (UNIT_V_UF + 2)                 /* diagnostics */
+#define UNIT_ITS        (1 << UNIT_V_ITS)
+#define UNIT_T20        (1 << UNIT_V_T20)
+#define UNIT_KLAD       (1 << UNIT_V_KLAD)
+#define Q_T10           ((cpu_unit.flags & (UNIT_ITS|UNIT_T20|UNIT_KLAD)) == 0)
+#define Q_ITS           (cpu_unit.flags & UNIT_ITS)
+#define Q_T20           (cpu_unit.flags & UNIT_T20)
+#define Q_KLAD          (cpu_unit.flags & UNIT_KLAD)
+#define Q_IDLE          (sim_idle_enab)
+
+/* Architectural constants */
+
+#define PASIZE          20                              /* phys addr width */
+#define MAXMEMSIZE      (1 << PASIZE)                   /* maximum memory */
+#define PAMASK          ((1 << PASIZE) - 1)
+#define MEMSIZE         MAXMEMSIZE                      /* fixed, KISS */
+#define MEM_ADDR_NXM(x) ((x) >= MEMSIZE)
+#define VASIZE          18                              /* virtual addr width */
+#define AMASK           ((1 << VASIZE) - 1)             /* virtual addr mask */
+#define LMASK           INT64_C(0777777000000)          /* left mask */
+#define LSIGN           INT64_C(0400000000000)          /* left sign */
+#define RMASK           INT64_C(0000000777777)          /* right mask */
+#define RSIGN           INT64_C(0000000400000)          /* right sign */
+#define DMASK           INT64_C(0777777777777)          /* data mask */
+#define SIGN            INT64_C(0400000000000)          /* sign */
+#define MMASK           INT64_C(0377777777777)          /* magnitude mask */
+#define ONES            INT64_C(0777777777777)
+#define MAXPOS          INT64_C(0377777777777)
+#define MAXNEG          INT64_C(0400000000000)
+
+/* Instruction format */
+
+#define INST_V_OP       27                              /* opcode */
+#define INST_M_OP       0777
+#define INST_V_DEV      26
+#define INST_M_DEV      0177                            /* device */
+#define INST_V_AC       23                              /* AC */
+#define INST_M_AC       017
+#define INST_V_IND      22                              /* indirect */
+#define INST_IND        (1 << INST_V_IND)
+#define INST_V_XR       18                              /* index */
+#define INST_M_XR       017
+#define OP_JRST         0254                            /* JRST */
+#define AC_XPCW         07                              /* XPCW */
+#define OP_JSR          0264                            /* JSR */
+#define GET_OP(x)       ((int32) (((x) >> INST_V_OP) & INST_M_OP))
+#define GET_DEV(x)      ((int32) (((x) >> INST_V_DEV) & INST_M_DEV))
+#define GET_AC(x)       ((int32) (((x) >> INST_V_AC) & INST_M_AC))
+#define TST_IND(x)      ((x) & INST_IND)
+#define GET_XR(x)       ((int32) (((x) >> INST_V_XR) & INST_M_XR))
+#define GET_ADDR(x)     ((a10) ((x) & AMASK))
+
+/* Byte pointer format */
+
+#define BP_V_P          30                              /* position */
+#define BP_M_P          INT64_C(077)
+#define BP_P            INT64_C(0770000000000)
+#define BP_V_S          24                              /* size */
+#define BP_M_S          INT64_C(077)
+#define BP_S            INT64_C(0007700000000)
+#define GET_P(x)        ((int32) (((x) >> BP_V_P) & BP_M_P))
+#define GET_S(x)        ((int32) (((x) >> BP_V_S) & BP_M_S))
+#define PUT_P(b,x)      (((b) & ~BP_P) | ((((t_int64) (x)) & BP_M_P) << BP_V_P))
+
+/* Flags (stored in their own halfword) */
+
+#define F_V_AOV         17                              /* arithmetic ovflo */
+#define F_V_C0          16                              /* carry 0 */
+#define F_V_C1          15                              /* carry 1 */
+#define F_V_FOV         14                              /* floating ovflo */
+#define F_V_FPD         13                              /* first part done */
+#define F_V_USR         12                              /* user mode */
+#define F_V_UIO         11                              /* user I/O mode */
+#define F_V_PUB         10                              /* public mode */
+#define F_V_AFI         9                               /* addr fail inhibit */
+#define F_V_T2          8                               /* trap 2 */
+#define F_V_T1          7                               /* trap 1 */
+#define F_V_FXU         6                               /* floating exp unflo */
+#define F_V_DCK         5                               /* divide check */
+#define F_AOV           (1 << F_V_AOV)
+#define F_C0            (1 << F_V_C0)
+#define F_C1            (1 << F_V_C1)
+#define F_FOV           (1 << F_V_FOV)
+#define F_FPD           (1 << F_V_FPD)
+#define F_USR           (1 << F_V_USR)
+#define F_UIO           (1 << F_V_UIO)
+#define F_PUB           (1 << F_V_PUB)
+#define F_AFI           (1 << F_V_AFI)
+#define F_T2            (1 << F_V_T2)
+#define F_T1            (1 << F_V_T1)
+#define F_TR            (F_T1 | F_T2)
+#define F_FXU           (1 << F_V_FXU)
+#define F_DCK           (1 << F_V_DCK)
+#define F_1PR           (F_AFI)                         /* ITS: 1-proceed */
+#define F_MASK          0777740                         /* all flags */
+#define SETF(x)         flags = flags | (x)
+#define CLRF(x)         flags = flags & ~(x)
+#define TSTF(x)         (flags & (x))
+#define GET_TRAPS(x)    (((x) & (F_T2 | F_T1)) >> F_V_T1)
+
+/* Priority interrupt system */
+
+#define PI_CPRQ         020000                          /* drop prog req */
+#define PI_INIT         010000                          /* clear pi system */
+#define PI_SPRQ         004000                          /* set prog req */
+#define PI_SENB         002000                          /* set enables */
+#define PI_CENB         001000                          /* clear enables */
+#define PI_CON          000400                          /* turn off pi system */
+#define PI_SON          000200                          /* turn on pi system */
+#define PI_M_LVL        000177                          /* level mask */
+#define PI_V_PRQ        18                              /* in CONI */
+#define PI_V_ACT        8
+#define PI_V_ON         7
+#define PI_V_ENB        0
+
+/* Arithmetic processor flags */
+
+#define APR_SENB        0100000                         /* set enable */
+#define APR_CENB        0040000                         /* clear enable */
+#define APR_CFLG        0020000                         /* clear flag */
+#define APR_SFLG        0010000                         /* set flag */
+#define APR_IRQ         0000010                         /* int request */
+#define APR_M_LVL       0000007                         /* pi level */
+#define APR_V_FLG       4                               /* system flags */
+#define APR_M_FLG       0377
+#define APRF_ITC        (002000 >> APR_V_FLG)           /* int console flag */
+#define APRF_NXM        (000400 >> APR_V_FLG)           /* nxm flag */
+#define APRF_TIM        (000040 >> APR_V_FLG)           /* timer request */
+#define APRF_CON        (000020 >> APR_V_FLG)           /* console int */
+#define APR_GETF(x)     (((x) >> APR_V_FLG) & APR_M_FLG)
+
+/* Virtual address, DEC paging */
+
+#define PAG_V_OFF       0                               /* offset - must be 0 */
+#define PAG_N_OFF       9                               /* page offset width  */
+#define PAG_SIZE        01000                           /* page offset size */
+#define PAG_M_OFF       0777                            /* mask for offset */
+#define PAG_V_PN        PAG_N_OFF                       /* page number */
+#define PAG_N_PPN       (PASIZE - PAG_N_OFF)            /* phys pageno width */
+#define PAG_M_PPN       03777                           /* phys pageno mask */
+#define PAG_PPN         03777000
+#define PAG_N_VPN       (VASIZE - PAG_N_OFF)            /* virt pageno width */
+#define PAG_M_VPN       0777                            /* virt pageno mask */
+#define PAG_VPN         0777000
+#define PAG_GETOFF(x)   ((x) & PAG_M_OFF)
+#define PAG_GETVPN(x)   (((x) >> PAG_V_PN) & PAG_M_VPN)
+#define PAG_XPTEPA(p,x) (((p) + PAG_GETOFF (x)) & PAMASK)
+#define PAG_PTEPA(p,x)  (((((int32) (p)) & PTE_PPMASK) << PAG_V_PN) + PAG_GETOFF (x))
+
+/* Page table entry, TOPS-10 paging */
+
+#define PTE_T10_A       0400000                         /* T10: access */
+#define PTE_T10_P       0200000                         /* T10: public */
+#define PTE_T10_W       0100000                         /* T10: writeable */
+#define PTE_T10_S       0040000                         /* T10: software */
+#define PTE_T10_C       0020000                         /* T10: cacheable */
+#define PTE_PPMASK      PAG_M_PPN
+
+/* Page table entry, TOPS-20 paging */
+
+#define PTE_T20_V_TYP   INT64_C(33)                     /* T20: pointer type */
+#define PTE_T20_M_TYP   INT64_C(07)
+#define  T20_NOA         0                              /* no access */
+#define  T20_IMM         1                              /* immediate */
+#define  T20_SHR         2                              /* shared */
+#define  T20_IND         3                              /* indirect */
+#define PTE_T20_W       INT64_C(0020000000000)          /* T20: writeable */
+#define PTE_T20_C       INT64_C(0004000000000)          /* T20: cacheable */
+#define PTE_T20_STM     INT64_C(0000077000000)          /* T20: storage medium */
+#define PTE_T20_V_PMI   18                              /* page map index */
+#define PTE_T20_M_PMI   0777
+#define T20_GETTYP(x)   ((int32) (((x) >> PTE_T20_V_TYP) & PTE_T20_M_TYP))
+#define T20_GETPMI(x)   ((int32) (((x) >> PTE_T20_V_PMI) & PTE_T20_M_PMI))
+
+/* CST entry, TOPS-20 paging */
+
+#define CST_AGE         INT64_C(0770000000000)          /* age field */
+#define CST_M           INT64_C(0000000000001)          /* modified */
+
+/* Page fail word, DEC paging */
+
+#define PF_USER         INT64_C(0400000000000)          /* user mode */
+#define PF_HARD         INT64_C(0200000000000)          /* nx I/O reg */
+#define PF_NXM          INT64_C(0370000000000)          /* nx memory */
+#define PF_T10_A        INT64_C(0100000000000)          /* T10: pte A bit */
+#define PF_T10_W        INT64_C(0040000000000)          /* T10: pte W bit */
+#define PF_T10_S        INT64_C(0020000000000)          /* T10: pte S bit */
+#define PF_T20_DN       INT64_C(0100000000000)          /* T20: eval done */
+#define PF_T20_M        INT64_C(0040000000000)          /* T20: modified */
+#define PF_T20_W        INT64_C(0020000000000)          /* T20: writeable */
+#define PF_WRITE        INT64_C(0010000000000)          /* write reference */
+#define PF_PUB          INT64_C(0004000000000)          /* pte public bit */
+#define PF_C            INT64_C(0002000000000)          /* pte C bit */
+#define PF_VIRT         INT64_C(0001000000000)          /* pfl: virt ref */
+#define PF_NXMP         INT64_C(0001000000000)          /* nxm: phys ref */
+#define PF_IO           INT64_C(0000200000000)          /* I/O reference */
+#define PF_BYTE         INT64_C(0000020000000)          /* I/O byte ref */
+
+/* Virtual address, ITS paging */
+
+#define ITS_V_OFF       0                               /* offset - must be 0 */
+#define ITS_N_OFF       10                              /* page offset width */
+#define ITS_SIZE        02000                           /* page offset size */
+#define ITS_M_OFF       01777                           /* mask for offset */
+#define ITS_V_PN        ITS_N_OFF                       /* page number */
+#define ITS_N_PPN       (PASIZE- ITS_N_OFF)             /* phys pageno width */
+#define ITS_M_PPN       01777                           /* phys pageno mask */
+#define ITS_PPN         03776000
+#define ITS_N_VPN       (VASIZE - ITS_N_OFF)            /* virt pageno width */
+#define ITS_M_VPN       0377                            /* virt pageno mask */
+#define ITS_VPN         0776000
+#define ITS_GETVPN(x)   (((x) >> ITS_V_PN) & ITS_M_VPN)
+
+/* Page table entry, ITS paging */
+
+#define PTE_ITS_V_ACC   16                              /* access field */
+#define PTE_ITS_M_ACC   03
+#define  ITS_ACC_NO      0                              /* no access */
+#define  ITS_ACC_RO      1                              /* read only */
+#define  ITS_ACC_RWF     2                              /* read-write first */
+#define  ITS_ACC_RW      3                              /* read write */
+#define PTE_ITS_AGE     0020000                         /* age */
+#define PTE_ITS_C       0010000                         /* cacheable */
+#define PTE_ITS_PPMASK  ITS_M_PPN
+#define ITS_GETACC(x)   (((x) >> PTE_ITS_V_ACC) & PTE_ITS_M_ACC)
+
+/* Page fail word, ITS paging */
+
+#define PF_ITS_WRITE    INT64_C(0010000000000)          /* write reference */
+#define PF_ITS_V_ACC    28                              /* access from PTE */
+
+/* Page table fill operations */
+
+#define PTF_RD          0                               /* read check */
+#define PTF_WR          1                               /* write check */
+#define PTF_MAP         2                               /* map instruction */
+#define PTF_CON         4                               /* console access */
+
+/* User base register */
+
+#define UBR_SETACB      INT64_C(0400000000000)          /* set AC blocks */
+#define UBR_SETUBR      INT64_C(0100000000000)          /* set UBR */
+#define UBR_V_CURAC     27                              /* current AC block */
+#define UBR_V_PRVAC     24                              /* previous AC block */
+#define UBR_M_AC        07
+#define UBR_ACBMASK     INT64_C(0007700000000)
+#define UBR_V_UBR       0                               /* user base register */
+#define UBR_N_UBR       11
+#define UBR_M_UBR       03777
+#define UBR_UBRMASK     INT64_C(0000000003777)
+#define UBR_GETCURAC(x) ((int32) (((x) >> UBR_V_CURAC) & UBR_M_AC))
+#define UBR_GETPRVAC(x) ((int32) (((x) >> UBR_V_PRVAC) & UBR_M_AC))
+#define UBR_GETUBR(x)   ((int32) (((x) >> UBR_V_UBR) & PAG_M_PPN))
+#define UBRWORD         (ubr | UBR_SETACB | UBR_SETUBR)
+
+/* Executive base register */
+
+#define EBR_V_T20P      14                              /* TOPS20 paging */
+#define EBR_T20P        (1u << EBR_V_T20P)
+#define EBR_V_PGON      13                              /* enable paging */
+#define EBR_PGON        (1u << EBR_V_PGON)
+#define EBR_V_EBR       0                               /* exec base register */
+#define EBR_N_EBR       11
+#define EBR_M_EBR       03777
+#define EBR_MASK        (EBR_T20P | EBR_PGON | (EBR_M_EBR << EBR_V_EBR))
+#define EBR_GETEBR(x)   ((int32) (((x) >> EBR_V_EBR) & PAG_M_PPN))
+#define PAGING          (ebr & EBR_PGON)
+#define T20PAG          (ebr & EBR_T20P)
+
+/* AC and mapping contexts
+
+   There are only two real contexts for selecting the AC block and
+   the memory map: current and previous.  However, PXCT allows the
+   choice of current versus previous to be made selectively for
+   various parts of an instruction.  The PXCT flags are kept in a
+   dynamic CPU variable.
+*/
+
+#define EA_PXCT         010                             /* eff addr calc */
+#define OPND_PXCT       004                             /* operand, bdst */
+#define EABP_PXCT       002                             /* bp eff addr calc */
+#define BSTK_PXCT       001                             /* stk, bp op, bsrc */
+#define XSRC_PXCT       002                             /* extend source */
+#define XDST_PXCT       001                             /* extend destination */
+#define MM_CUR          000                             /* current context */
+#define MM_EA           (pflgs & EA_PXCT)
+#define MM_OPND         (pflgs & OPND_PXCT)
+#define MM_EABP         (pflgs & EABP_PXCT)
+#define MM_BSTK         (pflgs & BSTK_PXCT)
+
+/* Accumulator access.  The AC blocks are kept in array acs[AC_NBLK * AC_NUM].
+   Two pointers are provided to the bases of the current and previous blocks.
+   Macro AC selects the current AC block; macro XR selects current or previous,
+   depending on whether the selected bit in the "pxct in progress" flag is set.
+*/
+
+#define AC_NUM          16                              /* # AC's/block */
+#define AC_NBLK         8                               /* # AC blocks */
+#define AC(r)           (ac_cur[r])                     /* AC select current */
+#define XR(r,prv)       ((prv)? ac_prv[r]: ac_cur[r])   /* AC select context */
+#define ADDAC(x,i)      (((x) + (i)) & INST_M_AC)
+#define P1              ADDAC (ac, 1)
+
+/* User process table entries */
+
+#define UPT_T10_UMAP    0000                            /* T10: user map */
+#define UPT_T10_X340    0400                            /* T10: exec 340-377 */
+#define UPT_TRBASE      0420                            /* trap base */
+#define UPT_MUUO        0424                            /* MUUO block */
+#define UPT_MUPC        0425                            /* caller's PC */
+#define UPT_T10_CTX     0426                            /* T10: context */
+#define UPT_T20_UEA     0426                            /* T20: address */
+#define UPT_T20_CTX     0427                            /* T20: context */
+#define UPT_ENPC        0430                            /* MUUO new PC, exec */
+#define UPT_1PO         0432                            /* ITS 1-proc: old PC */
+#define UPT_1PN         0433                            /* ITS 1-proc: new PC */
+#define UPT_UNPC        0434                            /* MUUO new PC, user */
+#define UPT_NPCT        1                               /* PC offset if trap */
+#define UPT_T10_PAG     0500                            /* T10: page fail blk */
+#define UPT_T20_PFL     0500                            /* T20: page fail wd */
+#define UPT_T20_OFL     0501                            /* T20: flags */
+#define UPT_T20_OPC     0502                            /* T20: old PC */
+#define UPT_T20_NPC     0503                            /* T20: new PC */
+#define UPT_T20_SCTN    0540                            /* T20: section 0 ptr */
+
+/* Exec process table entries */
+
+#define EPT_PIIT        0040                            /* PI interrupt table */
+#define EPT_UBIT        0100                            /* Unibus intr table */
+#define EPT_T10_X400    0200                            /* T10: exec 400-777 */
+#define EPT_TRBASE      0420                            /* trap base */
+#define EPT_ITS_PAG     0440                            /* ITS: page fail blk */
+#define EPT_T20_SCTN    0540                            /* T20: section 0 ptr */
+#define EPT_T10_X000    0600                            /* T10: exec 0 - 337 */
+
+/* Microcode constants */
+
+#define UC_INHCST       INT64_C(0400000000000)          /* inhibit CST update */
+#define UC_UBABLT       INT64_C(0040000000000)          /* BLTBU and BLTUB */
+#define UC_KIPAGE       INT64_C(0020000000000)          /* "KI" paging */
+#define UC_KLPAGE       INT64_C(0010000000000)          /* "KL" paging */
+#define UC_VERDEC       (0130 << 18)                    /* ucode version */
+#define UC_VERITS       (262u << 18)
+#define UC_SERDEC       4097                            /* serial number */
+#define UC_SERITS       1729
+#define UC_AIDDEC       (UC_INHCST | UC_UBABLT | UC_KIPAGE | UC_KLPAGE | \
+                         UC_VERDEC)
+#define UC_AIDITS       (UC_KIPAGE | UC_VERITS)
+
+#define UC_HSBDEC       0376000                         /* DEC initial HSB */
+#define UC_HSBITS       0000500                         /* ITS initial HSB */
+
+/* Front end communications region */
+
+#define FE_SWITCH       030                             /* halt switch */
+#define FE_KEEPA        031                             /* keep alive */
+#define FE_CTYIN        032                             /* console in */
+#define FE_CTYOUT       033                             /* console out */
+#define FE_KLININ       034                             /* KLINIK in */
+#define FE_KLINOUT      035                             /* KLINIK out */
+#define FE_RHBASE       036                             /* boot: RH11 addr */
+#define FE_UNIT         037                             /* boot: unit num */
+#define FE_MTFMT        040                             /* boot: magtape params */
+#define FE_CVALID       0400                            /* char valid flag */
+
+/* Halfword operations */
+
+#define ADDL(x,y)       (((x) + ((y) << 18)) & LMASK)
+#define ADDR(x,y)       (((x) + (y)) & RMASK)
+#define INCL(x)         ADDL (x, 1)
+#define INCR(x)         ADDR (x, 1)
+#define AOB(x)          (INCL (x) | INCR(x))
+#define SUBL(x,y)       (((x) - ((y) << 18)) & LMASK)
+#define SUBR(x,y)       (((x) - (y)) & RMASK)
+#define DECL(x)         SUBL (x, 1)
+#define DECR(x)         SUBR (x, 1)
+#define SOB(x)          (DECL (x) | DECR(x))
+#define LLZ(x)          ((x) & LMASK)
+#define RLZ(x)          (((x) << 18) & LMASK)
+#define RRZ(x)          ((x) & RMASK)
+#define LRZ(x)          (((x) >> 18) & RMASK)
+#define LIT8(x)         (((x) & RSIGN)? \
+                        (((x) & 0377)? (-(x) & 0377): 0400): ((x) & 0377))
+
+/* Fullword operations */
+
+#define INC(x)          (((x) + 1) & DMASK)
+#define DEC(x)          (((x) - 1) & DMASK)
+#define SWP(x)          ((((x) << 18) & LMASK) | (((x) >> 18) & RMASK))
+#define XWD(x,y)        (((((d10) (x)) << 18) & LMASK) | (((d10) (y)) & RMASK))
+#define SETS(x)         ((x) | SIGN)
+#define CLRS(x)         ((x) & ~SIGN)
+#define TSTS(x)         ((x) & SIGN)
+#define NEG(x)          (-(x) & DMASK)
+#define ABS(x)          (TSTS (x)? NEG(x): (x))
+#define SXT(x)          (TSTS (x)? (x) | ~DMASK: (x))
+
+/* Doubleword operations (on 2-word arrays) */
+
+#define DMOVN(rs)       rs[1] = (-rs[1]) & MMASK; \
+                        rs[0] = (~rs[0] + (rs[1] == 0)) & DMASK
+#define MKDNEG(rs)      rs[1] = SETS (-rs[1]) & DMASK; \
+                        rs[0] = (~rs[0] + (rs[1] == MAXNEG)) & DMASK
+#define DCMPGE(a,b)     ((a[0] > b[0]) || ((a[0] == b[0]) && (a[1] >= b[1])))
+
+/* Address operations */
+
+#define ADDA(x,i)       (((x) + (i)) & AMASK)
+#define INCA(x)         ADDA (x, 1)
+
+/* Unibus adapter control/status register */
+
+#define UBCS_TMO        0400000                         /* timeout */
+#define UBCS_BMD        0200000                         /* bad mem data NI */
+#define UBCS_PAR        0100000                         /* parity error NI */
+#define UBCS_NXD        0040000                         /* nx device */
+#define UBCS_HI         0004000                         /* irq on BR7 or BR6 */
+#define UBCS_LO         0002000                         /* irq on BR5 or BR4 */
+#define UBCS_PWR        0001000                         /* power low NI */
+#define UBCS_DXF        0000200                         /* disable xfer NI*/
+#define UBCS_INI        0000100                         /* Unibus init */
+#define UBCS_RDZ        0030500                         /* read as zero */
+#define UBCS_RDW        0000277                         /* read/write bits */
+#define UBCS_V_LHI      3                               /* hi pri irq level */
+#define UBCS_V_LLO      0                               /* lo pri irq level */
+#define UBCS_M_PRI      07
+#define UBCS_GET_HI(x)  (((x) >> UBCS_V_LHI) & UBCS_M_PRI)
+#define UBCS_GET_LO(x)  (((x) >> UBCS_V_LLO) & UBCS_M_PRI)
+
+/* Unibus adapter page map */
+
+#define UBANUM          2                               /* # of Unibus adapters */
+#define UMAP_ASIZE      6                               /* address size */
+#define UMAP_MEMSIZE    (1 << UMAP_ASIZE)               /* length */
+#define UMAP_AMASK      (UMAP_MEMSIZE - 1)
+#define UMAP_V_RRV      30                              /* read reverse  */
+#define UMAP_V_DSB      29                              /* 16b on NPR read */
+#define UMAP_V_FST      28                              /* fast transfer */
+#define UMAP_V_VLD      27                              /* valid flag  */
+#define UMAP_RRV        (1 << UMAP_V_RRV)
+#define UMAP_DSB        (1 << UMAP_V_DSB)
+#define UMAP_FST        (1 << UMAP_V_FST)
+#define UMAP_VLD        (1 << UMAP_V_VLD)
+#define UMAP_V_FLWR     14                              /* flags as written */
+#define UMAP_V_FLRD     27                              /* flags as stored */
+#define UMAP_M_FL       017
+#define UMAP_V_PNWR     0                               /* page num, write */
+#define UMAP_V_PNRD     9                               /* page num, read */
+#define UMAP_M_PN       03777
+#define UMAP_MASK       ((UMAP_M_FL << UMAP_V_FLRD) | (UMAP_M_PN << UMAP_V_PNRD))
+#define UMAP_POSFL(x)   (((x) & (UMAP_M_FL << UMAP_V_FLWR)) \
+                     << (UMAP_V_FLRD - UMAP_V_FLWR))
+#define UMAP_POSPN(x)   (((x) & (UMAP_M_PN << UMAP_V_PNWR)) \
+                     << (UMAP_V_PNRD - UMAP_V_PNWR))
+
+/* Unibus I/O constants */
+
+#define READ            0                               /* PDP11 compatible */
+/* #define READC        1                             *//* console read */
+#define WRITE           2
+/* #define WRITEC       3                             *//* console write */
+#define WRITEB          4
+#define IO_V_UBA        18                              /* UBA in I/O addr */
+#define IO_N_UBA        16                              /* max num of UBA's */
+#define IO_M_UBA        (IO_N_UBA - 1)
+#define IO_UBA1         (1 << IO_V_UBA)
+#define IO_UBA3         (3 << IO_V_UBA)
+#define GET_IOUBA(x)    (((x) >> IO_V_UBA) & IO_M_UBA)
+
+/* Device information block */
+
+#define VEC_DEVMAX      8                               /* max device vec */
+
+struct pdp_dib {
+    uint32              ba;                             /* base addr */
+    uint32              lnt;                            /* length */
+    t_stat              (*rd)(int32 *dat, int32 ad, int32 md);
+    t_stat              (*wr)(int32 dat, int32 ad, int32 md);
+    int32               vnum;                           /* vectors: number */
+    int32               vloc;                           /* locator */
+    int32               vec;                            /* value */
+    int32               (*ack[VEC_DEVMAX])(void);       /* ack routines */
+    uint32              ulnt;                           /* IO length per unit */
+    uint32              flags;                          /* Special flags */
+#define DIB_M_REGSIZE   03                              /* Device register size */
+#define DIB_REG16BIT     00
+#define DIB_REG18BIT     01
+};
+
+typedef struct pdp_dib DIB;
+
+/* I/O system parameters */
+
+#define DZ_MUXES        4                               /* max # of muxes */
+#define DZ_LINES        8                               /* lines per mux */
+#define KMC_UNITS       1                               /* max # of KMCs */
+#define INITIAL_KMCS    0                               /* Number initially enabled */
+#define DUP_LINES       4                               /* max # of DUP11's */
+#define DIB_MAX         100                             /* max DIBs */
+
+#define DEV_V_UBUS      (DEV_V_UF + 0)                  /* Unibus */
+#define DEV_V_QBUS      (DEV_V_UF + 1)                  /* Qbus */
+#define DEV_V_Q18       (DEV_V_UF + 2)                  /* Qbus, mem <= 256KB */
+#define DEV_UBUS        (1u << DEV_V_UBUS)
+#define DEV_QBUS        (1u << DEV_V_QBUS)
+#define DEV_Q18         (1u << DEV_V_Q18)
+
+#define UNIBUS          TRUE                            /* 18b only */
+
+#define DEV_RDX         8                               /* default device radix */
+
+/* I/O page layout */
+
+#define IOPAGEBASE      (IO_UBA3 + 0760000)             /* I/O page base */
+#define IOBA_UBMAP      0763000
+
+#define IOBA_UBMAP1     (IO_UBA1 + IOBA_UBMAP)          /* Unibus 1 map */
+#define IOLN_UBMAP1     0100
+#define IOBA_UBCS1      (IO_UBA1 + 0763100)             /* Unibus 1 c/s reg */
+#define IOLN_UBCS1      001
+#define IOBA_UBMNT1     (IO_UBA1 + 0763101)             /* Unibus 1 maint reg */
+#define IOLN_UBMNT1     001
+#define IOBA_RP         (IO_UBA1 + 0776700)             /* RH11/disk */
+#define IOLN_RP         050
+
+#define IOBA_DZ         (IO_UBA3 + 0760010)             /* DZ11 */
+#define IOLN_DZ         010
+#define IOBA_TCU        (IO_UBA3 + 0760770)             /* TCU150 */
+#define IOLN_TCU        006
+#define IOBA_UBMAP3     (IO_UBA3 + IOBA_UBMAP)          /* Unibus 3 map */
+#define IOLN_UBMAP3     0100
+#define IOBA_UBCS3      (IO_UBA3 + 0763100)             /* Unibus 3 c/s reg */
+#define IOLN_UBCS3      001
+#define IOBA_UBMNT3     (IO_UBA3 + 0763101)             /* Unibus 3 maint reg */
+#define IOLN_UBMNT3     001
+#define IOBA_XU         (IO_UBA3 + 0774510)             /* DEUNA/DELUA */
+#define IOLN_XU         010
+#define IOBA_CR         (IO_UBA3 + 0777160)             /* CD/CR/CM */
+#define IOLN_CR         010
+#define IOBA_RY         (IO_UBA3 + 0777170)             /* RX211 */
+#define IOLN_RY         004
+#define IOBA_TU         (IO_UBA3 + 0772440)             /* RH11/tape */
+#define IOLN_TU         034
+#define IOBA_LP20       (IO_UBA3 + 0775400)             /* LP20 */
+#define IOLN_LP20       020
+#define IOBA_PTR        (IO_UBA3 + 017550)              /* PC11 reader */
+#define IOLN_PTR        004
+#define IOBA_PTP        (IO_UBA3 + 017554)              /* PC11 punch */
+#define IOLN_PTP        004
+#define IOBA_AUTO       0                               /* Set by Auto Configure */
+
+/* Common Unibus CSR flags */
+
+#define CSR_V_GO        0                               /* go */
+#define CSR_V_IE        6                               /* interrupt enable */
+#define CSR_V_DONE      7                               /* done */
+#define CSR_V_BUSY      11                              /* busy */
+#define CSR_V_ERR       15                              /* error */
+#define CSR_GO          (1u << CSR_V_GO)
+#define CSR_IE          (1u << CSR_V_IE)
+#define CSR_DONE        (1u << CSR_V_DONE)
+#define CSR_BUSY        (1u << CSR_V_BUSY)
+#define CSR_ERR         (1u << CSR_V_ERR)
+
+/* I/O system definitions, lifted from the PDP-11 simulator
+   Interrupt assignments, priority is right to left
+
+   <3:0> =      BR7
+   <7:4> =      BR6
+   <19:8> =     BR5
+   <30:20> =    BR4
+*/
+
+#define INT_V_RP        6                               /* RH11/RP,RM drives */
+#define INT_V_TU        7                               /* RH11/TM03/TU45 */
+#define INT_V_KMCA      8                               /* KMC11 */
+#define INT_V_KMCB      9
+#define INT_V_DMCRX     8                               /* DMC11/DMR11 */
+#define INT_V_DMCTX     9
+#define INT_V_DZRX      16                              /* DZ11 */
+#define INT_V_DZTX      17
+#define INT_V_RY        18                              /* RX211 */
+#define INT_V_PTR       24                              /* PC11 */
+#define INT_V_PTP       25
+#define INT_V_LP20      26                              /* LPT20 */
+#define INT_V_CR        27                              /* CD20 (CD11) */
+#define INT_V_DUPRX     28                              /* DUP11 */
+#define INT_V_DUPTX     29
+
+#define INT_RP          (1u << INT_V_RP)
+#define INT_TU          (1u << INT_V_TU)
+#define INT_KMCA        (1u << INT_V_KMCA)
+#define INT_KMCB        (1u << INT_V_KMCB)
+#define INT_DMCRX       (1u << INT_V_DMCRX)
+#define INT_DMCTX       (1u << INT_V_DMCTX)
+#define INT_XU          (1u << INT_V_XU)
+#define INT_DZRX        (1u << INT_V_DZRX)
+#define INT_DZTX        (1u << INT_V_DZTX)
+#define INT_RY          (1u << INT_V_RY)
+#define INT_PTR         (1u << INT_V_PTR)
+#define INT_PTP         (1u << INT_V_PTP)
+#define INT_LP20        (1u << INT_V_LP20)
+#define INT_CR          (1u << INT_V_CR)
+#define INT_DUPRX       (1u << INT_V_DUPRX)
+#define INT_DUPTX       (1u << INT_V_DUPTX)
+
+#define IPL_RP          6                               /* int levels */
+#define IPL_TU          6
+#define IPL_KMCA        5
+#define IPL_KMCB        5
+#define IPL_XU          5
+#define IPL_DZRX        5
+#define IPL_DZTX        5
+#define IPL_RY          5
+#define IPL_DUPRX       5
+#define IPL_DUPTX       5
+#define IPL_PTR         4
+#define IPL_PTP         4
+#define IPL_LP20        4
+#define IPL_CR          4
+
+#define INT_UB1         INT_RP                          /* on Unibus 1 */
+#define INT_UB3         (0xFFFFFFFFu & ~INT_UB1)        /* on Unibus 3 */
+
+#define INT_IPL7        0x0000000F                      /* int level masks */
+#define INT_IPL6        0x000000F0
+#define INT_IPL5        0x000FFF00
+#define INT_IPL4        0x7FF00000
+
+#define VEC_Q           0000                            /* vector base */
+#define VEC_PTR         0070                            /* interrupt vectors */
+#define VEC_PTP         0074
+#define VEC_XU          0120
+#define VEC_TU          0224
+#define VEC_CR          0230
+#define VEC_RP          0254
+#define VEC_RY          0264
+#define VEC_LP20        0754
+#define VEC_AUTO        0                               /* Set by Auto Configure */
+
+#define IVCL(dv)        (INT_V_##dv)
+#define IREQ(dv)        int_req
+#define SET_INT(dv)     IREQ(dv) = IREQ(dv) | (INT_##dv)
+#define CLR_INT(dv)     IREQ(dv) = IREQ(dv) & ~(INT_##dv)
+
+/* Function prototypes */
+
+int32 Map_ReadB (uint32 ba, int32 bc, uint8 *buf);
+int32 Map_ReadW (uint32 ba, int32 bc, uint16 *buf);
+int32 Map_ReadW18 (uint32 ba, int32 bc, uint32 *buf);
+int32 Map_WriteB (uint32 ba, int32 bc, uint8 *buf);
+int32 Map_WriteW (uint32 ba, int32 bc, uint16 *buf);
+int32 Map_WriteW18 (uint32 ba, int32 bc, uint32 *buf);
+
+t_stat set_addr (UNIT *uptr, int32 val, char *cptr, void *desc);
+t_stat set_addr_flt (UNIT *uptr, int32 val, char *cptr, void *desc);
+t_stat show_addr (FILE *st, UNIT *uptr, int32 val, void *desc);
+t_stat set_vec (UNIT *uptr, int32 val, char *cptr, void *desc);
+t_stat show_vec (FILE *st, UNIT *uptr, int32 val, void *desc);
+t_stat show_vec_mux (FILE *st, UNIT *uptr, int32 val, void *desc);
+t_stat auto_config (char *name, int32 num);
+
+/* Global data */
+
+extern t_bool sim_idle_enab;
+
+#endif