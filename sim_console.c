/* sim_console.c: simulator console I/O library

   Copyright (c) 1993-2012, Robert M Supnik

   Permission is hereby granted, free of charge, to any person obtaining a
   copy of this software and associated documentation files (the "Software"),
   to deal in the Software without restriction, including without limitation
   the rights to use, copy, modify, merge, publish, distribute, sublicense,
   and/or sell copies of the Software, and to permit persons to whom the
   Software is furnished to do so, subject to the following conditions:

   The above copyright notice and this permission notice shall be included in
   all copies or substantial portions of the Software.

   THE SOFTWARE IS PROVIDED "AS IS", WITHOUT WARRANTY OF ANY KIND, EXPRESS OR
   IMPLIED, INCLUDING BUT NOT LIMITED TO THE WARRANTIES OF MERCHANTABILITY,
   FITNESS FOR A PARTICULAR PURPOSE AND NONINFRINGEMENT.  IN NO EVENT SHALL
   ROBERT M SUPNIK BE LIABLE FOR ANY CLAIM, DAMAGES OR OTHER LIABILITY, WHETHER
   IN AN ACTION OF CONTRACT, TORT OR OTHERWISE, ARISING FROM, OUT OF OR IN
   CONNECTION WITH THE SOFTWARE OR THE USE OR OTHER DEALINGS IN THE SOFTWARE.

   Except as contained in this notice, the name of Robert M Supnik shall not be
   used in advertising or otherwise to promote the sale, use or other dealings
   in this Software without prior written authorization from Robert M Supnik.

   18-Mar-12    RMS     Removed unused reference to sim_switches (Dave Bryan)
   07-Dec-11    MP      Added sim_ttisatty to support reasonable behaviour (i.e. 
                        avoid in infinite loop) in the main command input
                        loop when EOF is detected and input is coming from 
                        a file (or a null device: /dev/null or NUL:) This may
                        happen when a simulator is running in a background 
                        process.
   17-Apr-11    MP      Cleaned up to support running in a background/detached
                        process
   20-Jan-11    MP      Fixed support for BREAK key on Windows to account 
                        for/ignore other keyboard Meta characters.
   18-Jan-11    MP      Added log file reference count support
   17-Jan-11    MP      Added support for a "Buffered" behaviors which include:
                        - If Buffering is enabled and Telnet is enabled, a
                          telnet connection is not required for simulator 
                          operation (instruction execution).
                        - If Buffering is enabled, all console output is 
                          written to the buffer at all times (deleting the
                          oldest buffer contents on overflow).
                        - when a connection is established on the console 
                          telnet port, the whole contents of the Buffer is
                          presented on the telnet session and connection 
                          will then proceed as if the connection had always
                          been there.
                        This concept allows a simulator to run in the background
                        and when needed a console session to be established.  
                        The "when needed" case usually will be interested in 
                        what already happened before looking to address what 
                        to do, hence the buffer contents being presented.
   28-Dec-10    MP      Added support for BREAK key on Windows
   30-Sep-06    RMS     Fixed non-printable characters in KSR mode
   22-Jun-06    RMS     Implemented SET/SHOW PCHAR
   31-May-06    JDB     Fixed bug if SET CONSOLE DEBUG with no argument
   22-Nov-05    RMS     Added central input/output conversion support
   05-Nov-04    RMS     Moved SET/SHOW DEBUG under CONSOLE hierarchy
   28-Oct-04    JDB     Fixed SET CONSOLE to allow comma-separated parameters
   20-Aug-04    RMS     Added OS/2 EMX fixes (Holger Veit)
   14-Jul-04    RMS     Revised Windows console code (Dave Bryan)
   28-May-04    RMS     Added SET/SHOW CONSOLE
                RMS     Added break, delete character maps
   02-Jan-04    RMS     Removed timer routines, added Telnet console routines
                RMS     Moved console logging to OS-independent code
   25-Apr-03    RMS     Added long seek support (Mark Pizzolato)
                        Added Unix priority control (Mark Pizzolato)
   24-Sep-02    RMS     Removed VT support, added Telnet console support
                        Added CGI support (Brian Knittel)
                        Added MacOS sleep (Peter Schorn)
   14-Jul-02    RMS     Added Windows priority control (Mark Pizzolato)
   20-May-02    RMS     Added Windows VT support (Fischer Franz)
   01-Feb-02    RMS     Added VAX fix (Robert Alan Byer)
   19-Sep-01    RMS     More MacOS changes
   31-Aug-01    RMS     Changed int64 to t_int64 for Windoze
   20-Jul-01    RMS     Added Macintosh support (Louis Chretien, Peter Schorn, Ben Supnik)
   15-May-01    RMS     Added logging support
   05-Mar-01    RMS     Added clock calibration support
   08-Dec-00    BKR     Added OS/2 support (Bruce Ray)
   18-Aug-98    RMS     Added BeOS support
   13-Oct-97    RMS     Added NetBSD terminal support
   25-Jan-97    RMS     Added POSIX terminal I/O support
   02-Jan-97    RMS     Fixed bug in sim_poll_kbd

   This module implements the following routines to support terminal and 
   Remote Console I/O:

   sim_poll_kbd                 poll for keyboard input
   sim_putchar                  output character to console
   sim_putchar_s                output character to console, stall if congested
   sim_set_console              set console parameters
   sim_show_console             show console parameters
   sim_set_remote_console       set remote console parameters
   sim_show_remote_console      show remote console parameters
   sim_set_cons_buff            set console buffered
   sim_set_cons_unbuff          set console unbuffered
   sim_set_cons_log             set console log
   sim_set_cons_nolog           set console nolog
   sim_show_cons_buff           show console buffered
   sim_show_cons_log            show console log
   sim_tt_inpcvt                convert input character per mode
   sim_tt_outcvt                convert output character per mode

   sim_ttinit                   called once to get initial terminal state
   sim_ttrun                    called to put terminal into run state
   sim_ttcmd                    called to return terminal to command state
   sim_ttclose                  called once before the simulator exits
   sim_ttisatty                 called to determine if running interactively
   sim_os_poll_kbd              poll for keyboard input
   sim_os_putchar               output character to console

   The first group is OS-independent; the second group is OS-dependent.

   The following routines are exposed but deprecated:

   sim_set_telnet               set console to Telnet port
   sim_set_notelnet             close console Telnet port
   sim_show_telnet              show console status
*/

#include "sim_defs.h"
#include "sim_tmxr.h"
#include "sim_serial.h"
#include "sim_timer.h"
#include <ctype.h>

/* Forward Declaraations of Platform specific routines */

static t_stat sim_os_poll_kbd (void);
static t_bool sim_os_poll_kbd_ready (int ms_timeout);
static t_stat sim_os_putchar (int32 out);
static t_stat sim_os_ttinit (void);
static t_stat sim_os_ttrun (void);
static t_stat sim_os_ttcmd (void);
static t_stat sim_os_ttclose (void);
static t_bool sim_os_ttisatty (void);

static t_stat sim_set_rem_telnet (int32 flag, char *cptr);
static t_stat sim_set_rem_connections (int32 flag, char *cptr);
static t_stat sim_set_rem_timeout (int32 flag, char *cptr);

#define KMAP_WRU        0
#define KMAP_BRK        1
#define KMAP_DEL        2
#define KMAP_MASK       0377
#define KMAP_NZ         0400

int32 sim_int_char = 005;                               /* interrupt character */
int32 sim_brk_char = 000;                               /* break character */
int32 sim_tt_pchar = 0x00002780;
#if defined (_WIN32) || defined (__OS2__) || (defined (__MWERKS__) && defined (macintosh))
int32 sim_del_char = '\b';                              /* delete character */
#else
int32 sim_del_char = 0177;
#endif
static t_stat sim_con_poll_svc (UNIT *uptr);                /* console connection poll routine */
static t_stat sim_con_reset (DEVICE *dptr);                 /* console reset routine */
UNIT sim_con_unit = { UDATA (&sim_con_poll_svc, 0, 0)  };   /* console connection unit */
/* debugging bitmaps */
#define DBG_TRC  TMXR_DBG_TRC                           /* trace routine calls */
#define DBG_XMT  TMXR_DBG_XMT                           /* display Transmitted Data */
#define DBG_RCV  TMXR_DBG_RCV                           /* display Received Data */
#define DBG_RET  TMXR_DBG_RET                           /* display Returned Received Data */
#define DBG_ASY  TMXR_DBG_ASY                           /* asynchronous thread activity */

typedef struct printer_cb {
    struct printer_cb *next;
    UNIT *unit;
    t_stat (*callback)(UNIT *unit);
} PRINTCB;
static PRINTCB *printers = NULL;

static DEBTAB sim_con_debug[] = {
  {"TRC",    DBG_TRC},
  {"XMT",    DBG_XMT},
  {"RCV",    DBG_RCV},
  {"RET",    DBG_RET},
  {"ASY",    DBG_ASY},
  {0}
};

static MTAB sim_con_mod[] = {
  { 0 },
};

DEVICE sim_con_telnet = {
    "CON-TEL", &sim_con_unit, NULL, sim_con_mod, 
    1, 0, 0, 0, 0, 0, 
    NULL, NULL, sim_con_reset, NULL, NULL, NULL, 
    NULL, DEV_DEBUG, 0, sim_con_debug};
TMLN sim_con_ldsc = { 0 };                                          /* console line descr */
TMXR sim_con_tmxr = { 1, 0, 0, &sim_con_ldsc, NULL, &sim_con_telnet };/* console line mux */

/* Unit service for console connection polling */

static t_stat sim_con_poll_svc (UNIT *uptr)
{
if ((sim_con_tmxr.master == 0) &&                       /* not Telnet and not serial? */
    (sim_con_ldsc.serport == 0))
    return SCPE_OK;                                     /* done */
if (tmxr_poll_conn (&sim_con_tmxr) >= 0)                /* poll connect */
    sim_con_ldsc.rcve = 1;                              /* rcv enabled */
sim_activate_after(uptr, 1000000);                      /* check again in 1 second */
if (sim_con_ldsc.conn)
    tmxr_send_buffered_data (&sim_con_ldsc);            /* try to flush any buffered data */
return SCPE_OK;
}

static t_stat sim_con_reset (DEVICE *dptr)
{
return sim_con_poll_svc (&dptr->units[0]);              /* establish polling as needed */
}


/* Set/show data structures */

static CTAB set_con_tab[] = {
    { "WRU", &sim_set_kmap, KMAP_WRU | KMAP_NZ },
    { "BRK", &sim_set_kmap, KMAP_BRK },
    { "DEL", &sim_set_kmap, KMAP_DEL |KMAP_NZ },
    { "PCHAR", &sim_set_pchar, 0 },
    { "TELNET", &sim_set_telnet, 0 },
    { "NOTELNET", &sim_set_notelnet, 0 },
    { "SERIAL", &sim_set_serial, 0 },
    { "NOSERIAL", &sim_set_noserial, 0 },
    { "LOG", &sim_set_logon, 0 },
    { "NOLOG", &sim_set_logoff, 0 },
    { "DEBUG", &sim_set_debon, 0 },
    { "NODEBUG", &sim_set_deboff, 0 },
    { NULL, NULL, 0 }
    };

static CTAB set_rem_con_tab[] = {
    { "CONNECTIONS", &sim_set_rem_connections, 0 },
    { "TELNET", &sim_set_rem_telnet, 1 },
    { "NOTELNET", &sim_set_rem_telnet, 0 },
    { "TIMEOUT", &sim_set_rem_timeout, 0 },
    { NULL, NULL, 0 }
    };

static SHTAB show_con_tab[] = {
    { "WRU", &sim_show_kmap, KMAP_WRU },
    { "BRK", &sim_show_kmap, KMAP_BRK },
    { "DEL", &sim_show_kmap, KMAP_DEL },
    { "PCHAR", &sim_show_pchar, 0 },
    { "LOG", &sim_show_cons_log, 0 },
    { "TELNET", &sim_show_telnet, 0 },
    { "DEBUG", &sim_show_cons_debug, 0 },
    { "BUFFERED", &sim_show_cons_buff, 0 },
    { NULL, NULL, 0 }
    };

static CTAB set_con_telnet_tab[] = {
    { "LOG", &sim_set_cons_log, 0 },
    { "NOLOG", &sim_set_cons_nolog, 0 },
    { "BUFFERED", &sim_set_cons_buff, 0 },
    { "NOBUFFERED", &sim_set_cons_unbuff, 0 },
    { "UNBUFFERED", &sim_set_cons_unbuff, 0 },
    { NULL, NULL, 0 }
    };

static CTAB set_con_serial_tab[] = {
    { "LOG", &sim_set_cons_log, 0 },
    { "NOLOG", &sim_set_cons_nolog, 0 },
    { NULL, NULL, 0 }
    };

static int32 *cons_kmap[] = {
    &sim_int_char,
    &sim_brk_char,
    &sim_del_char
    };

/* Console I/O package.

   The console terminal can be attached to the controlling window
   or to a Telnet connection.  If attached to a Telnet connection,
   the console is described by internal terminal multiplexor
   sim_con_tmxr and internal terminal line description sim_con_ldsc.
*/

/* Register a printer for the PRINT comand
*/
t_stat sim_con_register_printer (UNIT *uptr, t_stat (*callback)(UNIT *unit))
{
PRINTCB *p;

for (p = printers; p != NULL; p = p->next) {
    if (p->unit == uptr)
        break;
    }
if (!p) {
    p = (PRINTCB *) malloc (sizeof (PRINTCB));
    if (!p)
        return SCPE_MEM;
    p->next = printers;
    printers = p;
    p->unit = uptr;
    }
p->callback = callback;
return SCPE_OK;
}

/* PRINT command
 */

t_stat print_cmd (int32 flag, char *cptr)
{
PRINTCB *p;
int printcount = 0;
int r = SCPE_EOF;

if (!cptr || *cptr)
    return SCPE_ARG;

for (p = printers; p != NULL; p = p->next) {
    ++printcount;
    if (p->callback != NULL) {
        if (p->callback (p->unit) == SCPE_OK)
            r = SCPE_OK;
        }
    }
if (printers == NULL) {
    printf ("No spoolable printers\r\n");
    if (sim_log)
        fprintf (sim_log, "No spoolable printers\r\n");
    }
else
    if (r == SCPE_OK) {
        printf ("Printer file%s released\r\n", (printcount > 1) ? "(s)" : "");
        if (sim_log)
            fprintf (sim_log, "Printer file%s released\r\n", (printcount > 1) ? "(s)" : "");
        }
    else {
        printf ("Nothing to ready to print\n");
        if (sim_log)
            fprintf (sim_log, "Nothing ready to print\r\n");
        }
return SCPE_OK;
}

/* SET CONSOLE command */

t_stat sim_set_console (int32 flag, char *cptr)
{
char *cvptr, gbuf[CBUFSIZE];
CTAB *ctptr;
t_stat r;

if ((cptr == NULL) || (*cptr == 0))
    return SCPE_2FARG;
while (*cptr != 0) {                                    /* do all mods */
    cptr = get_glyph_nc (cptr, gbuf, ',');              /* get modifier */
    if ((cvptr = strchr (gbuf, '=')))                   /* = value? */
        *cvptr++ = 0;
    get_glyph (gbuf, gbuf, 0);                          /* modifier to UC */
    if ((ctptr = find_ctab (set_con_tab, gbuf))) {      /* match? */
        r = ctptr->action (ctptr->arg, cvptr);          /* do the rest */
        if (r != SCPE_OK)
            return r;
        }
    else return SCPE_NOPARAM;
    }
return SCPE_OK;
}

/* SHOW CONSOLE command */

t_stat sim_show_console (FILE *st, DEVICE *dptr, UNIT *uptr, int32 flag, char *cptr)
{
char gbuf[CBUFSIZE];
SHTAB *shptr;
int32 i;

if (*cptr == 0) {                                       /* show all */
    for (i = 0; show_con_tab[i].name; i++)
        show_con_tab[i].action (st, dptr, uptr, show_con_tab[i].arg, cptr);
    return SCPE_OK;
    }
while (*cptr != 0) {
    cptr = get_glyph (cptr, gbuf, ',');                 /* get modifier */
    if ((shptr = find_shtab (show_con_tab, gbuf)))
        shptr->action (st, dptr, uptr, shptr->arg, cptr);
    else return SCPE_NOPARAM;
    }
return SCPE_OK;
}

t_stat sim_rem_con_poll_svc (UNIT *uptr);               /* remote console connection poll routine */
t_stat sim_rem_con_data_svc (UNIT *uptr);               /* remote console connection data routine */
t_stat sim_rem_con_reset (DEVICE *dptr);                /* remote console reset routine */
UNIT sim_rem_con_unit[2] = {
    { UDATA (&sim_rem_con_poll_svc, 0, 0)  },           /* remote console connection polling unit */
    { UDATA (&sim_rem_con_data_svc, 0, 0)  }};          /* console data handling unit */

DEBTAB sim_rem_con_debug[] = {
  {"TRC",    DBG_TRC},
  {"XMT",    DBG_XMT},
  {"RCV",    DBG_RCV},
  {0}
};

MTAB sim_rem_con_mod[] = {
  { 0 },
};

DEVICE sim_remote_console = {
    "REM-CON", sim_rem_con_unit, NULL, sim_rem_con_mod, 
    2, 0, 0, 0, 0, 0, 
    NULL, NULL, sim_rem_con_reset, NULL, NULL, NULL, 
    NULL, DEV_DEBUG, 0, sim_rem_con_debug};
#define MAX_REMOTE_SESSIONS 40          /* Arbitrary Session Limit */
static int32 *sim_rem_buf_size = NULL;
static int32 *sim_rem_buf_ptr = NULL;
static char **sim_rem_buf = NULL;
static t_bool *sim_rem_single_mode = NULL;  /* per line command mode (single command or must continue) */
static TMXR sim_rem_con_tmxr = { 0, 0, 0, NULL, NULL, &sim_remote_console };/* remote console line mux */
static uint32 sim_rem_read_timeout = 30;    /* seconds before automatic continue */
static int32 sim_rem_step_line = -1;        /* step in progress on line # */
static t_bool sim_log_temp = FALSE;         /* temporary log file active */
static char sim_rem_con_temp_name[PATH_MAX+1];

/* SET REMOTE CONSOLE command */

t_stat sim_set_remote_console (int32 flag, char *cptr)
{
char *cvptr, gbuf[CBUFSIZE];
CTAB *ctptr;
t_stat r;

if ((cptr == NULL) || (*cptr == 0))
    return SCPE_2FARG;
while (*cptr != 0) {                                    /* do all mods */
    cptr = get_glyph_nc (cptr, gbuf, ',');              /* get modifier */
    if ((cvptr = strchr (gbuf, '=')))                   /* = value? */
        *cvptr++ = 0;
    get_glyph (gbuf, gbuf, 0);                          /* modifier to UC */
    if ((ctptr = find_ctab (set_rem_con_tab, gbuf))) {  /* match? */
        r = ctptr->action (ctptr->arg, cvptr);          /* do the rest */
        if (r != SCPE_OK)
            return r;
        }
    else return SCPE_NOPARAM;
    }
return SCPE_OK;
}

/* SHOW REMOTE CONSOLE command */

t_stat sim_show_remote_console (FILE *st, DEVICE *dptr, UNIT *uptr, int32 flag, char *cptr)
{
int32 i, connections;
TMLN *lp;

if (*cptr != 0)
    return SCPE_NOPARAM;
if (sim_rem_con_tmxr.lines > 1)
    fprintf (st, "Remote Console Input Connections from %d sources are supported concurrently\n", sim_rem_con_tmxr.lines);
if (sim_rem_read_timeout)
    fprintf (st, "Remote Console Input automatically continues after %d seconds\n", sim_rem_read_timeout);
if (!sim_rem_con_tmxr.master)
    fprintf (st, "Remote Console Command input is disabled\n");
else
    fprintf (st, "Remote Console Command Input listening on TCP port: %s\n", sim_rem_con_unit[0].filename);
for (i=connections=0; i<sim_rem_con_tmxr.lines; i++) {
    lp = &sim_rem_con_tmxr.ldsc[i];
    if (!lp->conn)
        continue;
    ++connections;
    if (connections == 1)
        fprintf (st, "Remote Console Connections:\n");
    tmxr_fconns (st, lp, i);
    }
return SCPE_OK;
}

/* Unit service for remote console connection polling */

t_stat sim_rem_con_poll_svc (UNIT *uptr)
{
int32 c;

c = tmxr_poll_conn (&sim_rem_con_tmxr);
if (c >= 0) {                                           /* poll connect */
    TMLN *lp = &sim_rem_con_tmxr.ldsc[c];
    char wru_name[8];

    sim_activate_after(uptr+1, 1000000);                /* start data poll after 1 second */
    lp->rcve = 1;                                       /* rcv enabled */
    sim_rem_buf_ptr[c] = 0;                             /* start with empty command buffer */
    sim_rem_single_mode[c] = FALSE;                     /* in single command mode */
    if (isprint(sim_int_char&0xFF))
        sprintf(wru_name, "'%c'", sim_int_char&0xFF);
    else
        if (sim_int_char <= 26)
            sprintf(wru_name, "^%c", '@' + (sim_int_char&0xFF));
        else
            sprintf(wru_name, "'\\%03o'", sim_int_char&0xFF);
    tmxr_linemsgf (lp, "%s Remote Console\r\n"
                       "Enter single commands or to enter multiple command mode enter the %s character\r\n"
                       "Simulator Running...", sim_name, wru_name);
    tmxr_send_buffered_data (lp);                       /* flush buffered data */
    }
sim_activate_after(uptr, 1000000);                      /* check again in 1 second */
if (sim_con_ldsc.conn)
    tmxr_send_buffered_data (&sim_con_ldsc);            /* try to flush any buffered data */
return SCPE_OK;
}

static t_stat x_continue_cmd (int32 flag, char *cptr)
{
return SCPE_IERR;           /* This routine should never be called */
}

static t_stat x_step_cmd (int32 flag, char *cptr)
{
return SCPE_IERR;           /* This routine should never be called */
}

static t_stat x_help_cmd (int32 flag, char *cptr);

#define EX_D            0                               /* deposit */
#define EX_E            1                               /* examine */
#define EX_I            2                               /* interactive */
static CTAB allowed_remote_cmds[] = {
    { "EXAMINE",  &exdep_cmd,      EX_E },
    { "IEXAMINE", &exdep_cmd, EX_E+EX_I },
    { "DEPOSIT",  &exdep_cmd,      EX_D },
    { "EVALUATE", &eval_cmd,          0 },
    { "ATTACH",   &attach_cmd,        0 },
    { "DETACH",   &detach_cmd,        0 },
    { "ASSIGN",   &assign_cmd,        0 },
    { "DEASSIGN", &deassign_cmd,      0 },
    { "CONTINUE", &x_continue_cmd,    0 },
    { "STEP",     &x_step_cmd,        0 },
    { "PRINT",    &print_cmd,         1 },
    { "PWD",      &pwd_cmd,           0 },
    { "SAVE",     &save_cmd,          0 },
    { "DIR",      &dir_cmd,           0 },
    { "LS",       &dir_cmd,           0 },
    { "ECHO",     &echo_cmd,          0 },
    { "SET",      &set_cmd,           0 },
    { "SHOW",     &show_cmd,          0 },
    { "HELP",     &x_help_cmd,        SCP_HELP_ONECMD },
    { NULL,       NULL }
    };

static CTAB allowed_single_remote_cmds[] = {
    { "ATTACH",   &attach_cmd,        0 },
    { "DETACH",   &detach_cmd,        0 },
    { "PRINT",    &print_cmd,         1 },
    { "PWD",      &pwd_cmd,           0 },
    { "DIR",      &dir_cmd,           0 },
    { "LS",       &dir_cmd,           0 },
    { "ECHO",     &echo_cmd,          0 },
    { "SHOW",     &show_cmd,          0 },
    { "HELP",     &x_help_cmd,        SCP_HELP_ONECMD },
    { NULL,       NULL }
    };

static t_stat x_help_cmd (int32 flag, char *cptr)
{
CTAB *cmdp, *cmdph;

if (*cptr)
    return help_cmd (flag, cptr);
printf ("Remote Console Commands:\r\n");
if (sim_log)
    fprintf (sim_log, "Remote Console Commands:\r\n");
for (cmdp=allowed_remote_cmds; cmdp->name != NULL; ++cmdp) {
    cmdph = find_cmd (cmdp->name);
    if (cmdph && cmdph->help) {
        printf ("%s", cmdph->help);
        if (sim_log)
            fprintf (sim_log, "%s", cmdph->help);
        }
    }
return SCPE_OK;
}

/* Unit service for remote console data polling */

t_stat sim_rem_con_data_svc (UNIT *uptr)
{
int32 i, j, c = 0;
t_stat stat, stat_nomessage;
t_bool stepping = FALSE;
int32 steps = 1;
t_bool was_stepping = (sim_rem_step_line != -1);
t_bool got_command;
t_bool close_session = FALSE;
TMLN *lp;
char cbuf[4*CBUFSIZE], gbuf[CBUFSIZE], *cptr, *argv[1] = {NULL};
CTAB *cmdp = NULL;
uint32 read_start_time = 0;
t_offset cmd_log_start;

tmxr_poll_rx (&sim_rem_con_tmxr);                      /* poll input */
for (i=(was_stepping ? sim_rem_step_line : 0); 
     (i < sim_rem_con_tmxr.lines) && (!stepping); 
     i++) {
    lp = &sim_rem_con_tmxr.ldsc[i];
    if (!lp->conn)
        continue;
    if (was_stepping) {
        sim_rem_step_line = -1;                     /* Done with step */
        stat = SCPE_STEP;
        cmdp = find_cmd ("STEP");
        stat_nomessage = stat & SCPE_NOMESSAGE;     /* extract possible message supression flag */
        stat = SCPE_BARE_STATUS(stat);              /* remove possible flag */
        if (!stat_nomessage) {                      /* displaying message status? */
            fflush (sim_log);
            cmd_log_start = sim_ftell (sim_log);
            if (cmdp && (cmdp->message))            /* special message handler? */
                cmdp->message (NULL, stat);         /* let it deal with display */
            else
                if (stat >= SCPE_BASE) {            /* error? */
                    printf ("%s\r\n", sim_error_text (stat));
                    if (sim_log)
                        fprintf (sim_log, "%s\n", sim_error_text (stat));
                    }
            fflush (sim_log);
            sim_fseeko (sim_log, cmd_log_start, SEEK_SET);
            cbuf[sizeof(cbuf)-1] = '\0';
            while (fgets (cbuf, sizeof(cbuf)-1, sim_log)) {
                tmxr_linemsgf (lp, "%s", cbuf);
                tmxr_send_buffered_data (lp);
                }
            }
        }
    else {
        c = tmxr_getc_ln (lp);
        if (!(TMXR_VALID & c))
            continue;
        c = c & ~TMXR_VALID;
        if (!sim_rem_single_mode[i]) {
            if (c == sim_int_char) {                /* ^E (the interrupt character) must start continue mode console interaction */
                sim_is_running = 0;
                sim_stop_timer_services ();
                for (j=0; j < sim_rem_con_tmxr.lines; j++) {
                    lp = &sim_rem_con_tmxr.ldsc[j];
                    if ((i == j) || (!lp->conn))
                        continue;
                    tmxr_linemsgf (lp, "\nRemote Console(%s) Entering Commands\n", lp->ipad);
                    tmxr_send_buffered_data (lp);           /* flush any buffered data */
                    }
                lp = &sim_rem_con_tmxr.ldsc[i];
                tmxr_linemsg (lp, "\r\nSimulator paused.\r\n");
                if (sim_rem_read_timeout)
                    tmxr_linemsgf (lp, "Simulation will resume automatically if input is not received in %d seconds\n", sim_rem_read_timeout);
                }
            else {
                if ((c == '\n') ||  /* Ignore bare LF between commands (Microsoft Telnet bug) */
                    (c == '\r'))    /* Ignore empty commands */
                    continue;
                if ((c == '\004') || (c == '\032')) { /* EOF character (^D or ^Z) ? */
                    tmxr_linemsgf (lp, "\r\nGoodbye\r\n");
                    tmxr_send_buffered_data (lp);           /* flush any buffered data */
                    tmxr_reset_ln (lp);
                    continue;
                    }
                sim_rem_single_mode[i] = TRUE;
                tmxr_linemsgf (lp, "\r\n%s", sim_prompt);
                tmxr_send_buffered_data (lp);           /* flush any buffered data */
                }
            }
        }
    got_command = FALSE;
    while (1) {
        if (!sim_rem_single_mode[i]) {
            read_start_time = sim_os_msec();
            tmxr_linemsg (lp, sim_prompt);
            tmxr_send_buffered_data (lp);           /* flush any buffered data */
            }
        do {
            if (!sim_rem_single_mode[i]) {
                c = tmxr_getc_ln (lp);
                if (!(TMXR_VALID & c)) {
                    tmxr_send_buffered_data (lp);   /* flush any buffered data */
                    if (sim_rem_read_timeout &&
                        ((sim_os_msec() - read_start_time)/1000 >= sim_rem_read_timeout)) {
                        while (sim_rem_buf_ptr[i] > 0) { /* Erase current input line */
                            tmxr_linemsg (lp, "\b \b");
                            --sim_rem_buf_ptr[i];
                            }
                        if (sim_rem_buf_ptr[i]+80 >= sim_rem_buf_size[i]) {
                            sim_rem_buf_size[i] += 1024;
<<<<<<< HEAD
                            sim_rem_buf[i] = (char *) realloc (sim_rem_buf[i], sim_rem_buf_size[i]);
=======
                            sim_rem_buf[i] = (char *)realloc (sim_rem_buf[i], sim_rem_buf_size[i]);
>>>>>>> 00b77c85
                            }
                        strcpy (sim_rem_buf[i], "CONTINUE         ! Automatic continue due to timeout");
                        tmxr_linemsgf (lp, "%s\n", sim_rem_buf[i]);
                        got_command = TRUE;
                        break;
                        }
                    sim_os_ms_sleep (100);
                    tmxr_poll_rx (&sim_rem_con_tmxr);/* poll input */
                    continue;
                    }
                read_start_time = sim_os_msec();
                c = c & ~TMXR_VALID;
                }
            switch (c) {
                case 0:     /* no data */
                    break;
                case '\b':  /* Backspace */
                case 127:   /* Rubout */
                    if (sim_rem_buf_ptr[i] > 0) {
                        tmxr_linemsg (lp, "\b \b");
                        --sim_rem_buf_ptr[i];
                        }
                    break;
                case 27:   /* escape */
                case 21:   /* ^U */
                    while (sim_rem_buf_ptr[i] > 0) {
                        tmxr_linemsg (lp, "\b \b");
                        --sim_rem_buf_ptr[i];
                        }
                    break;
                case '\n':
                    if (sim_rem_buf_ptr[i] == 0)
                        break;
                case '\r':
                    tmxr_linemsg (lp, "\r\n");
                    if (sim_rem_buf_ptr[i]+1 >= sim_rem_buf_size[i]) {
                        sim_rem_buf_size[i] += 1024;
<<<<<<< HEAD
                        sim_rem_buf[i] = (char *) realloc (sim_rem_buf[i], sim_rem_buf_size[i]);
=======
                        sim_rem_buf[i] = (char *)realloc (sim_rem_buf[i], sim_rem_buf_size[i]);
>>>>>>> 00b77c85
                        }
                    sim_rem_buf[i][sim_rem_buf_ptr[i]++] = '\0';
                    got_command = TRUE;
                    break;
                case '\004': /* EOF (^D) */
                case '\032': /* EOF (^Z) */
                    while (sim_rem_buf_ptr[i] > 0) { /* Erase current input line */
                        tmxr_linemsg (lp, "\b \b");
                        --sim_rem_buf_ptr[i];
                        }
                    if (!sim_rem_single_mode[i]) {
                        if (sim_rem_buf_ptr[i]+80 >= sim_rem_buf_size[i]) {
                            sim_rem_buf_size[i] += 1024;
<<<<<<< HEAD
                            sim_rem_buf[i] = (char *) realloc (sim_rem_buf[i], sim_rem_buf_size[i]);
=======
                            sim_rem_buf[i] = (char *)realloc (sim_rem_buf[i], sim_rem_buf_size[i]);
>>>>>>> 00b77c85
                            }
                        strcpy (sim_rem_buf[i], "CONTINUE         ! Automatic continue before close");
                        tmxr_linemsgf (lp, "%s\n", sim_rem_buf[i]);
                        got_command = TRUE;
                        }
                    close_session = TRUE;
                    break;
                case '\020': /* PRINT (^P) */
                    while (sim_rem_buf_ptr[i] > 0) {
                        tmxr_linemsg (lp, "\b \b");
                        --sim_rem_buf_ptr[i];
                        }
                    if (sim_rem_buf_ptr[i]+80 >= sim_rem_buf_size[i]) {
                        sim_rem_buf_size[i] += 1024;
                        sim_rem_buf[i] = (char *) realloc (sim_rem_buf[i], sim_rem_buf_size[i]);
                        }
                    strcpy (sim_rem_buf[i], "PRINT");
                    tmxr_linemsgf (lp, "%s\n", sim_rem_buf[i]);
                    got_command = TRUE;
                    break;
                default:
                    tmxr_putc_ln (lp, c);
                    if (sim_rem_buf_ptr[i]+2 >= sim_rem_buf_size[i]) {
                        sim_rem_buf_size[i] += 1024;
<<<<<<< HEAD
                        sim_rem_buf[i] = (char *) realloc (sim_rem_buf[i], sim_rem_buf_size[i]);
=======
                        sim_rem_buf[i] = (char *)realloc (sim_rem_buf[i], sim_rem_buf_size[i]);
>>>>>>> 00b77c85
                        }
                    sim_rem_buf[i][sim_rem_buf_ptr[i]++] = c;
                    sim_rem_buf[i][sim_rem_buf_ptr[i]] = '\0';
                    if (((size_t)sim_rem_buf_ptr[i]) >= sizeof(cbuf))
                        got_command = TRUE;                 /* command too long */
                    break;
                }
            } while ((!got_command) && (!sim_rem_single_mode[i]));
        tmxr_send_buffered_data (lp);           /* flush any buffered data */
        if ((sim_rem_single_mode[i]) && !got_command) {
            break;
            }
        printf ("Remote Console Command from %s> %s\r\n", lp->ipad, sim_rem_buf[i]);
        if (sim_log)
            fprintf (sim_log, "Remote Console Command from %s> %s\n", lp->ipad, sim_rem_buf[i]);
        got_command = FALSE;
        if (strlen(sim_rem_buf[i]) >= sizeof(cbuf)) {
            printf ("\nLine too long. Ignored.  Continuing Simulator execution\n");
            if (sim_log)
                fprintf (sim_log, "\r\nLine too long. Ignored.  Continuing Simulator execution\r\n");
            tmxr_linemsgf (lp, "\nLine too long. Ignored.  Continuing Simulator execution\n");
            tmxr_send_buffered_data (lp);       /* try to flush any buffered data */
            break;
            }
        strcpy (cbuf, sim_rem_buf[i]);
        sim_rem_buf_ptr[i] = 0;
        sim_rem_buf[i][sim_rem_buf_ptr[i]] = '\0';
        if (cbuf[0] == '\0') {
            if (sim_rem_single_mode[i]) {
                sim_rem_single_mode[i] = FALSE;
                break;
                }
            else
                continue;
            }
        sim_sub_args (cbuf, sizeof(cbuf), argv);
        cptr = cbuf;
        cptr = get_glyph (cptr, gbuf, 0);                   /* get command glyph */
        sim_switches = 0;                                   /* init switches */
        if (!sim_log) {                                     /* Not currently logging? */
            int32 save_quiet = sim_quiet;

            sim_quiet = 1;
            sprintf (sim_rem_con_temp_name, "sim_remote_console_%d.temporary_log", (int)getpid());
            sim_set_logon (0, sim_rem_con_temp_name);
            sim_quiet = save_quiet;
            sim_log_temp = TRUE;
            }
        cmd_log_start = sim_ftell (sim_log);
        if (!find_cmd (gbuf))                               /* validate command */
            stat = SCPE_UNK;
        else {
            if ((cmdp = find_ctab (sim_rem_single_mode[i] ? allowed_single_remote_cmds : allowed_remote_cmds, gbuf))) {/* lookup command */
                if (cmdp->action == &x_continue_cmd)
                    stat = SCPE_OK;
                else {
                    if (cmdp->action == &x_step_cmd) {
                        steps = 1;                          /* default of 1 instruction */
                        stat = SCPE_OK;
                        if (*cptr != 0) {                   /* argument? */
                             cptr = get_glyph (cptr, gbuf, 0);/* get next glyph */
                             if (*cptr != 0)                /* should be end */
                                 stat = SCPE_2MARG;
                             else {
                                 steps = (int32) get_uint (gbuf, 10, INT_MAX, &stat);
                                 if ((stat != SCPE_OK) || (steps <= 0)) /* error? */
                                     stat = SCPE_ARG;
                                 }
                             }
                        if (stat == SCPE_OK)
                            stepping = TRUE;
                        else
                            cmdp = NULL;
                        }
                    else
                        stat = cmdp->action (cmdp->arg, cptr);
                    }
                }
            else
                stat = SCPE_INVREM;
            }
        stat_nomessage = stat & SCPE_NOMESSAGE;             /* extract possible message supression flag */
        stat = SCPE_BARE_STATUS(stat);                      /* remove possible flag */
        if (!stat_nomessage) {                              /* displaying message status? */
            if (cmdp && (cmdp->message))                    /* special message handler? */
                cmdp->message (NULL, stat);                 /* let it deal with display */
            else
                if (stat >= SCPE_BASE) {                    /* error? */
                    printf ("%s\r\n", sim_error_text (stat));
                    if (sim_log)
                        fprintf (sim_log, "%s\n", sim_error_text (stat));
                    }
            }
        fflush (sim_log);
        sim_fseeko (sim_log, cmd_log_start, SEEK_SET);
        cbuf[sizeof(cbuf)-1] = '\0';
        while (fgets (cbuf, sizeof(cbuf)-1, sim_log)) {
            int32 unwritten;

            tmxr_linemsgf (lp, "%s", cbuf);
            do {
                unwritten = tmxr_send_buffered_data (lp);
                if (unwritten == lp->txbsz)
                    sim_os_ms_sleep (100);
                } while (unwritten == lp->txbsz);
            }
        if ((cmdp && (cmdp->action == &x_continue_cmd)) ||
            (sim_rem_single_mode[i])) {
            sim_rem_step_line = -1;                 /* Not stepping */
            if (sim_log_temp) {                     /* If we setup a temporary log, clean it now  */
                int32 save_quiet = sim_quiet;

                sim_quiet = 1;
                sim_set_logoff (0, NULL);
                sim_quiet = save_quiet;
                remove (sim_rem_con_temp_name);
                sim_log_temp = FALSE;
                }
            if (!sim_rem_single_mode[i]) {
                tmxr_linemsg (lp, "Simulator Running...");
                tmxr_send_buffered_data (lp);
                for (j=0; j < sim_rem_con_tmxr.lines; j++) {
                    lp = &sim_rem_con_tmxr.ldsc[j];
                    if ((i == j) || (!lp->conn))
                        continue;
                    tmxr_linemsg (lp, "Simulator Running...");
                    tmxr_send_buffered_data (lp);
                    }
                sim_is_running = 1;
                sim_start_timer_services ();
                }
            sim_rem_single_mode[i] = FALSE;
            break;
            }
        if (cmdp && (cmdp->action == &x_step_cmd)) {
            sim_rem_step_line = i;
            break;
            }
        }
    if (close_session) {
        tmxr_linemsgf (lp, "\r\nGoodbye\r\n");
        tmxr_send_buffered_data (lp);           /* flush any buffered data */
        tmxr_reset_ln (lp);
        sim_rem_single_mode[i] = FALSE;
        }
    }
if (stepping)
    sim_activate(uptr, steps);                  /* check again after 'steps' instructions */
else
    sim_activate_after(uptr, 100000);           /* check again in 100 milliaeconds */
return SCPE_OK;
}

t_stat sim_rem_con_reset (DEVICE *dptr)
{
if (sim_rem_con_tmxr.lines)
    return sim_rem_con_poll_svc (&dptr->units[0]);          /* establish polling as needed */
return SCPE_OK;
}

static t_stat sim_set_rem_telnet (int32 flag, char *cptr)
{
t_stat r;

if (flag) {
    r = sim_parse_addr (cptr, NULL, 0, NULL, NULL, 0, NULL, NULL);
    if (r == SCPE_OK) {
        if (sim_rem_con_tmxr.master)                    /* already open? */
            sim_set_rem_telnet (0, NULL);               /* close first */
        if (sim_rem_con_tmxr.lines == 0)                /* Ir no connection limit set */
            sim_set_rem_connections (0, "1");           /* use 1 */
        sim_register_internal_device (&sim_remote_console);
        r = tmxr_attach (&sim_rem_con_tmxr, &sim_rem_con_unit[0], cptr);/* open master socket */
        if (r == SCPE_OK)
            sim_activate_after(&sim_rem_con_unit[0], 1000000); /* check for connection in 1 second */
        return r;
        }
    return SCPE_NOPARAM;
    }
else {
    if (sim_rem_con_tmxr.master) {
        int32 i;

        tmxr_detach (&sim_rem_con_tmxr, &sim_rem_con_unit[0]);
        for (i=0; i<sim_rem_con_tmxr.lines; i++) {
            free (sim_rem_buf[i]);
            sim_rem_buf[i] = NULL;
            sim_rem_buf_size[i] = 0;
            sim_rem_buf_ptr[i] = 0;
            sim_rem_single_mode[i] = FALSE;
            }
        }
    }
return SCPE_OK;
}

static t_stat sim_set_rem_connections (int32 flag, char *cptr)
{
int32 lines;
t_stat r;
int32 i;

if (cptr == NULL)
    return SCPE_ARG;
lines = (int32) get_uint (cptr, 10, MAX_REMOTE_SESSIONS, &r);
if (r != SCPE_OK)
    return r;
if (sim_rem_con_tmxr.master)
    return SCPE_ARG;
for (i=0; i<sim_rem_con_tmxr.lines; i++)
    free (sim_rem_buf[i]);
sim_rem_con_tmxr.lines = lines;
<<<<<<< HEAD
sim_rem_con_tmxr.ldsc = (TMLN *) realloc (sim_rem_con_tmxr.ldsc, sizeof(*sim_rem_con_tmxr.ldsc)*lines);
memset (sim_rem_con_tmxr.ldsc, 0, sizeof(*sim_rem_con_tmxr.ldsc)*lines);
sim_rem_buf = (char **) realloc (sim_rem_buf, sizeof(*sim_rem_buf)*lines);
memset (sim_rem_buf, 0, sizeof(*sim_rem_buf)*lines);
sim_rem_buf_size = (int32 *)realloc (sim_rem_buf_size, sizeof(*sim_rem_buf_size)*lines);
memset (sim_rem_buf_size, 0, sizeof(*sim_rem_buf_size)*lines);
sim_rem_buf_ptr = (int32 *) realloc (sim_rem_buf_ptr, sizeof(*sim_rem_buf_ptr)*lines);
memset (sim_rem_buf_ptr, 0, sizeof(*sim_rem_buf_ptr)*lines);
sim_rem_single_mode = (t_bool*) realloc (sim_rem_single_mode, sizeof(*sim_rem_single_mode)*lines);
=======
sim_rem_con_tmxr.ldsc = (TMLN *)realloc (sim_rem_con_tmxr.ldsc, sizeof(*sim_rem_con_tmxr.ldsc)*lines);
memset (sim_rem_con_tmxr.ldsc, 0, sizeof(*sim_rem_con_tmxr.ldsc)*lines);
sim_rem_buf = (char **)realloc (sim_rem_buf, sizeof(*sim_rem_buf)*lines);
memset (sim_rem_buf, 0, sizeof(*sim_rem_buf)*lines);
sim_rem_buf_size = (int32 *)realloc (sim_rem_buf_size, sizeof(*sim_rem_buf_size)*lines);
memset (sim_rem_buf_size, 0, sizeof(*sim_rem_buf_size)*lines);
sim_rem_buf_ptr = (int32 *)realloc (sim_rem_buf_ptr, sizeof(*sim_rem_buf_ptr)*lines);
memset (sim_rem_buf_ptr, 0, sizeof(*sim_rem_buf_ptr)*lines);
sim_rem_single_mode = (t_bool *)realloc (sim_rem_single_mode, sizeof(*sim_rem_single_mode)*lines);
>>>>>>> 00b77c85
memset (sim_rem_single_mode, 0, sizeof(*sim_rem_single_mode)*lines);
return SCPE_OK;
}

static t_stat sim_set_rem_timeout (int32 flag, char *cptr)
{
int32 timeout;
t_stat r;

if (cptr == NULL)
    return SCPE_ARG;
timeout = (int32) get_uint (cptr, 10, 3600, &r);
if (r != SCPE_OK)
    return r;
sim_rem_read_timeout = timeout;
return SCPE_OK;
}

/* Set keyboard map */

t_stat sim_set_kmap (int32 flag, char *cptr)
{
DEVICE *dptr = sim_devices[0];
int32 val, rdx;
t_stat r;

if ((cptr == NULL) || (*cptr == 0))
    return SCPE_2FARG;
if (dptr->dradix == 16) rdx = 16;
else rdx = 8;
val = (int32) get_uint (cptr, rdx, 0177, &r);
if ((r != SCPE_OK) ||
    ((val == 0) && (flag & KMAP_NZ)))
    return SCPE_ARG;
*(cons_kmap[flag & KMAP_MASK]) = val;
return SCPE_OK;
}

/* Show keyboard map */

t_stat sim_show_kmap (FILE *st, DEVICE *dptr, UNIT *uptr, int32 flag, char *cptr)
{
if (sim_devices[0]->dradix == 16)
    fprintf (st, "%s = %X\n", show_con_tab[flag].name, *(cons_kmap[flag & KMAP_MASK]));
else fprintf (st, "%s = %o\n", show_con_tab[flag].name, *(cons_kmap[flag & KMAP_MASK]));
return SCPE_OK;
}

/* Set printable characters */

t_stat sim_set_pchar (int32 flag, char *cptr)
{
DEVICE *dptr = sim_devices[0];
uint32 val, rdx;
t_stat r;

if ((cptr == NULL) || (*cptr == 0))
    return SCPE_2FARG;
if (dptr->dradix == 16) rdx = 16;
else rdx = 8;
val = (uint32) get_uint (cptr, rdx, 0xFFFFFFFF, &r);
if ((r != SCPE_OK) ||
    ((val & 0x00002400) == 0))
    return SCPE_ARG;
sim_tt_pchar = val;
return SCPE_OK;
}

/* Show printable characters */

t_stat sim_show_pchar (FILE *st, DEVICE *dptr, UNIT *uptr, int32 flag, char *cptr)
{
if (sim_devices[0]->dradix == 16)
    fprintf (st, "pchar mask = %X\n", sim_tt_pchar);
else fprintf (st, "pchar mask = %o\n", sim_tt_pchar);
return SCPE_OK;
}

/* Set log routine */

t_stat sim_set_logon (int32 flag, char *cptr)
{
char gbuf[CBUFSIZE];
t_stat r;
time_t now;

if ((cptr == NULL) || (*cptr == 0))                     /* need arg */
    return SCPE_2FARG;
cptr = get_glyph_nc (cptr, gbuf, 0);                    /* get file name */
if (*cptr != 0)                                         /* now eol? */
    return SCPE_2MARG;
sim_set_logoff (0, NULL);                               /* close cur log */
r = sim_open_logfile (gbuf, FALSE, &sim_log, &sim_log_ref); /* open log */
if (r != SCPE_OK)                                       /* error? */
    return r;
if (!sim_quiet)
    printf ("Logging to file \"%s\"\n", 
             sim_logfile_name (sim_log, sim_log_ref));
fprintf (sim_log, "Logging to file \"%s\"\n", 
             sim_logfile_name (sim_log, sim_log_ref));  /* start of log */
time(&now);
fprintf (sim_log, "Logging to file \"%s\" at %s", sim_logfile_name (sim_log, sim_log_ref), ctime(&now));
return SCPE_OK;
}

/* Set nolog routine */

t_stat sim_set_logoff (int32 flag, char *cptr)
{
if (cptr && (*cptr != 0))                               /* now eol? */
    return SCPE_2MARG;
if (sim_log == NULL)                                    /* no log? */
    return SCPE_OK;
if (!sim_quiet)
    printf ("Log file closed\n");
fprintf (sim_log, "Log file closed\n");
sim_close_logfile (&sim_log_ref);                       /* close log */
sim_log = NULL;
return SCPE_OK;
}

/* Show log status */

t_stat sim_show_log (FILE *st, DEVICE *dptr, UNIT *uptr, int32 flag, char *cptr)
{
if (cptr && (*cptr != 0))
    return SCPE_2MARG;
if (sim_log)
    fprintf (st, "Logging enabled to \"%s\"\n", 
                 sim_logfile_name (sim_log, sim_log_ref));
else fprintf (st, "Logging disabled\n");
return SCPE_OK;
}

/* Set debug routine */

t_stat sim_set_debon (int32 flag, char *cptr)
{
char gbuf[CBUFSIZE];
t_stat r;
time_t now;

sim_deb_switches = sim_switches;                        /* save debug switches */
if ((cptr == NULL) || (*cptr == 0))                     /* need arg */
    return SCPE_2FARG;
cptr = get_glyph_nc (cptr, gbuf, 0);                    /* get file name */
if (*cptr != 0)                                         /* now eol? */
    return SCPE_2MARG;
r = sim_open_logfile (gbuf, FALSE, &sim_deb, &sim_deb_ref);

if (r != SCPE_OK)
    return r;

if (sim_deb_switches & SWMASK ('R')) {
    clock_gettime(CLOCK_REALTIME, &sim_deb_basetime);
    if (!(sim_deb_switches & (SWMASK ('A') | SWMASK ('T'))))
        sim_deb_switches |= SWMASK ('T');
    }
if (sim_deb_switches & SWMASK ('P'))
    sim_deb_PC = find_reg ("PC", NULL, sim_dflt_dev);
if (!sim_quiet) {
    printf ("Debug output to \"%s\"\n", 
            sim_logfile_name (sim_deb, sim_deb_ref));
    if (sim_deb_switches & SWMASK ('P'))
        printf ("   Debug messages contain current PC value\n");
    if (sim_deb_switches & SWMASK ('T'))
        printf ("   Debug messages display time of day as hh:mm:ss.msec%s\n", sim_deb_switches & SWMASK ('R') ? " relative to the start of debugging" : "");
    if (sim_deb_switches & SWMASK ('A'))
        printf ("   Debug messages display time of day as seconds.msec%s\n", sim_deb_switches & SWMASK ('R') ? " relative to the start of debugging" : "");
    if (sim_log) {
        fprintf (sim_log, "Debug output to \"%s\"\n", 
                          sim_logfile_name (sim_deb, sim_deb_ref));
        if (sim_deb_switches & SWMASK ('P'))
            fprintf (sim_log, "   Debug messages contain current PC value\n");
        if (sim_deb_switches & SWMASK ('T'))
            fprintf (sim_log, "   Debug messages display time of day as hh:mm:ss.msec%s\n", sim_deb_switches & SWMASK ('R') ? " relative to the start of debugging" : "");
        if (sim_deb_switches & SWMASK ('A'))
            fprintf (sim_log, "   Debug messages display time of day as seconds.msec%s\n", sim_deb_switches & SWMASK ('R') ? " relative to the start of debugging" : "");
        }
    }
time(&now);
fprintf (sim_deb, "Debug output to \"%s\" at %s", sim_logfile_name (sim_deb, sim_deb_ref), ctime(&now));
show_version (sim_deb, NULL, NULL, 0, NULL);

return SCPE_OK;
}

/* Set nodebug routine */

t_stat sim_set_deboff (int32 flag, char *cptr)
{
if (cptr && (*cptr != 0))                               /* now eol? */
    return SCPE_2MARG;
if (sim_deb == NULL)                                    /* no log? */
    return SCPE_OK;
sim_close_logfile (&sim_deb_ref);
sim_deb = NULL;
sim_deb_switches = 0;
sim_deb_PC = NULL;
if (!sim_quiet)
    printf ("Debug output disabled\n");
if (sim_log)
    fprintf (sim_log, "Debug output disabled\n");
return SCPE_OK;
}

/* Show debug routine */

t_stat sim_show_debug (FILE *st, DEVICE *dptr, UNIT *uptr, int32 flag, char *cptr)
{
int32 i;

if (cptr && (*cptr != 0))
    return SCPE_2MARG;
if (sim_deb) {
    fprintf (st, "Debug output enabled to \"%s\"\n", 
                 sim_logfile_name (sim_deb, sim_deb_ref));
    if (sim_deb_switches & SWMASK ('P'))
        fprintf (st, "   Debug messages contain current PC value\n");
    if (sim_deb_switches & SWMASK ('T'))
        fprintf (st, "   Debug messages display time of day as hh:mm:ss.msec%s\n", sim_deb_switches & SWMASK ('R') ? " relative to the start of debugging" : "");
    if (sim_deb_switches & SWMASK ('A'))
        fprintf (st, "   Debug messages display time of day as seconds.msec%s\n", sim_deb_switches & SWMASK ('R') ? " relative to the start of debugging" : "");
    for (i = 0; (dptr = sim_devices[i]) != NULL; i++) {
        if (!(dptr->flags & DEV_DIS) &&
            (dptr->flags & DEV_DEBUG) &&
            (dptr->dctrl)) {
            fprintf (st, "Device: %-6s ", dptr->name);
            show_dev_debug (st, dptr, NULL, 0, NULL);
            }
        }
    }
else fprintf (st, "Debug output disabled\n");
return SCPE_OK;
}

/* SET CONSOLE command */

/* Set console to Telnet port (and parameters) */

t_stat sim_set_telnet (int32 flag, char *cptr)
{
char *cvptr, gbuf[CBUFSIZE];
CTAB *ctptr;
t_stat r;

if ((cptr == NULL) || (*cptr == 0))
    return SCPE_2FARG;
while (*cptr != 0) {                                    /* do all mods */
    cptr = get_glyph_nc (cptr, gbuf, ',');              /* get modifier */
    if ((cvptr = strchr (gbuf, '=')))                   /* = value? */
        *cvptr++ = 0;
    get_glyph (gbuf, gbuf, 0);                          /* modifier to UC */
    if ((ctptr = find_ctab (set_con_telnet_tab, gbuf))) { /* match? */
        r = ctptr->action (ctptr->arg, cvptr);      /* do the rest */
        if (r != SCPE_OK)
            return r;
        }
    else {
        if (sim_con_tmxr.master)                        /* already open? */
            sim_set_notelnet (0, NULL);                 /* close first */
        r = tmxr_attach (&sim_con_tmxr, &sim_con_unit, gbuf);/* open master socket */
        if (r == SCPE_OK)
            sim_activate_after(&sim_con_unit, 1000000); /* check for connection in 1 second */
        return r;
        }
    }
return SCPE_OK;
}

/* Close console Telnet port */

t_stat sim_set_notelnet (int32 flag, char *cptr)
{
if (cptr && (*cptr != 0))                               /* too many arguments? */
    return SCPE_2MARG;
if (sim_con_tmxr.master == 0)                           /* ignore if already closed */
    return SCPE_OK;
return tmxr_close_master (&sim_con_tmxr);               /* close master socket */
}

/* Show console Telnet status */

t_stat sim_show_telnet (FILE *st, DEVICE *dunused, UNIT *uunused, int32 flag, char *cptr)
{
if (cptr && (*cptr != 0))
    return SCPE_2MARG;
if ((sim_con_tmxr.master == 0) && 
    (sim_con_ldsc.serport == 0))
    fprintf (st, "Connected to console window\n");
else {
    if (sim_con_ldsc.serport) {
        fprintf (st, "Connected to ");
        tmxr_fconns (st, &sim_con_ldsc, -1);
        }
    else 
        if (sim_con_ldsc.sock == 0)
            fprintf (st, "Listening on port %s\n", sim_con_tmxr.port);
        else {
            fprintf (st, "Listening on port %s, connection from %s\n",
                sim_con_tmxr.port, sim_con_ldsc.ipad);
            tmxr_fconns (st, &sim_con_ldsc, -1);
            }
    tmxr_fstats (st, &sim_con_ldsc, -1);
    }
return SCPE_OK;
}

/* Set console to Buffering  */

t_stat sim_set_cons_buff (int32 flg, char *cptr)
{
char cmdbuf[CBUFSIZE];

sprintf(cmdbuf, "BUFFERED%c%s", cptr ? '=' : '\0', cptr ? cptr : "");
return tmxr_open_master (&sim_con_tmxr, cmdbuf);      /* open master socket */
}

/* Set console to NoBuffering */

t_stat sim_set_cons_unbuff (int32 flg, char *cptr)
{
char cmdbuf[CBUFSIZE];

sprintf(cmdbuf, "UNBUFFERED%c%s", cptr ? '=' : '\0', cptr ? cptr : "");
return tmxr_open_master (&sim_con_tmxr, cmdbuf);      /* open master socket */
}

/* Set console to Logging */

t_stat sim_set_cons_log (int32 flg, char *cptr)
{
char cmdbuf[CBUFSIZE];

sprintf(cmdbuf, "LOG%c%s", cptr ? '=' : '\0', cptr ? cptr : "");
return tmxr_open_master (&sim_con_tmxr, cmdbuf);      /* open master socket */
}

/* Set console to NoLogging */

t_stat sim_set_cons_nolog (int32 flg, char *cptr)
{
char cmdbuf[CBUFSIZE];

sprintf(cmdbuf, "NOLOG%c%s", cptr ? '=' : '\0', cptr ? cptr : "");
return tmxr_open_master (&sim_con_tmxr, cmdbuf);      /* open master socket */
}

t_stat sim_show_cons_log (FILE *st, DEVICE *dunused, UNIT *uunused, int32 flag, char *cptr)
{
if (cptr && (*cptr != 0))
    return SCPE_2MARG;
if (sim_con_tmxr.ldsc->txlog)
    fprintf (st, "Log File being written to %s\n", sim_con_tmxr.ldsc->txlogname);
else
    fprintf (st, "No Logging\n");
return SCPE_OK;
}

t_stat sim_show_cons_buff (FILE *st, DEVICE *dunused, UNIT *uunused, int32 flag, char *cptr)
{
if (cptr && (*cptr != 0))
    return SCPE_2MARG;
if (!sim_con_tmxr.buffered)
    fprintf (st, "Unbuffered\n");
else
    fprintf (st, "Buffer Size = %d\n", sim_con_tmxr.buffered);
return SCPE_OK;
}

/* Set console Debug Mode */

t_stat sim_set_cons_debug (int32 flg, char *cptr)
{
return set_dev_debug (&sim_con_telnet, &sim_con_unit, flg, cptr);
}

t_stat sim_show_cons_debug (FILE *st, DEVICE *dunused, UNIT *uunused, int32 flag, char *cptr)
{
if (cptr && (*cptr != 0))
    return SCPE_2MARG;
return show_dev_debug (st, &sim_con_telnet, &sim_con_unit, flag, cptr);
}

/* Set console to Serial port (and parameters) */

t_stat sim_set_serial (int32 flag, char *cptr)
{
char *cvptr, gbuf[CBUFSIZE], ubuf[CBUFSIZE];
CTAB *ctptr;
t_stat r;

if ((cptr == NULL) || (*cptr == 0))
    return SCPE_2FARG;
while (*cptr != 0) {                                    /* do all mods */
    cptr = get_glyph_nc (cptr, gbuf, ',');              /* get modifier */
    if ((cvptr = strchr (gbuf, '=')))                   /* = value? */
        *cvptr++ = 0;
    get_glyph (gbuf, ubuf, 0);                          /* modifier to UC */
    if ((ctptr = find_ctab (set_con_serial_tab, ubuf))) { /* match? */
        r = ctptr->action (ctptr->arg, cvptr);          /* do the rest */
        if (r != SCPE_OK)
            return r;
        }
    else {
        SERHANDLE serport = sim_open_serial (gbuf, NULL, &r);
        if (serport != INVALID_HANDLE) {
            sim_close_serial (serport);
            if (r == SCPE_OK) {
                char cbuf[CBUFSIZE];
                if ((sim_con_tmxr.master) ||            /* already open? */
                    (sim_con_ldsc.serport))
                    sim_set_noserial (0, NULL);         /* close first */
                sprintf(cbuf, "Connect=%s", gbuf);
                r = tmxr_attach (&sim_con_tmxr, &sim_con_unit, cbuf);/* open master socket */
                sim_con_ldsc.rcve = 1;                  /* rcv enabled */
                if (r == SCPE_OK)
                    sim_activate_after(&sim_con_unit, 1000000); /* check for connection in 1 second */
                return r;
                }
            }
        return SCPE_ARG;
        }
    }
return SCPE_OK;
}

/* Close console Serial port */

t_stat sim_set_noserial (int32 flag, char *cptr)
{
if (cptr && (*cptr != 0))                               /* too many arguments? */
    return SCPE_2MARG;
if (sim_con_ldsc.serport == 0)                  /* ignore if already closed */
    return SCPE_OK;
return tmxr_close_master (&sim_con_tmxr);               /* close master socket */
}

/* Log File Open/Close/Show Support */

/* Open log file */

t_stat sim_open_logfile (char *filename, t_bool binary, FILE **pf, FILEREF **pref)
{
char *tptr, gbuf[CBUFSIZE];

if ((filename == NULL) || (*filename == 0))             /* too few arguments? */
    return SCPE_2FARG;
tptr = get_glyph (filename, gbuf, 0);
if (*tptr != 0)                                         /* now eol? */
    return SCPE_2MARG;
sim_close_logfile (pref);
*pf = NULL;
if (strcmp (gbuf, "LOG") == 0) {                        /* output to log? */
    if (sim_log == NULL)                                /* any log? */
        return SCPE_ARG;
    *pf = sim_log;
    *pref = sim_log_ref;
    if (*pref)
        ++(*pref)->refcount;
    }
else if (strcmp (gbuf, "DEBUG") == 0) {                 /* output to debug? */
    if (sim_deb == NULL)                                /* any debug? */
        return SCPE_ARG;
    *pf = sim_deb;
    *pref = sim_deb_ref;
    if (*pref)
        ++(*pref)->refcount;
    }
else if (strcmp (gbuf, "STDOUT") == 0) {                /* output to stdout? */
    *pf = stdout;
    *pref = NULL;
    }
else if (strcmp (gbuf, "STDERR") == 0) {                /* output to stderr? */
    *pf = stderr;
    *pref = NULL;
    }
else {
<<<<<<< HEAD
    *pref = (FILEREF *) calloc (1, sizeof(**pref));
=======
    *pref = (FILEREF *)calloc (1, sizeof(**pref));
>>>>>>> 00b77c85
    if (!*pref)
        return SCPE_MEM;
    get_glyph_nc (filename, gbuf, 0);                   /* reparse */
    strncpy ((*pref)->name, gbuf, sizeof((*pref)->name)-1);
    *pf = sim_fopen (gbuf, (binary ? "a+b" : "a+"));    /* open file */
    if (*pf == NULL) {                                  /* error? */
        free (*pref);
        *pref = NULL;
        return SCPE_OPENERR;
        }
    (*pref)->file = *pf;
    (*pref)->refcount = 1;                               /* need close */
    }
return SCPE_OK;
}

/* Close log file */

t_stat sim_close_logfile (FILEREF **pref)
{
if (NULL == *pref)
    return SCPE_OK;
(*pref)->refcount = (*pref)->refcount  - 1;
if ((*pref)->refcount > 0)
    return SCPE_OK;
fclose ((*pref)->file);
free (*pref);
*pref = NULL;
return SCPE_OK;
}

/* Show logfile support routine */

const char *sim_logfile_name (FILE *st, FILEREF *ref)
{
if (!st)
    return "";
if (st == stdout)
    return "STDOUT";
if (st == stderr)
    return "STDERR";
if (!ref)
    return "";
return ref->name;
}

/* Check connection before executing */

t_stat sim_check_console (int32 sec)
{
int32 c, i;

if (sim_con_ldsc.serport)
    if (tmxr_poll_conn (&sim_con_tmxr) >= 0) 
        sim_con_ldsc.rcve = 1;                          /* rcv enabled */
if ((sim_con_tmxr.master == 0) ||                       /* serial console or not Telnet? done */
    (sim_con_ldsc.serport))
    return SCPE_OK;
if (sim_con_ldsc.conn || sim_con_ldsc.txbfd) {          /* connected or buffered ? */
    tmxr_poll_rx (&sim_con_tmxr);                       /* poll (check disconn) */
    if (sim_con_ldsc.conn || sim_con_ldsc.txbfd) {      /* still connected? */
        if (!sim_con_ldsc.conn) {
            printf ("Running with Buffered Console\r\n"); /* print transition */
            fflush (stdout);
            if (sim_log) {                              /* log file? */
                fprintf (sim_log, "Running with Buffered Console\n");
                fflush (sim_log);
                }
            }
        return SCPE_OK;
        }
    }
for (i = 0; i < sec; i++) {                             /* loop */
    if (tmxr_poll_conn (&sim_con_tmxr) >= 0) {          /* poll connect */
        sim_con_ldsc.rcve = 1;                          /* rcv enabled */
        if (i) {                                        /* if delayed */
            printf ("Running\r\n");                       /* print transition */
            fflush (stdout);
            if (sim_log) {                              /* log file? */
                fprintf (sim_log, "Running\n");
                fflush (sim_log);
                }
            }
        return SCPE_OK;                                 /* ready to proceed */
        }
    c = sim_os_poll_kbd ();                             /* check for stop char */
    if ((c == SCPE_STOP) || stop_cpu)
        return SCPE_STOP;
    if ((i % 10) == 0) {                                /* Status every 10 sec */
        printf ("Waiting for console Telnet connection\r\n");
        fflush (stdout);
        if (sim_log) {                              /* log file? */
            fprintf (sim_log, "Waiting for console Telnet connection\n");
            fflush (sim_log);
            }
        }
    sim_os_sleep (1);                                   /* wait 1 second */
    }
return SCPE_TTMO;                                       /* timed out */
}

/* Poll for character */

t_stat sim_poll_kbd (void)
{
int32 c;

c = sim_os_poll_kbd ();                                 /* get character */
if ((c == SCPE_STOP) ||                                 /* ^E or not Telnet? */
    ((sim_con_tmxr.master == 0) &&                      /*       and not serial? */
     (sim_con_ldsc.serport == 0)))
    return c;                                           /* in-window */
if (!sim_con_ldsc.conn) {                               /* no telnet or serial connection? */
    if (!sim_con_ldsc.txbfd)                            /* unbuffered? */
        return SCPE_LOST;                               /* connection lost */
    if (tmxr_poll_conn (&sim_con_tmxr) >= 0)            /* poll connect */
        sim_con_ldsc.rcve = 1;                          /* rcv enabled */
    else                                                /* fall through to poll reception */
        return SCPE_OK;                                 /* unconnected and buffered - nothing to receive */
    }
tmxr_poll_rx (&sim_con_tmxr);                           /* poll for input */
if ((c = tmxr_getc_ln (&sim_con_ldsc)))                 /* any char? */ 
    return (c & (SCPE_BREAK | 0377)) | SCPE_KFLAG;
return SCPE_OK;
}

/* Output character */

t_stat sim_putchar (int32 c)
{
if ((sim_con_tmxr.master == 0) &&                       /* not Telnet? */
    (sim_con_ldsc.serport == 0)) {                      /* and not serial port */
    if (sim_log)                                        /* log file? */
        fputc (c, sim_log);
    return sim_os_putchar (c);                          /* in-window version */
    }
if (sim_log && !sim_con_ldsc.txlog)                     /* log file, but no line log? */
    fputc (c, sim_log);
if (!sim_con_ldsc.conn) {                               /* no Telnet or serial connection? */
    if (!sim_con_ldsc.txbfd)                            /* unbuffered? */
        return SCPE_LOST;                               /* connection lost */
    if (tmxr_poll_conn (&sim_con_tmxr) >= 0)            /* poll connect */
        sim_con_ldsc.rcve = 1;                          /* rcv enabled */
    }
tmxr_putc_ln (&sim_con_ldsc, c);                        /* output char */
tmxr_poll_tx (&sim_con_tmxr);                           /* poll xmt */
return SCPE_OK;
}

t_stat sim_putchar_s (int32 c)
{
t_stat r;

if ((sim_con_tmxr.master == 0) &&                       /* not Telnet? */
    (sim_con_ldsc.serport == 0)) {                      /* and not serial port */
    if (sim_log)                                        /* log file? */
        fputc (c, sim_log);
    return sim_os_putchar (c);                          /* in-window version */
    }
if (sim_log && !sim_con_ldsc.txlog)                     /* log file, but no line log? */
    fputc (c, sim_log);
if (!sim_con_ldsc.conn) {                               /* no Telnet or serial connection? */
    if (!sim_con_ldsc.txbfd)                            /* non-buffered Telnet connection? */
        return SCPE_LOST;                               /* lost */
    if (tmxr_poll_conn (&sim_con_tmxr) >= 0)            /* poll connect */
        sim_con_ldsc.rcve = 1;                          /* rcv enabled */
    }
if (sim_con_ldsc.xmte == 0)                             /* xmt disabled? */
    r = SCPE_STALL;
else r = tmxr_putc_ln (&sim_con_ldsc, c);               /* no, Telnet output */
tmxr_poll_tx (&sim_con_tmxr);                           /* poll xmt */
return r;                                               /* return status */
}

/* Input character processing */

int32 sim_tt_inpcvt (int32 c, uint32 mode)
{
uint32 md = mode & TTUF_M_MODE;

if (md != TTUF_MODE_8B) {
    c = c & 0177;
    if (md == TTUF_MODE_UC) {
        if (islower (c))
            c = toupper (c);
        if (mode & TTUF_KSR)
            c = c | 0200;
        }
    }
else c = c & 0377;
return c;
}

/* Output character processing */

int32 sim_tt_outcvt (int32 c, uint32 mode)
{
uint32 md = mode & TTUF_M_MODE;

if (md != TTUF_MODE_8B) {
    c = c & 0177;
    if (md == TTUF_MODE_UC) {
        if (islower (c))
            c = toupper (c);
        if ((mode & TTUF_KSR) && (c >= 0140))
            return -1;
        }
    if (((md == TTUF_MODE_UC) || (md == TTUF_MODE_7P)) &&
        ((c == 0177) ||
         ((c < 040) && !((sim_tt_pchar >> c) & 1))))
        return -1;
    }
else c = c & 0377;
return c;
}


#if defined(SIM_ASYNCH_IO) && defined(SIM_ASYNCH_MUX)
extern pthread_mutex_t     sim_tmxr_poll_lock;
extern pthread_cond_t      sim_tmxr_poll_cond;
extern int32               sim_tmxr_poll_count;
extern t_bool              sim_tmxr_poll_running;
extern int32 sim_is_running;

pthread_t           sim_console_poll_thread;       /* Keyboard Polling Thread Id */
t_bool              sim_console_poll_running = FALSE;
pthread_cond_t      sim_console_startup_cond;

static void *
_console_poll(void *arg)
{
int sched_policy;
struct sched_param sched_priority;
int wait_count = 0;
DEVICE *d;

/* Boost Priority for this I/O thread vs the CPU instruction execution 
   thread which, in general, won't be readily yielding the processor when 
   this thread needs to run */
pthread_getschedparam (pthread_self(), &sched_policy, &sched_priority);
++sched_priority.sched_priority;
pthread_setschedparam (pthread_self(), sched_policy, &sched_priority);

sim_debug (DBG_ASY, &sim_con_telnet, "_console_poll() - starting\n");

pthread_mutex_lock (&sim_tmxr_poll_lock);
pthread_cond_signal (&sim_console_startup_cond);   /* Signal we're ready to go */
while (sim_asynch_enabled) {

    if (!sim_is_running) {
        if (wait_count) {
            sim_debug (DBG_ASY, d, "_console_poll() - Removing interest in %s. Other interest: %d\n", d->name, sim_con_ldsc.uptr->a_poll_waiter_count);
            --sim_con_ldsc.uptr->a_poll_waiter_count;
            --sim_tmxr_poll_count;
            }
        break;
        }

    /* If we started something, let it finish before polling again */
    if (wait_count) {
        sim_debug (DBG_ASY, &sim_con_telnet, "_console_poll() - waiting for %d units\n", wait_count);
        pthread_cond_wait (&sim_tmxr_poll_cond, &sim_tmxr_poll_lock);
        sim_debug (DBG_ASY, &sim_con_telnet, "_console_poll() - continuing with after wait\n");
        }

    pthread_mutex_unlock (&sim_tmxr_poll_lock);
    wait_count = 0;
    if (sim_os_poll_kbd_ready (1000)) {
        sim_debug (DBG_ASY, &sim_con_telnet, "_console_poll() - Keyboard Data available\n");
        pthread_mutex_lock (&sim_tmxr_poll_lock);
        ++wait_count;
        if (!sim_con_ldsc.uptr->a_polling_now) {
            sim_con_ldsc.uptr->a_polling_now = TRUE;
            sim_con_ldsc.uptr->a_poll_waiter_count = 1;
            d = find_dev_from_unit(sim_con_ldsc.uptr);
            sim_debug (DBG_ASY, &sim_con_telnet, "_console_poll() - Activating %s\n", d->name);
            pthread_mutex_unlock (&sim_tmxr_poll_lock);
            _sim_activate (sim_con_ldsc.uptr, 0);
            pthread_mutex_lock (&sim_tmxr_poll_lock);
            }
        else {
            d = find_dev_from_unit(sim_con_ldsc.uptr);
            sim_debug (DBG_ASY, &sim_con_telnet, "_console_poll() - Already Activated %s %d times\n", d->name, sim_con_ldsc.uptr->a_poll_waiter_count);
            ++sim_con_ldsc.uptr->a_poll_waiter_count;
            }
        }
    else
        pthread_mutex_lock (&sim_tmxr_poll_lock);

    sim_tmxr_poll_count += wait_count;
    }
pthread_mutex_unlock (&sim_tmxr_poll_lock);

sim_debug (DBG_ASY, &sim_con_telnet, "_console_poll() - exiting\n");

return NULL;
}


#endif /* defined(SIM_ASYNCH_IO) && defined(SIM_ASYNCH_MUX) */


t_stat sim_ttinit (void)
{
sim_register_internal_device (&sim_con_telnet);
tmxr_startup ();
return sim_os_ttinit ();
}

t_stat sim_ttrun (void)
{
if (!sim_con_tmxr.ldsc->uptr) {                         /* If simulator didn't declare its input polling unit */
    sim_con_unit.dynflags &= ~UNIT_TM_POLL;             /* we can't poll asynchronously */
    sim_con_unit.dynflags |= TMUF_NOASYNCH;             /* disable asynchronous behavior */
    }
else {
#if defined(SIM_ASYNCH_IO) && defined(SIM_ASYNCH_MUX)
    if (sim_asynch_enabled) {
        sim_con_tmxr.ldsc->uptr->dynflags |= UNIT_TM_POLL;/* flag console input device as a polling unit */
        sim_con_unit.dynflags |= UNIT_TM_POLL;         /* flag as polling unit */
        }
#endif
    }
#if defined(SIM_ASYNCH_IO) && defined(SIM_ASYNCH_MUX)
pthread_mutex_lock (&sim_tmxr_poll_lock);
if (sim_asynch_enabled) {
    pthread_attr_t attr;

    pthread_cond_init (&sim_console_startup_cond, NULL);
    pthread_attr_init (&attr);
    pthread_attr_setscope (&attr, PTHREAD_SCOPE_SYSTEM);
    pthread_create (&sim_console_poll_thread, &attr, _console_poll, NULL);
    pthread_attr_destroy( &attr);
    pthread_cond_wait (&sim_console_startup_cond, &sim_tmxr_poll_lock); /* Wait for thread to stabilize */
    pthread_cond_destroy (&sim_console_startup_cond);
    sim_console_poll_running = TRUE;
    }
pthread_mutex_unlock (&sim_tmxr_poll_lock);
#endif
tmxr_start_poll ();
return sim_os_ttrun ();
}

t_stat sim_ttcmd (void)
{
#if defined(SIM_ASYNCH_IO) && defined(SIM_ASYNCH_MUX)
pthread_mutex_lock (&sim_tmxr_poll_lock);
if (sim_console_poll_running) {
    pthread_cond_signal (&sim_tmxr_poll_cond);
    pthread_mutex_unlock (&sim_tmxr_poll_lock);
    pthread_join (sim_console_poll_thread, NULL);
    sim_console_poll_running = FALSE;
    }
else
    pthread_mutex_unlock (&sim_tmxr_poll_lock);
#endif
tmxr_stop_poll ();
return sim_os_ttcmd ();
}

t_stat sim_ttclose (void)
{
tmxr_shutdown ();
return sim_os_ttclose ();
}

t_bool sim_ttisatty (void)
{
return sim_os_ttisatty ();
}


/* Platform specific routine definitions */

/* VMS routines, from Ben Thomas, with fixes from Robert Alan Byer */

#if defined (VMS)

#if defined(__VAX)
#define sys$assign SYS$ASSIGN
#define sys$qiow SYS$QIOW
#define sys$dassgn SYS$DASSGN
#endif

#include <descrip.h>
#include <ttdef.h>
#include <tt2def.h>
#include <iodef.h>
#include <ssdef.h>
#include <starlet.h>
#include <unistd.h>

#define EFN 0
uint32 tty_chan = 0;
int buffered_character = 0;

typedef struct {
    unsigned short sense_count;
    unsigned char sense_first_char;
    unsigned char sense_reserved;
    unsigned int stat;
    unsigned int stat2; } SENSE_BUF;

typedef struct {
    unsigned short status;
    unsigned short count;
    unsigned int dev_status; } IOSB;

SENSE_BUF cmd_mode = { 0 };
SENSE_BUF run_mode = { 0 };

static t_stat sim_os_ttinit (void)
{
unsigned int status;
IOSB iosb;
$DESCRIPTOR (terminal_device, "tt");

status = sys$assign (&terminal_device, &tty_chan, 0, 0);
if (status != SS$_NORMAL)
    return SCPE_TTIERR;
status = sys$qiow (EFN, tty_chan, IO$_SENSEMODE, &iosb, 0, 0,
    &cmd_mode, sizeof (cmd_mode), 0, 0, 0, 0);
if ((status != SS$_NORMAL) || (iosb.status != SS$_NORMAL))
    return SCPE_TTIERR;
run_mode = cmd_mode;
run_mode.stat = cmd_mode.stat | TT$M_NOECHO & ~(TT$M_HOSTSYNC | TT$M_TTSYNC);
run_mode.stat2 = cmd_mode.stat2 | TT2$M_PASTHRU;
return SCPE_OK;
}

static t_stat sim_os_ttrun (void)
{
unsigned int status;
IOSB iosb;

status = sys$qiow (EFN, tty_chan, IO$_SETMODE, &iosb, 0, 0,
    &run_mode, sizeof (run_mode), 0, 0, 0, 0);
if ((status != SS$_NORMAL) || (iosb.status != SS$_NORMAL))
    return SCPE_TTIERR;
return SCPE_OK;
}

static t_stat sim_os_ttcmd (void)
{
unsigned int status;
IOSB iosb;

status = sys$qiow (EFN, tty_chan, IO$_SETMODE, &iosb, 0, 0,
    &cmd_mode, sizeof (cmd_mode), 0, 0, 0, 0);
if ((status != SS$_NORMAL) || (iosb.status != SS$_NORMAL))
    return SCPE_TTIERR;
return SCPE_OK;
}

static t_stat sim_os_ttclose (void)
{
sim_ttcmd ();
sys$dassgn (tty_chan);
return SCPE_OK;
}

static t_bool sim_os_ttisatty (void)
{
return isatty (fileno (stdin));
}

static t_stat sim_os_poll_kbd_data (void)
{
unsigned int status, term[2];
unsigned char buf[4];
IOSB iosb;
SENSE_BUF sense;

term[0] = 0; term[1] = 0;
status = sys$qiow (EFN, tty_chan, IO$_SENSEMODE | IO$M_TYPEAHDCNT, &iosb,
    0, 0, &sense, 8, 0, term, 0, 0);
if ((status != SS$_NORMAL) || (iosb.status != SS$_NORMAL))
    return SCPE_TTIERR;
if (sense.sense_count == 0) return SCPE_OK;
term[0] = 0; term[1] = 0;
status = sys$qiow (EFN, tty_chan,
    IO$_READLBLK | IO$M_NOECHO | IO$M_NOFILTR | IO$M_TIMED | IO$M_TRMNOECHO,
    &iosb, 0, 0, buf, 1, 0, term, 0, 0);
if ((status != SS$_NORMAL) || (iosb.status != SS$_NORMAL))
    return SCPE_OK;
if (buf[0] == sim_int_char) return SCPE_STOP;
if (sim_brk_char && (buf[0] == sim_brk_char))
    return SCPE_BREAK;
return (buf[0] | SCPE_KFLAG);
}

static t_stat sim_os_poll_kbd (void)
{
t_stat response;

if (response = buffered_character) {
    buffered_character = 0;
    return response;
    }
return sim_os_poll_kbd_data ();
}

static t_bool sim_os_poll_kbd_ready (int ms_timeout)
{
unsigned int status, term[2];
unsigned char buf[4];
IOSB iosb;

term[0] = 0; term[1] = 0;
status = sys$qiow (EFN, tty_chan,
    IO$_READLBLK | IO$M_NOECHO | IO$M_NOFILTR | IO$M_TIMED | IO$M_TRMNOECHO,
    &iosb, 0, 0, buf, 1, (ms_timeout+999)/1000, term, 0, 0);
if ((status != SS$_NORMAL) || (iosb.status != SS$_NORMAL))
    return FALSE;
if (buf[0] == sim_int_char)
    buffered_character = SCPE_STOP;
else
    if (sim_brk_char && (buf[0] == sim_brk_char))
        buffered_character = SCPE_BREAK;
    else
        buffered_character = (buf[0] | SCPE_KFLAG);
return TRUE;
}


static t_stat sim_os_putchar (int32 out)
{
unsigned int status;
char c;
IOSB iosb;

c = out;
status = sys$qiow (EFN, tty_chan, IO$_WRITELBLK | IO$M_NOFORMAT,
    &iosb, 0, 0, &c, 1, 0, 0, 0, 0);
if ((status != SS$_NORMAL) || (iosb.status != SS$_NORMAL))
    return SCPE_TTOERR;
return SCPE_OK;
}

/* Win32 routines */

#elif defined (_WIN32)

#include <fcntl.h>
#include <io.h>
#include <windows.h>
#define RAW_MODE 0
static HANDLE std_input;
static HANDLE std_output;
static DWORD saved_mode;

/* Note: This routine catches all the potential events which some aspect 
         of the windows system can generate.  The CTRL_C_EVENT won't be 
         generated by a  user typing in a console session since that 
         session is in RAW mode.  In general, Ctrl-C on a simulator's
         console terminal is a useful character to be passed to the 
         simulator.  This code does nothing to disable or affect that. */

static BOOL WINAPI
ControlHandler(DWORD dwCtrlType)
    {
    DWORD Mode;
    extern void int_handler (int sig);

    switch (dwCtrlType)
        {
        case CTRL_BREAK_EVENT:      // Use CTRL-Break or CTRL-C to simulate 
        case CTRL_C_EVENT:          // SERVICE_CONTROL_STOP in debug mode
            int_handler(0);
            return TRUE;
        case CTRL_CLOSE_EVENT:      // Window is Closing
        case CTRL_LOGOFF_EVENT:     // User is logging off
            if (!GetConsoleMode(GetStdHandle(STD_INPUT_HANDLE), &Mode))
                return TRUE;        // Not our User, so ignore
        case CTRL_SHUTDOWN_EVENT:   // System is shutting down
            int_handler(0);
            return TRUE;
        }
    return FALSE;
    }

static t_stat sim_os_ttinit (void)
{
SetConsoleCtrlHandler( ControlHandler, TRUE );
std_input = GetStdHandle (STD_INPUT_HANDLE);
std_output = GetStdHandle (STD_OUTPUT_HANDLE);
if ((std_input) &&                                      /* Not Background process? */
    (std_input != INVALID_HANDLE_VALUE))
    GetConsoleMode (std_input, &saved_mode);            /* Save Mode */
return SCPE_OK;
}

static t_stat sim_os_ttrun (void)
{
if ((std_input) &&                                      /* If Not Background process? */
    (std_input != INVALID_HANDLE_VALUE) &&
    (!GetConsoleMode(std_input, &saved_mode) ||         /* Set mode to RAW */
     !SetConsoleMode(std_input, RAW_MODE)))
    return SCPE_TTYERR;
if (sim_log) {
    fflush (sim_log);
    _setmode (_fileno (sim_log), _O_BINARY);
    }
SetThreadPriority (GetCurrentThread(), THREAD_PRIORITY_BELOW_NORMAL);
return SCPE_OK;
}

static t_stat sim_os_ttcmd (void)
{
if (sim_log) {
    fflush (sim_log);
    _setmode (_fileno (sim_log), _O_TEXT);
    }
SetThreadPriority (GetCurrentThread(), THREAD_PRIORITY_NORMAL);
if ((std_input) &&                                      /* If Not Background process? */
    (std_input != INVALID_HANDLE_VALUE) &&
    (!SetConsoleMode(std_input, saved_mode)))           /* Restore Normal mode */
    return SCPE_TTYERR;
return SCPE_OK;
}

static t_stat sim_os_ttclose (void)
{
return SCPE_OK;
}

static t_bool sim_os_ttisatty (void)
{
DWORD Mode;

return (std_input) && (std_input != INVALID_HANDLE_VALUE) && GetConsoleMode (std_input, &Mode);
}

static t_stat sim_os_poll_kbd (void)
{
int c = -1;
DWORD nkbevents, nkbevent;
INPUT_RECORD rec;

sim_debug (DBG_TRC, &sim_con_telnet, "sim_os_poll_kbd()\n");

if ((std_input == NULL) ||                              /* No keyboard for */
    (std_input == INVALID_HANDLE_VALUE))                /* background processes */
    return SCPE_OK;
if (!GetNumberOfConsoleInputEvents(std_input, &nkbevents))
    return SCPE_TTYERR;
while (c == -1) {
    if (0 == nkbevents)
        return SCPE_OK;
    if (!ReadConsoleInput(std_input, &rec, 1, &nkbevent))
        return SCPE_TTYERR;
    if (0 == nkbevent)
        return SCPE_OK;
    --nkbevents;
    if (rec.EventType == KEY_EVENT) {
        if (rec.Event.KeyEvent.bKeyDown) {
            if (0 == rec.Event.KeyEvent.uChar.UnicodeChar) {     /* Special Character/Keys? */
                if (rec.Event.KeyEvent.wVirtualKeyCode == VK_PAUSE) /* Pause/Break Key */
                    c = sim_brk_char | SCPE_BREAK;
                else
                    if (rec.Event.KeyEvent.wVirtualKeyCode == '2')  /* ^@ */
                        c = 0;                                      /* return NUL */
            } else
                c = rec.Event.KeyEvent.uChar.AsciiChar;
            }
      }
    }
if ((c & 0177) == sim_del_char)
    c = 0177;
if ((c & 0177) == sim_int_char)
    return SCPE_STOP;
if ((sim_brk_char && ((c & 0177) == sim_brk_char)) || (c & SCPE_BREAK))
    return SCPE_BREAK;
return c | SCPE_KFLAG;
}

static t_bool sim_os_poll_kbd_ready (int ms_timeout)
{
sim_debug (DBG_TRC, &sim_con_telnet, "sim_os_poll_kbd_ready()\n");
if ((std_input == NULL) ||                              /* No keyboard for */
    (std_input == INVALID_HANDLE_VALUE)) {              /* background processes */
    Sleep (ms_timeout);
    return FALSE;
    }
return (WAIT_OBJECT_0 == WaitForSingleObject (std_input, ms_timeout));
}

static t_stat sim_os_putchar (int32 c)
{
DWORD unused;

if (c != 0177)
    WriteConsoleA(std_output, &c, 1, &unused, NULL);
return SCPE_OK;
}

/* OS/2 routines, from Bruce Ray and Holger Veit */

#elif defined (__OS2__)

#include <conio.h>

static t_stat sim_os_ttinit (void)
{
return SCPE_OK;
}

static t_stat sim_os_ttrun (void)
{
return SCPE_OK;
}

static t_stat sim_os_ttcmd (void)
{
return SCPE_OK;
}

static t_stat sim_os_ttclose (void)
{
return SCPE_OK;
}

static t_bool sim_os_ttisatty (void)
{
return 1;
}

static t_stat sim_os_poll_kbd (void)
{
int c;

#if defined (__EMX__)
switch (c = _read_kbd(0,0,0)) {                         /* EMX has _read_kbd */

    case -1:                                            /* no char*/
        return SCPE_OK;

    case 0:                                             /* char pending */
        c = _read_kbd(0,1,0);
        break;

    default:                                            /* got char */
        break;
        }
#else
if (!kbhit ())
    return SCPE_OK;
c = getch();
#endif
if ((c & 0177) == sim_del_char)
    c = 0177;
if ((c & 0177) == sim_int_char)
    return SCPE_STOP;
if (sim_brk_char && ((c & 0177) == sim_brk_char))
    return SCPE_BREAK;
return c | SCPE_KFLAG;
}

static t_bool sim_os_poll_kbd_ready (int ms_timeout)   /* Don't know how to do this on this platform */
{
sim_os_ms_sleep (MIN(20,ms_timeout));           /* Wait a little */
return TRUE;                                    /* force a poll */
}

static t_stat sim_os_putchar (int32 c)
{
if (c != 0177) {
#if defined (__EMX__)
    putchar (c);
#else
    putch (c);
#endif
    fflush (stdout);
    }
return SCPE_OK;
}

/* Metrowerks CodeWarrior Macintosh routines, from Louis Chretien and
   Peter Schorn */

#elif defined (__MWERKS__) && defined (macintosh)

#include <console.h>
#include <Mactypes.h>
#include <string.h>
#include <sioux.h>
#include <unistd.h>
#include <siouxglobals.h>
#include <Traps.h>
#include <LowMem.h>

/* function prototypes */

Boolean SIOUXIsAppWindow(WindowPtr window);
void SIOUXDoMenuChoice(long menuValue);
void SIOUXUpdateMenuItems(void);
void SIOUXUpdateScrollbar(void);
int ps_kbhit(void);
int ps_getch(void);

extern pSIOUXWin SIOUXTextWindow;
static CursHandle iBeamCursorH = NULL;                  /* contains the iBeamCursor */

static void updateCursor(void) {
    WindowPtr window;
    window = FrontWindow();
    if (SIOUXIsAppWindow(window)) {
        GrafPtr savePort;
        Point localMouse;
        GetPort(&savePort);
        SetPort(window);
#if TARGET_API_MAC_CARBON
        GetGlobalMouse(&localMouse);
#else
        localMouse = LMGetMouseLocation();
#endif
        GlobalToLocal(&localMouse);
        if (PtInRect(localMouse, &(*SIOUXTextWindow->edit)->viewRect) && iBeamCursorH) {
            SetCursor(*iBeamCursorH);
        }
        else {
            SetCursor(&qd.arrow);
        }
        TEIdle(SIOUXTextWindow->edit);
        SetPort(savePort);
    }
    else {
        SetCursor(&qd.arrow);
        TEIdle(SIOUXTextWindow->edit);
    }
    return;
}

int ps_kbhit(void) {
    EventRecord event;
    int c;
    updateCursor();
    SIOUXUpdateScrollbar();
    while (GetNextEvent(updateMask | osMask | mDownMask | mUpMask | activMask |
             highLevelEventMask | diskEvt, &event)) {
        SIOUXHandleOneEvent(&event);
    }
    if (SIOUXQuitting) {
        exit(1);
    }
    if (EventAvail(keyDownMask,&event)) {
        c = event.message&charCodeMask;
        if ((event.modifiers & cmdKey) && (c > 0x20)) {
            GetNextEvent(keyDownMask, &event);
            SIOUXHandleOneEvent(&event);
            if (SIOUXQuitting) {
                exit(1);
            }
            return false;
        }
        return true;
    }
    else {
        return false;
    }
}

int ps_getch(void) {
    int c;
    EventRecord event;
    fflush(stdout);
    updateCursor();
    while(!GetNextEvent(keyDownMask,&event)) {
        if (GetNextEvent(updateMask | osMask | mDownMask | mUpMask | activMask |
             highLevelEventMask | diskEvt, &event)) {
            SIOUXUpdateScrollbar();
            SIOUXHandleOneEvent(&event);
        }
    }
    if (SIOUXQuitting) {
        exit(1);
    }
    c = event.message&charCodeMask;
    if ((event.modifiers & cmdKey) && (c > 0x20)) {
        SIOUXUpdateMenuItems();
        SIOUXDoMenuChoice(MenuKey(c));
    }
    if (SIOUXQuitting) {
        exit(1);
    }
   return c;
}

/* Note that this only works if the call to sim_ttinit comes before any output to the console */

static t_stat sim_os_ttinit (void) {
    int i;
    /* this blank will later be replaced by the number of characters */
    char title[50] = " ";
    unsigned char ptitle[50];
    SIOUXSettings.autocloseonquit       = TRUE;
    SIOUXSettings.asktosaveonclose = FALSE;
    SIOUXSettings.showstatusline = FALSE;
    SIOUXSettings.columns = 80;
    SIOUXSettings.rows = 40;
    SIOUXSettings.toppixel = 42;
    SIOUXSettings.leftpixel     = 6;
    iBeamCursorH = GetCursor(iBeamCursor);
    strcat(title, sim_name);
    strcat(title, " Simulator");
    title[0] = strlen(title) - 1;                       /* Pascal string done */
    for (i = 0; i <= title[0]; i++) {                   /* copy to unsigned char */
        ptitle[i] = title[i];
    }
    SIOUXSetTitle(ptitle);
    return SCPE_OK;
}

static t_stat sim_os_ttrun (void)
{
return SCPE_OK;
}

static t_stat sim_os_ttcmd (void)
{
return SCPE_OK;
}

static t_stat sim_os_ttclose (void)
{
return SCPE_OK;
}

static t_bool sim_os_ttisatty (void)
{
return 1;
}

static t_stat sim_os_poll_kbd (void)
{
int c;

if (!ps_kbhit ())
    return SCPE_OK;
c = ps_getch();
if ((c & 0177) == sim_del_char)
    c = 0177;
if ((c & 0177) == sim_int_char) return SCPE_STOP;
if (sim_brk_char && ((c & 0177) == sim_brk_char))
    return SCPE_BREAK;
return c | SCPE_KFLAG;
}

static t_bool sim_os_poll_kbd_ready (int ms_timeout)   /* Don't know how to do this on this platform */
{
sim_os_ms_sleep (MIN(20,ms_timeout));           /* Wait a little */
return TRUE;                                    /* force a poll */
}

static t_stat sim_os_putchar (int32 c)
{
if (c != 0177) {
    putchar (c);
    fflush (stdout);
    }
return SCPE_OK;
}

/* BSD UNIX routines */

#elif defined (BSDTTY)

#include <sgtty.h>
#include <fcntl.h>
#include <unistd.h>

struct sgttyb cmdtty,runtty;                            /* V6/V7 stty data */
struct tchars cmdtchars,runtchars;                      /* V7 editing */
struct ltchars cmdltchars,runltchars;                   /* 4.2 BSD editing */
int cmdfl,runfl;                                        /* TTY flags */

static t_stat sim_os_ttinit (void)
{
cmdfl = fcntl (0, F_GETFL, 0);                          /* get old flags  and status */
runfl = cmdfl | FNDELAY;
if (ioctl (0, TIOCGETP, &cmdtty) < 0)
    return SCPE_TTIERR;
if (ioctl (0, TIOCGETC, &cmdtchars) < 0)
    return SCPE_TTIERR;
if (ioctl (0, TIOCGLTC, &cmdltchars) < 0)
    return SCPE_TTIERR;
runtty = cmdtty;                                        /* initial run state */
runtty.sg_flags = cmdtty.sg_flags & ~(ECHO|CRMOD) | CBREAK;
runtchars.t_intrc = sim_int_char;                       /* interrupt */
runtchars.t_quitc = 0xFF;                               /* no quit */
runtchars.t_startc = 0xFF;                              /* no host sync */
runtchars.t_stopc = 0xFF;
runtchars.t_eofc = 0xFF;
runtchars.t_brkc = 0xFF;
runltchars.t_suspc = 0xFF;                              /* no specials of any kind */
runltchars.t_dsuspc = 0xFF;
runltchars.t_rprntc = 0xFF;
runltchars.t_flushc = 0xFF;
runltchars.t_werasc = 0xFF;
runltchars.t_lnextc = 0xFF;
return SCPE_OK;                                         /* return success */
}

static t_stat sim_os_ttrun (void)
{
runtchars.t_intrc = sim_int_char;                       /* in case changed */
fcntl (0, F_SETFL, runfl);                              /* non-block mode */
if (ioctl (0, TIOCSETP, &runtty) < 0)
    return SCPE_TTIERR;
if (ioctl (0, TIOCSETC, &runtchars) < 0)
    return SCPE_TTIERR;
if (ioctl (0, TIOCSLTC, &runltchars) < 0)
    return SCPE_TTIERR;
nice (10);                                              /* lower priority */
return SCPE_OK;
}

static t_stat sim_os_ttcmd (void)
{
nice (-10);                                             /* restore priority */
fcntl (0, F_SETFL, cmdfl);                              /* block mode */
if (ioctl (0, TIOCSETP, &cmdtty) < 0)
    return SCPE_TTIERR;
if (ioctl (0, TIOCSETC, &cmdtchars) < 0)
    return SCPE_TTIERR;
if (ioctl (0, TIOCSLTC, &cmdltchars) < 0)
    return SCPE_TTIERR;
return SCPE_OK;
}

static t_stat sim_os_ttclose (void)
{
return sim_ttcmd ();
}

static t_bool sim_os_ttisatty (void)
{
return isatty (0);
}

static t_stat sim_os_poll_kbd (void)
{
int status;
unsigned char buf[1];

status = read (0, buf, 1);
if (status != 1) return SCPE_OK;
if (sim_brk_char && (buf[0] == sim_brk_char))
    return SCPE_BREAK;
else return (buf[0] | SCPE_KFLAG);
}

static t_bool sim_os_poll_kbd_ready (int ms_timeout)
{
fd_set readfds;
struct timeval timeout;

if (!isatty (0)) {                           /* skip if !tty */
    sim_os_ms_sleep (ms_timeout);
    return FALSE;
    }
FD_ZERO (&readfds);
FD_SET (0, &readfds);
timeout.tv_sec = (ms_timeout*1000)/1000000;
timeout.tv_usec = (ms_timeout*1000)%1000000;
return (1 == select (1, &readfds, NULL, NULL, &timeout));
}

static t_stat sim_os_putchar (int32 out)
{
char c;

c = out;
write (1, &c, 1);
return SCPE_OK;
}

/* POSIX UNIX routines, from Leendert Van Doorn */

#else

#include <termios.h>
#include <unistd.h>

struct termios cmdtty, runtty;
static int prior_norm = 1;

static t_stat sim_os_ttinit (void)
{
if (!isatty (fileno (stdin)))                           /* skip if !tty */
    return SCPE_OK;
if (tcgetattr (0, &cmdtty) < 0)                         /* get old flags */
    return SCPE_TTIERR;
runtty = cmdtty;
runtty.c_lflag = runtty.c_lflag & ~(ECHO | ICANON);     /* no echo or edit */
runtty.c_oflag = runtty.c_oflag & ~OPOST;               /* no output edit */
runtty.c_iflag = runtty.c_iflag & ~ICRNL;               /* no cr conversion */
runtty.c_cc[VINTR] = sim_int_char;                      /* interrupt */
runtty.c_cc[VQUIT] = 0;                                 /* no quit */
runtty.c_cc[VERASE] = 0;
runtty.c_cc[VKILL] = 0;
runtty.c_cc[VEOF] = 0;
runtty.c_cc[VEOL] = 0;
runtty.c_cc[VSTART] = 0;                                /* no host sync */
runtty.c_cc[VSUSP] = 0;
runtty.c_cc[VSTOP] = 0;
#if defined (VREPRINT)
runtty.c_cc[VREPRINT] = 0;                              /* no specials */
#endif
#if defined (VDISCARD)
runtty.c_cc[VDISCARD] = 0;
#endif
#if defined (VWERASE)
runtty.c_cc[VWERASE] = 0;
#endif
#if defined (VLNEXT)
runtty.c_cc[VLNEXT] = 0;
#endif
runtty.c_cc[VMIN] = 0;                                  /* no waiting */
runtty.c_cc[VTIME] = 0;
#if defined (VDSUSP)
runtty.c_cc[VDSUSP] = 0;
#endif
#if defined (VSTATUS)
runtty.c_cc[VSTATUS] = 0;
#endif
return SCPE_OK;
}

static t_stat sim_os_ttrun (void)
{
if (!isatty (fileno (stdin)))                           /* skip if !tty */
    return SCPE_OK;
runtty.c_cc[VINTR] = sim_int_char;                      /* in case changed */
if (tcsetattr (0, TCSAFLUSH, &runtty) < 0)
    return SCPE_TTIERR;
if (prior_norm) {                                       /* at normal pri? */
    errno =     0;
    (void)nice (10);                                    /* try to lower pri */
    prior_norm = errno;                                 /* if no error, done */
    }
return SCPE_OK;
}

static t_stat sim_os_ttcmd (void)
{
if (!isatty (fileno (stdin)))                           /* skip if !tty */
    return SCPE_OK;
if (!prior_norm) {                                      /* priority down? */
    errno =     0;
    (void)nice (-10);                                   /* try to raise pri */
    prior_norm = (errno == 0);                          /* if no error, done */
    }
if (tcsetattr (0, TCSAFLUSH, &cmdtty) < 0)
    return SCPE_TTIERR;
return SCPE_OK;
}

static t_stat sim_os_ttclose (void)
{
return sim_ttcmd ();
}

static t_bool sim_os_ttisatty (void)
{
return isatty (fileno (stdin));
}

static t_stat sim_os_poll_kbd (void)
{
int status;
unsigned char buf[1];

status = read (0, buf, 1);
if (status != 1) return SCPE_OK;
if (sim_brk_char && (buf[0] == sim_brk_char))
    return SCPE_BREAK;
else return (buf[0] | SCPE_KFLAG);
}

static t_bool sim_os_poll_kbd_ready (int ms_timeout)
{
fd_set readfds;
struct timeval timeout;

if (!sim_os_ttisatty()) {                   /* skip if !tty */
    sim_os_ms_sleep (ms_timeout);
    return FALSE;
    }
FD_ZERO (&readfds);
FD_SET (0, &readfds);
timeout.tv_sec = (ms_timeout*1000)/1000000;
timeout.tv_usec = (ms_timeout*1000)%1000000;
return (1 == select (1, &readfds, NULL, NULL, &timeout));
}

static t_stat sim_os_putchar (int32 out)
{
char c;

c = out;
(void)write (1, &c, 1);
return SCPE_OK;
}

#endif
<|MERGE_RESOLUTION|>--- conflicted
+++ resolved
@@ -1,2705 +1,2673 @@
-/* sim_console.c: simulator console I/O library
-
-   Copyright (c) 1993-2012, Robert M Supnik
-
-   Permission is hereby granted, free of charge, to any person obtaining a
-   copy of this software and associated documentation files (the "Software"),
-   to deal in the Software without restriction, including without limitation
-   the rights to use, copy, modify, merge, publish, distribute, sublicense,
-   and/or sell copies of the Software, and to permit persons to whom the
-   Software is furnished to do so, subject to the following conditions:
-
-   The above copyright notice and this permission notice shall be included in
-   all copies or substantial portions of the Software.
-
-   THE SOFTWARE IS PROVIDED "AS IS", WITHOUT WARRANTY OF ANY KIND, EXPRESS OR
-   IMPLIED, INCLUDING BUT NOT LIMITED TO THE WARRANTIES OF MERCHANTABILITY,
-   FITNESS FOR A PARTICULAR PURPOSE AND NONINFRINGEMENT.  IN NO EVENT SHALL
-   ROBERT M SUPNIK BE LIABLE FOR ANY CLAIM, DAMAGES OR OTHER LIABILITY, WHETHER
-   IN AN ACTION OF CONTRACT, TORT OR OTHERWISE, ARISING FROM, OUT OF OR IN
-   CONNECTION WITH THE SOFTWARE OR THE USE OR OTHER DEALINGS IN THE SOFTWARE.
-
-   Except as contained in this notice, the name of Robert M Supnik shall not be
-   used in advertising or otherwise to promote the sale, use or other dealings
-   in this Software without prior written authorization from Robert M Supnik.
-
-   18-Mar-12    RMS     Removed unused reference to sim_switches (Dave Bryan)
-   07-Dec-11    MP      Added sim_ttisatty to support reasonable behaviour (i.e. 
-                        avoid in infinite loop) in the main command input
-                        loop when EOF is detected and input is coming from 
-                        a file (or a null device: /dev/null or NUL:) This may
-                        happen when a simulator is running in a background 
-                        process.
-   17-Apr-11    MP      Cleaned up to support running in a background/detached
-                        process
-   20-Jan-11    MP      Fixed support for BREAK key on Windows to account 
-                        for/ignore other keyboard Meta characters.
-   18-Jan-11    MP      Added log file reference count support
-   17-Jan-11    MP      Added support for a "Buffered" behaviors which include:
-                        - If Buffering is enabled and Telnet is enabled, a
-                          telnet connection is not required for simulator 
-                          operation (instruction execution).
-                        - If Buffering is enabled, all console output is 
-                          written to the buffer at all times (deleting the
-                          oldest buffer contents on overflow).
-                        - when a connection is established on the console 
-                          telnet port, the whole contents of the Buffer is
-                          presented on the telnet session and connection 
-                          will then proceed as if the connection had always
-                          been there.
-                        This concept allows a simulator to run in the background
-                        and when needed a console session to be established.  
-                        The "when needed" case usually will be interested in 
-                        what already happened before looking to address what 
-                        to do, hence the buffer contents being presented.
-   28-Dec-10    MP      Added support for BREAK key on Windows
-   30-Sep-06    RMS     Fixed non-printable characters in KSR mode
-   22-Jun-06    RMS     Implemented SET/SHOW PCHAR
-   31-May-06    JDB     Fixed bug if SET CONSOLE DEBUG with no argument
-   22-Nov-05    RMS     Added central input/output conversion support
-   05-Nov-04    RMS     Moved SET/SHOW DEBUG under CONSOLE hierarchy
-   28-Oct-04    JDB     Fixed SET CONSOLE to allow comma-separated parameters
-   20-Aug-04    RMS     Added OS/2 EMX fixes (Holger Veit)
-   14-Jul-04    RMS     Revised Windows console code (Dave Bryan)
-   28-May-04    RMS     Added SET/SHOW CONSOLE
-                RMS     Added break, delete character maps
-   02-Jan-04    RMS     Removed timer routines, added Telnet console routines
-                RMS     Moved console logging to OS-independent code
-   25-Apr-03    RMS     Added long seek support (Mark Pizzolato)
-                        Added Unix priority control (Mark Pizzolato)
-   24-Sep-02    RMS     Removed VT support, added Telnet console support
-                        Added CGI support (Brian Knittel)
-                        Added MacOS sleep (Peter Schorn)
-   14-Jul-02    RMS     Added Windows priority control (Mark Pizzolato)
-   20-May-02    RMS     Added Windows VT support (Fischer Franz)
-   01-Feb-02    RMS     Added VAX fix (Robert Alan Byer)
-   19-Sep-01    RMS     More MacOS changes
-   31-Aug-01    RMS     Changed int64 to t_int64 for Windoze
-   20-Jul-01    RMS     Added Macintosh support (Louis Chretien, Peter Schorn, Ben Supnik)
-   15-May-01    RMS     Added logging support
-   05-Mar-01    RMS     Added clock calibration support
-   08-Dec-00    BKR     Added OS/2 support (Bruce Ray)
-   18-Aug-98    RMS     Added BeOS support
-   13-Oct-97    RMS     Added NetBSD terminal support
-   25-Jan-97    RMS     Added POSIX terminal I/O support
-   02-Jan-97    RMS     Fixed bug in sim_poll_kbd
-
-   This module implements the following routines to support terminal and 
-   Remote Console I/O:
-
-   sim_poll_kbd                 poll for keyboard input
-   sim_putchar                  output character to console
-   sim_putchar_s                output character to console, stall if congested
-   sim_set_console              set console parameters
-   sim_show_console             show console parameters
-   sim_set_remote_console       set remote console parameters
-   sim_show_remote_console      show remote console parameters
-   sim_set_cons_buff            set console buffered
-   sim_set_cons_unbuff          set console unbuffered
-   sim_set_cons_log             set console log
-   sim_set_cons_nolog           set console nolog
-   sim_show_cons_buff           show console buffered
-   sim_show_cons_log            show console log
-   sim_tt_inpcvt                convert input character per mode
-   sim_tt_outcvt                convert output character per mode
-
-   sim_ttinit                   called once to get initial terminal state
-   sim_ttrun                    called to put terminal into run state
-   sim_ttcmd                    called to return terminal to command state
-   sim_ttclose                  called once before the simulator exits
-   sim_ttisatty                 called to determine if running interactively
-   sim_os_poll_kbd              poll for keyboard input
-   sim_os_putchar               output character to console
-
-   The first group is OS-independent; the second group is OS-dependent.
-
-   The following routines are exposed but deprecated:
-
-   sim_set_telnet               set console to Telnet port
-   sim_set_notelnet             close console Telnet port
-   sim_show_telnet              show console status
-*/
-
-#include "sim_defs.h"
-#include "sim_tmxr.h"
-#include "sim_serial.h"
-#include "sim_timer.h"
-#include <ctype.h>
-
-/* Forward Declaraations of Platform specific routines */
-
-static t_stat sim_os_poll_kbd (void);
-static t_bool sim_os_poll_kbd_ready (int ms_timeout);
-static t_stat sim_os_putchar (int32 out);
-static t_stat sim_os_ttinit (void);
-static t_stat sim_os_ttrun (void);
-static t_stat sim_os_ttcmd (void);
-static t_stat sim_os_ttclose (void);
-static t_bool sim_os_ttisatty (void);
-
-static t_stat sim_set_rem_telnet (int32 flag, char *cptr);
-static t_stat sim_set_rem_connections (int32 flag, char *cptr);
-static t_stat sim_set_rem_timeout (int32 flag, char *cptr);
-
-#define KMAP_WRU        0
-#define KMAP_BRK        1
-#define KMAP_DEL        2
-#define KMAP_MASK       0377
-#define KMAP_NZ         0400
-
-int32 sim_int_char = 005;                               /* interrupt character */
-int32 sim_brk_char = 000;                               /* break character */
-int32 sim_tt_pchar = 0x00002780;
-#if defined (_WIN32) || defined (__OS2__) || (defined (__MWERKS__) && defined (macintosh))
-int32 sim_del_char = '\b';                              /* delete character */
-#else
-int32 sim_del_char = 0177;
-#endif
-static t_stat sim_con_poll_svc (UNIT *uptr);                /* console connection poll routine */
-static t_stat sim_con_reset (DEVICE *dptr);                 /* console reset routine */
-UNIT sim_con_unit = { UDATA (&sim_con_poll_svc, 0, 0)  };   /* console connection unit */
-/* debugging bitmaps */
-#define DBG_TRC  TMXR_DBG_TRC                           /* trace routine calls */
-#define DBG_XMT  TMXR_DBG_XMT                           /* display Transmitted Data */
-#define DBG_RCV  TMXR_DBG_RCV                           /* display Received Data */
-#define DBG_RET  TMXR_DBG_RET                           /* display Returned Received Data */
-#define DBG_ASY  TMXR_DBG_ASY                           /* asynchronous thread activity */
-
-typedef struct printer_cb {
-    struct printer_cb *next;
-    UNIT *unit;
-    t_stat (*callback)(UNIT *unit);
-} PRINTCB;
-static PRINTCB *printers = NULL;
-
-static DEBTAB sim_con_debug[] = {
-  {"TRC",    DBG_TRC},
-  {"XMT",    DBG_XMT},
-  {"RCV",    DBG_RCV},
-  {"RET",    DBG_RET},
-  {"ASY",    DBG_ASY},
-  {0}
-};
-
-static MTAB sim_con_mod[] = {
-  { 0 },
-};
-
-DEVICE sim_con_telnet = {
-    "CON-TEL", &sim_con_unit, NULL, sim_con_mod, 
-    1, 0, 0, 0, 0, 0, 
-    NULL, NULL, sim_con_reset, NULL, NULL, NULL, 
-    NULL, DEV_DEBUG, 0, sim_con_debug};
-TMLN sim_con_ldsc = { 0 };                                          /* console line descr */
-TMXR sim_con_tmxr = { 1, 0, 0, &sim_con_ldsc, NULL, &sim_con_telnet };/* console line mux */
-
-/* Unit service for console connection polling */
-
-static t_stat sim_con_poll_svc (UNIT *uptr)
-{
-if ((sim_con_tmxr.master == 0) &&                       /* not Telnet and not serial? */
-    (sim_con_ldsc.serport == 0))
-    return SCPE_OK;                                     /* done */
-if (tmxr_poll_conn (&sim_con_tmxr) >= 0)                /* poll connect */
-    sim_con_ldsc.rcve = 1;                              /* rcv enabled */
-sim_activate_after(uptr, 1000000);                      /* check again in 1 second */
-if (sim_con_ldsc.conn)
-    tmxr_send_buffered_data (&sim_con_ldsc);            /* try to flush any buffered data */
-return SCPE_OK;
-}
-
-static t_stat sim_con_reset (DEVICE *dptr)
-{
-return sim_con_poll_svc (&dptr->units[0]);              /* establish polling as needed */
-}
-
-
-/* Set/show data structures */
-
-static CTAB set_con_tab[] = {
-    { "WRU", &sim_set_kmap, KMAP_WRU | KMAP_NZ },
-    { "BRK", &sim_set_kmap, KMAP_BRK },
-    { "DEL", &sim_set_kmap, KMAP_DEL |KMAP_NZ },
-    { "PCHAR", &sim_set_pchar, 0 },
-    { "TELNET", &sim_set_telnet, 0 },
-    { "NOTELNET", &sim_set_notelnet, 0 },
-    { "SERIAL", &sim_set_serial, 0 },
-    { "NOSERIAL", &sim_set_noserial, 0 },
-    { "LOG", &sim_set_logon, 0 },
-    { "NOLOG", &sim_set_logoff, 0 },
-    { "DEBUG", &sim_set_debon, 0 },
-    { "NODEBUG", &sim_set_deboff, 0 },
-    { NULL, NULL, 0 }
-    };
-
-static CTAB set_rem_con_tab[] = {
-    { "CONNECTIONS", &sim_set_rem_connections, 0 },
-    { "TELNET", &sim_set_rem_telnet, 1 },
-    { "NOTELNET", &sim_set_rem_telnet, 0 },
-    { "TIMEOUT", &sim_set_rem_timeout, 0 },
-    { NULL, NULL, 0 }
-    };
-
-static SHTAB show_con_tab[] = {
-    { "WRU", &sim_show_kmap, KMAP_WRU },
-    { "BRK", &sim_show_kmap, KMAP_BRK },
-    { "DEL", &sim_show_kmap, KMAP_DEL },
-    { "PCHAR", &sim_show_pchar, 0 },
-    { "LOG", &sim_show_cons_log, 0 },
-    { "TELNET", &sim_show_telnet, 0 },
-    { "DEBUG", &sim_show_cons_debug, 0 },
-    { "BUFFERED", &sim_show_cons_buff, 0 },
-    { NULL, NULL, 0 }
-    };
-
-static CTAB set_con_telnet_tab[] = {
-    { "LOG", &sim_set_cons_log, 0 },
-    { "NOLOG", &sim_set_cons_nolog, 0 },
-    { "BUFFERED", &sim_set_cons_buff, 0 },
-    { "NOBUFFERED", &sim_set_cons_unbuff, 0 },
-    { "UNBUFFERED", &sim_set_cons_unbuff, 0 },
-    { NULL, NULL, 0 }
-    };
-
-static CTAB set_con_serial_tab[] = {
-    { "LOG", &sim_set_cons_log, 0 },
-    { "NOLOG", &sim_set_cons_nolog, 0 },
-    { NULL, NULL, 0 }
-    };
-
-static int32 *cons_kmap[] = {
-    &sim_int_char,
-    &sim_brk_char,
-    &sim_del_char
-    };
-
-/* Console I/O package.
-
-   The console terminal can be attached to the controlling window
-   or to a Telnet connection.  If attached to a Telnet connection,
-   the console is described by internal terminal multiplexor
-   sim_con_tmxr and internal terminal line description sim_con_ldsc.
-*/
-
-/* Register a printer for the PRINT comand
-*/
-t_stat sim_con_register_printer (UNIT *uptr, t_stat (*callback)(UNIT *unit))
-{
-PRINTCB *p;
-
-for (p = printers; p != NULL; p = p->next) {
-    if (p->unit == uptr)
-        break;
-    }
-if (!p) {
-    p = (PRINTCB *) malloc (sizeof (PRINTCB));
-    if (!p)
-        return SCPE_MEM;
-    p->next = printers;
-    printers = p;
-    p->unit = uptr;
-    }
-p->callback = callback;
-return SCPE_OK;
-}
-
-/* PRINT command
- */
-
-t_stat print_cmd (int32 flag, char *cptr)
-{
-PRINTCB *p;
-int printcount = 0;
-int r = SCPE_EOF;
-
-if (!cptr || *cptr)
-    return SCPE_ARG;
-
-for (p = printers; p != NULL; p = p->next) {
-    ++printcount;
-    if (p->callback != NULL) {
-        if (p->callback (p->unit) == SCPE_OK)
-            r = SCPE_OK;
-        }
-    }
-if (printers == NULL) {
-    printf ("No spoolable printers\r\n");
-    if (sim_log)
-        fprintf (sim_log, "No spoolable printers\r\n");
-    }
-else
-    if (r == SCPE_OK) {
-        printf ("Printer file%s released\r\n", (printcount > 1) ? "(s)" : "");
-        if (sim_log)
-            fprintf (sim_log, "Printer file%s released\r\n", (printcount > 1) ? "(s)" : "");
-        }
-    else {
-        printf ("Nothing to ready to print\n");
-        if (sim_log)
-            fprintf (sim_log, "Nothing ready to print\r\n");
-        }
-return SCPE_OK;
-}
-
-/* SET CONSOLE command */
-
-t_stat sim_set_console (int32 flag, char *cptr)
-{
-char *cvptr, gbuf[CBUFSIZE];
-CTAB *ctptr;
-t_stat r;
-
-if ((cptr == NULL) || (*cptr == 0))
-    return SCPE_2FARG;
-while (*cptr != 0) {                                    /* do all mods */
-    cptr = get_glyph_nc (cptr, gbuf, ',');              /* get modifier */
-    if ((cvptr = strchr (gbuf, '=')))                   /* = value? */
-        *cvptr++ = 0;
-    get_glyph (gbuf, gbuf, 0);                          /* modifier to UC */
-    if ((ctptr = find_ctab (set_con_tab, gbuf))) {      /* match? */
-        r = ctptr->action (ctptr->arg, cvptr);          /* do the rest */
-        if (r != SCPE_OK)
-            return r;
-        }
-    else return SCPE_NOPARAM;
-    }
-return SCPE_OK;
-}
-
-/* SHOW CONSOLE command */
-
-t_stat sim_show_console (FILE *st, DEVICE *dptr, UNIT *uptr, int32 flag, char *cptr)
-{
-char gbuf[CBUFSIZE];
-SHTAB *shptr;
-int32 i;
-
-if (*cptr == 0) {                                       /* show all */
-    for (i = 0; show_con_tab[i].name; i++)
-        show_con_tab[i].action (st, dptr, uptr, show_con_tab[i].arg, cptr);
-    return SCPE_OK;
-    }
-while (*cptr != 0) {
-    cptr = get_glyph (cptr, gbuf, ',');                 /* get modifier */
-    if ((shptr = find_shtab (show_con_tab, gbuf)))
-        shptr->action (st, dptr, uptr, shptr->arg, cptr);
-    else return SCPE_NOPARAM;
-    }
-return SCPE_OK;
-}
-
-t_stat sim_rem_con_poll_svc (UNIT *uptr);               /* remote console connection poll routine */
-t_stat sim_rem_con_data_svc (UNIT *uptr);               /* remote console connection data routine */
-t_stat sim_rem_con_reset (DEVICE *dptr);                /* remote console reset routine */
-UNIT sim_rem_con_unit[2] = {
-    { UDATA (&sim_rem_con_poll_svc, 0, 0)  },           /* remote console connection polling unit */
-    { UDATA (&sim_rem_con_data_svc, 0, 0)  }};          /* console data handling unit */
-
-DEBTAB sim_rem_con_debug[] = {
-  {"TRC",    DBG_TRC},
-  {"XMT",    DBG_XMT},
-  {"RCV",    DBG_RCV},
-  {0}
-};
-
-MTAB sim_rem_con_mod[] = {
-  { 0 },
-};
-
-DEVICE sim_remote_console = {
-    "REM-CON", sim_rem_con_unit, NULL, sim_rem_con_mod, 
-    2, 0, 0, 0, 0, 0, 
-    NULL, NULL, sim_rem_con_reset, NULL, NULL, NULL, 
-    NULL, DEV_DEBUG, 0, sim_rem_con_debug};
-#define MAX_REMOTE_SESSIONS 40          /* Arbitrary Session Limit */
-static int32 *sim_rem_buf_size = NULL;
-static int32 *sim_rem_buf_ptr = NULL;
-static char **sim_rem_buf = NULL;
-static t_bool *sim_rem_single_mode = NULL;  /* per line command mode (single command or must continue) */
-static TMXR sim_rem_con_tmxr = { 0, 0, 0, NULL, NULL, &sim_remote_console };/* remote console line mux */
-static uint32 sim_rem_read_timeout = 30;    /* seconds before automatic continue */
-static int32 sim_rem_step_line = -1;        /* step in progress on line # */
-static t_bool sim_log_temp = FALSE;         /* temporary log file active */
-static char sim_rem_con_temp_name[PATH_MAX+1];
-
-/* SET REMOTE CONSOLE command */
-
-t_stat sim_set_remote_console (int32 flag, char *cptr)
-{
-char *cvptr, gbuf[CBUFSIZE];
-CTAB *ctptr;
-t_stat r;
-
-if ((cptr == NULL) || (*cptr == 0))
-    return SCPE_2FARG;
-while (*cptr != 0) {                                    /* do all mods */
-    cptr = get_glyph_nc (cptr, gbuf, ',');              /* get modifier */
-    if ((cvptr = strchr (gbuf, '=')))                   /* = value? */
-        *cvptr++ = 0;
-    get_glyph (gbuf, gbuf, 0);                          /* modifier to UC */
-    if ((ctptr = find_ctab (set_rem_con_tab, gbuf))) {  /* match? */
-        r = ctptr->action (ctptr->arg, cvptr);          /* do the rest */
-        if (r != SCPE_OK)
-            return r;
-        }
-    else return SCPE_NOPARAM;
-    }
-return SCPE_OK;
-}
-
-/* SHOW REMOTE CONSOLE command */
-
-t_stat sim_show_remote_console (FILE *st, DEVICE *dptr, UNIT *uptr, int32 flag, char *cptr)
-{
-int32 i, connections;
-TMLN *lp;
-
-if (*cptr != 0)
-    return SCPE_NOPARAM;
-if (sim_rem_con_tmxr.lines > 1)
-    fprintf (st, "Remote Console Input Connections from %d sources are supported concurrently\n", sim_rem_con_tmxr.lines);
-if (sim_rem_read_timeout)
-    fprintf (st, "Remote Console Input automatically continues after %d seconds\n", sim_rem_read_timeout);
-if (!sim_rem_con_tmxr.master)
-    fprintf (st, "Remote Console Command input is disabled\n");
-else
-    fprintf (st, "Remote Console Command Input listening on TCP port: %s\n", sim_rem_con_unit[0].filename);
-for (i=connections=0; i<sim_rem_con_tmxr.lines; i++) {
-    lp = &sim_rem_con_tmxr.ldsc[i];
-    if (!lp->conn)
-        continue;
-    ++connections;
-    if (connections == 1)
-        fprintf (st, "Remote Console Connections:\n");
-    tmxr_fconns (st, lp, i);
-    }
-return SCPE_OK;
-}
-
-/* Unit service for remote console connection polling */
-
-t_stat sim_rem_con_poll_svc (UNIT *uptr)
-{
-int32 c;
-
-c = tmxr_poll_conn (&sim_rem_con_tmxr);
-if (c >= 0) {                                           /* poll connect */
-    TMLN *lp = &sim_rem_con_tmxr.ldsc[c];
-    char wru_name[8];
-
-    sim_activate_after(uptr+1, 1000000);                /* start data poll after 1 second */
-    lp->rcve = 1;                                       /* rcv enabled */
-    sim_rem_buf_ptr[c] = 0;                             /* start with empty command buffer */
-    sim_rem_single_mode[c] = FALSE;                     /* in single command mode */
-    if (isprint(sim_int_char&0xFF))
-        sprintf(wru_name, "'%c'", sim_int_char&0xFF);
-    else
-        if (sim_int_char <= 26)
-            sprintf(wru_name, "^%c", '@' + (sim_int_char&0xFF));
-        else
-            sprintf(wru_name, "'\\%03o'", sim_int_char&0xFF);
-    tmxr_linemsgf (lp, "%s Remote Console\r\n"
-                       "Enter single commands or to enter multiple command mode enter the %s character\r\n"
-                       "Simulator Running...", sim_name, wru_name);
-    tmxr_send_buffered_data (lp);                       /* flush buffered data */
-    }
-sim_activate_after(uptr, 1000000);                      /* check again in 1 second */
-if (sim_con_ldsc.conn)
-    tmxr_send_buffered_data (&sim_con_ldsc);            /* try to flush any buffered data */
-return SCPE_OK;
-}
-
-static t_stat x_continue_cmd (int32 flag, char *cptr)
-{
-return SCPE_IERR;           /* This routine should never be called */
-}
-
-static t_stat x_step_cmd (int32 flag, char *cptr)
-{
-return SCPE_IERR;           /* This routine should never be called */
-}
-
-static t_stat x_help_cmd (int32 flag, char *cptr);
-
-#define EX_D            0                               /* deposit */
-#define EX_E            1                               /* examine */
-#define EX_I            2                               /* interactive */
-static CTAB allowed_remote_cmds[] = {
-    { "EXAMINE",  &exdep_cmd,      EX_E },
-    { "IEXAMINE", &exdep_cmd, EX_E+EX_I },
-    { "DEPOSIT",  &exdep_cmd,      EX_D },
-    { "EVALUATE", &eval_cmd,          0 },
-    { "ATTACH",   &attach_cmd,        0 },
-    { "DETACH",   &detach_cmd,        0 },
-    { "ASSIGN",   &assign_cmd,        0 },
-    { "DEASSIGN", &deassign_cmd,      0 },
-    { "CONTINUE", &x_continue_cmd,    0 },
-    { "STEP",     &x_step_cmd,        0 },
-    { "PRINT",    &print_cmd,         1 },
-    { "PWD",      &pwd_cmd,           0 },
-    { "SAVE",     &save_cmd,          0 },
-    { "DIR",      &dir_cmd,           0 },
-    { "LS",       &dir_cmd,           0 },
-    { "ECHO",     &echo_cmd,          0 },
-    { "SET",      &set_cmd,           0 },
-    { "SHOW",     &show_cmd,          0 },
-    { "HELP",     &x_help_cmd,        SCP_HELP_ONECMD },
-    { NULL,       NULL }
-    };
-
-static CTAB allowed_single_remote_cmds[] = {
-    { "ATTACH",   &attach_cmd,        0 },
-    { "DETACH",   &detach_cmd,        0 },
-    { "PRINT",    &print_cmd,         1 },
-    { "PWD",      &pwd_cmd,           0 },
-    { "DIR",      &dir_cmd,           0 },
-    { "LS",       &dir_cmd,           0 },
-    { "ECHO",     &echo_cmd,          0 },
-    { "SHOW",     &show_cmd,          0 },
-    { "HELP",     &x_help_cmd,        SCP_HELP_ONECMD },
-    { NULL,       NULL }
-    };
-
-static t_stat x_help_cmd (int32 flag, char *cptr)
-{
-CTAB *cmdp, *cmdph;
-
-if (*cptr)
-    return help_cmd (flag, cptr);
-printf ("Remote Console Commands:\r\n");
-if (sim_log)
-    fprintf (sim_log, "Remote Console Commands:\r\n");
-for (cmdp=allowed_remote_cmds; cmdp->name != NULL; ++cmdp) {
-    cmdph = find_cmd (cmdp->name);
-    if (cmdph && cmdph->help) {
-        printf ("%s", cmdph->help);
-        if (sim_log)
-            fprintf (sim_log, "%s", cmdph->help);
-        }
-    }
-return SCPE_OK;
-}
-
-/* Unit service for remote console data polling */
-
-t_stat sim_rem_con_data_svc (UNIT *uptr)
-{
-int32 i, j, c = 0;
-t_stat stat, stat_nomessage;
-t_bool stepping = FALSE;
-int32 steps = 1;
-t_bool was_stepping = (sim_rem_step_line != -1);
-t_bool got_command;
-t_bool close_session = FALSE;
-TMLN *lp;
-char cbuf[4*CBUFSIZE], gbuf[CBUFSIZE], *cptr, *argv[1] = {NULL};
-CTAB *cmdp = NULL;
-uint32 read_start_time = 0;
-t_offset cmd_log_start;
-
-tmxr_poll_rx (&sim_rem_con_tmxr);                      /* poll input */
-for (i=(was_stepping ? sim_rem_step_line : 0); 
-     (i < sim_rem_con_tmxr.lines) && (!stepping); 
-     i++) {
-    lp = &sim_rem_con_tmxr.ldsc[i];
-    if (!lp->conn)
-        continue;
-    if (was_stepping) {
-        sim_rem_step_line = -1;                     /* Done with step */
-        stat = SCPE_STEP;
-        cmdp = find_cmd ("STEP");
-        stat_nomessage = stat & SCPE_NOMESSAGE;     /* extract possible message supression flag */
-        stat = SCPE_BARE_STATUS(stat);              /* remove possible flag */
-        if (!stat_nomessage) {                      /* displaying message status? */
-            fflush (sim_log);
-            cmd_log_start = sim_ftell (sim_log);
-            if (cmdp && (cmdp->message))            /* special message handler? */
-                cmdp->message (NULL, stat);         /* let it deal with display */
-            else
-                if (stat >= SCPE_BASE) {            /* error? */
-                    printf ("%s\r\n", sim_error_text (stat));
-                    if (sim_log)
-                        fprintf (sim_log, "%s\n", sim_error_text (stat));
-                    }
-            fflush (sim_log);
-            sim_fseeko (sim_log, cmd_log_start, SEEK_SET);
-            cbuf[sizeof(cbuf)-1] = '\0';
-            while (fgets (cbuf, sizeof(cbuf)-1, sim_log)) {
-                tmxr_linemsgf (lp, "%s", cbuf);
-                tmxr_send_buffered_data (lp);
-                }
-            }
-        }
-    else {
-        c = tmxr_getc_ln (lp);
-        if (!(TMXR_VALID & c))
-            continue;
-        c = c & ~TMXR_VALID;
-        if (!sim_rem_single_mode[i]) {
-            if (c == sim_int_char) {                /* ^E (the interrupt character) must start continue mode console interaction */
-                sim_is_running = 0;
-                sim_stop_timer_services ();
-                for (j=0; j < sim_rem_con_tmxr.lines; j++) {
-                    lp = &sim_rem_con_tmxr.ldsc[j];
-                    if ((i == j) || (!lp->conn))
-                        continue;
-                    tmxr_linemsgf (lp, "\nRemote Console(%s) Entering Commands\n", lp->ipad);
-                    tmxr_send_buffered_data (lp);           /* flush any buffered data */
-                    }
-                lp = &sim_rem_con_tmxr.ldsc[i];
-                tmxr_linemsg (lp, "\r\nSimulator paused.\r\n");
-                if (sim_rem_read_timeout)
-                    tmxr_linemsgf (lp, "Simulation will resume automatically if input is not received in %d seconds\n", sim_rem_read_timeout);
-                }
-            else {
-                if ((c == '\n') ||  /* Ignore bare LF between commands (Microsoft Telnet bug) */
-                    (c == '\r'))    /* Ignore empty commands */
-                    continue;
-                if ((c == '\004') || (c == '\032')) { /* EOF character (^D or ^Z) ? */
-                    tmxr_linemsgf (lp, "\r\nGoodbye\r\n");
-                    tmxr_send_buffered_data (lp);           /* flush any buffered data */
-                    tmxr_reset_ln (lp);
-                    continue;
-                    }
-                sim_rem_single_mode[i] = TRUE;
-                tmxr_linemsgf (lp, "\r\n%s", sim_prompt);
-                tmxr_send_buffered_data (lp);           /* flush any buffered data */
-                }
-            }
-        }
-    got_command = FALSE;
-    while (1) {
-        if (!sim_rem_single_mode[i]) {
-            read_start_time = sim_os_msec();
-            tmxr_linemsg (lp, sim_prompt);
-            tmxr_send_buffered_data (lp);           /* flush any buffered data */
-            }
-        do {
-            if (!sim_rem_single_mode[i]) {
-                c = tmxr_getc_ln (lp);
-                if (!(TMXR_VALID & c)) {
-                    tmxr_send_buffered_data (lp);   /* flush any buffered data */
-                    if (sim_rem_read_timeout &&
-                        ((sim_os_msec() - read_start_time)/1000 >= sim_rem_read_timeout)) {
-                        while (sim_rem_buf_ptr[i] > 0) { /* Erase current input line */
-                            tmxr_linemsg (lp, "\b \b");
-                            --sim_rem_buf_ptr[i];
-                            }
-                        if (sim_rem_buf_ptr[i]+80 >= sim_rem_buf_size[i]) {
-                            sim_rem_buf_size[i] += 1024;
-<<<<<<< HEAD
-                            sim_rem_buf[i] = (char *) realloc (sim_rem_buf[i], sim_rem_buf_size[i]);
-=======
-                            sim_rem_buf[i] = (char *)realloc (sim_rem_buf[i], sim_rem_buf_size[i]);
->>>>>>> 00b77c85
-                            }
-                        strcpy (sim_rem_buf[i], "CONTINUE         ! Automatic continue due to timeout");
-                        tmxr_linemsgf (lp, "%s\n", sim_rem_buf[i]);
-                        got_command = TRUE;
-                        break;
-                        }
-                    sim_os_ms_sleep (100);
-                    tmxr_poll_rx (&sim_rem_con_tmxr);/* poll input */
-                    continue;
-                    }
-                read_start_time = sim_os_msec();
-                c = c & ~TMXR_VALID;
-                }
-            switch (c) {
-                case 0:     /* no data */
-                    break;
-                case '\b':  /* Backspace */
-                case 127:   /* Rubout */
-                    if (sim_rem_buf_ptr[i] > 0) {
-                        tmxr_linemsg (lp, "\b \b");
-                        --sim_rem_buf_ptr[i];
-                        }
-                    break;
-                case 27:   /* escape */
-                case 21:   /* ^U */
-                    while (sim_rem_buf_ptr[i] > 0) {
-                        tmxr_linemsg (lp, "\b \b");
-                        --sim_rem_buf_ptr[i];
-                        }
-                    break;
-                case '\n':
-                    if (sim_rem_buf_ptr[i] == 0)
-                        break;
-                case '\r':
-                    tmxr_linemsg (lp, "\r\n");
-                    if (sim_rem_buf_ptr[i]+1 >= sim_rem_buf_size[i]) {
-                        sim_rem_buf_size[i] += 1024;
-<<<<<<< HEAD
-                        sim_rem_buf[i] = (char *) realloc (sim_rem_buf[i], sim_rem_buf_size[i]);
-=======
-                        sim_rem_buf[i] = (char *)realloc (sim_rem_buf[i], sim_rem_buf_size[i]);
->>>>>>> 00b77c85
-                        }
-                    sim_rem_buf[i][sim_rem_buf_ptr[i]++] = '\0';
-                    got_command = TRUE;
-                    break;
-                case '\004': /* EOF (^D) */
-                case '\032': /* EOF (^Z) */
-                    while (sim_rem_buf_ptr[i] > 0) { /* Erase current input line */
-                        tmxr_linemsg (lp, "\b \b");
-                        --sim_rem_buf_ptr[i];
-                        }
-                    if (!sim_rem_single_mode[i]) {
-                        if (sim_rem_buf_ptr[i]+80 >= sim_rem_buf_size[i]) {
-                            sim_rem_buf_size[i] += 1024;
-<<<<<<< HEAD
-                            sim_rem_buf[i] = (char *) realloc (sim_rem_buf[i], sim_rem_buf_size[i]);
-=======
-                            sim_rem_buf[i] = (char *)realloc (sim_rem_buf[i], sim_rem_buf_size[i]);
->>>>>>> 00b77c85
-                            }
-                        strcpy (sim_rem_buf[i], "CONTINUE         ! Automatic continue before close");
-                        tmxr_linemsgf (lp, "%s\n", sim_rem_buf[i]);
-                        got_command = TRUE;
-                        }
-                    close_session = TRUE;
-                    break;
-                case '\020': /* PRINT (^P) */
-                    while (sim_rem_buf_ptr[i] > 0) {
-                        tmxr_linemsg (lp, "\b \b");
-                        --sim_rem_buf_ptr[i];
-                        }
-                    if (sim_rem_buf_ptr[i]+80 >= sim_rem_buf_size[i]) {
-                        sim_rem_buf_size[i] += 1024;
-                        sim_rem_buf[i] = (char *) realloc (sim_rem_buf[i], sim_rem_buf_size[i]);
-                        }
-                    strcpy (sim_rem_buf[i], "PRINT");
-                    tmxr_linemsgf (lp, "%s\n", sim_rem_buf[i]);
-                    got_command = TRUE;
-                    break;
-                default:
-                    tmxr_putc_ln (lp, c);
-                    if (sim_rem_buf_ptr[i]+2 >= sim_rem_buf_size[i]) {
-                        sim_rem_buf_size[i] += 1024;
-<<<<<<< HEAD
-                        sim_rem_buf[i] = (char *) realloc (sim_rem_buf[i], sim_rem_buf_size[i]);
-=======
-                        sim_rem_buf[i] = (char *)realloc (sim_rem_buf[i], sim_rem_buf_size[i]);
->>>>>>> 00b77c85
-                        }
-                    sim_rem_buf[i][sim_rem_buf_ptr[i]++] = c;
-                    sim_rem_buf[i][sim_rem_buf_ptr[i]] = '\0';
-                    if (((size_t)sim_rem_buf_ptr[i]) >= sizeof(cbuf))
-                        got_command = TRUE;                 /* command too long */
-                    break;
-                }
-            } while ((!got_command) && (!sim_rem_single_mode[i]));
-        tmxr_send_buffered_data (lp);           /* flush any buffered data */
-        if ((sim_rem_single_mode[i]) && !got_command) {
-            break;
-            }
-        printf ("Remote Console Command from %s> %s\r\n", lp->ipad, sim_rem_buf[i]);
-        if (sim_log)
-            fprintf (sim_log, "Remote Console Command from %s> %s\n", lp->ipad, sim_rem_buf[i]);
-        got_command = FALSE;
-        if (strlen(sim_rem_buf[i]) >= sizeof(cbuf)) {
-            printf ("\nLine too long. Ignored.  Continuing Simulator execution\n");
-            if (sim_log)
-                fprintf (sim_log, "\r\nLine too long. Ignored.  Continuing Simulator execution\r\n");
-            tmxr_linemsgf (lp, "\nLine too long. Ignored.  Continuing Simulator execution\n");
-            tmxr_send_buffered_data (lp);       /* try to flush any buffered data */
-            break;
-            }
-        strcpy (cbuf, sim_rem_buf[i]);
-        sim_rem_buf_ptr[i] = 0;
-        sim_rem_buf[i][sim_rem_buf_ptr[i]] = '\0';
-        if (cbuf[0] == '\0') {
-            if (sim_rem_single_mode[i]) {
-                sim_rem_single_mode[i] = FALSE;
-                break;
-                }
-            else
-                continue;
-            }
-        sim_sub_args (cbuf, sizeof(cbuf), argv);
-        cptr = cbuf;
-        cptr = get_glyph (cptr, gbuf, 0);                   /* get command glyph */
-        sim_switches = 0;                                   /* init switches */
-        if (!sim_log) {                                     /* Not currently logging? */
-            int32 save_quiet = sim_quiet;
-
-            sim_quiet = 1;
-            sprintf (sim_rem_con_temp_name, "sim_remote_console_%d.temporary_log", (int)getpid());
-            sim_set_logon (0, sim_rem_con_temp_name);
-            sim_quiet = save_quiet;
-            sim_log_temp = TRUE;
-            }
-        cmd_log_start = sim_ftell (sim_log);
-        if (!find_cmd (gbuf))                               /* validate command */
-            stat = SCPE_UNK;
-        else {
-            if ((cmdp = find_ctab (sim_rem_single_mode[i] ? allowed_single_remote_cmds : allowed_remote_cmds, gbuf))) {/* lookup command */
-                if (cmdp->action == &x_continue_cmd)
-                    stat = SCPE_OK;
-                else {
-                    if (cmdp->action == &x_step_cmd) {
-                        steps = 1;                          /* default of 1 instruction */
-                        stat = SCPE_OK;
-                        if (*cptr != 0) {                   /* argument? */
-                             cptr = get_glyph (cptr, gbuf, 0);/* get next glyph */
-                             if (*cptr != 0)                /* should be end */
-                                 stat = SCPE_2MARG;
-                             else {
-                                 steps = (int32) get_uint (gbuf, 10, INT_MAX, &stat);
-                                 if ((stat != SCPE_OK) || (steps <= 0)) /* error? */
-                                     stat = SCPE_ARG;
-                                 }
-                             }
-                        if (stat == SCPE_OK)
-                            stepping = TRUE;
-                        else
-                            cmdp = NULL;
-                        }
-                    else
-                        stat = cmdp->action (cmdp->arg, cptr);
-                    }
-                }
-            else
-                stat = SCPE_INVREM;
-            }
-        stat_nomessage = stat & SCPE_NOMESSAGE;             /* extract possible message supression flag */
-        stat = SCPE_BARE_STATUS(stat);                      /* remove possible flag */
-        if (!stat_nomessage) {                              /* displaying message status? */
-            if (cmdp && (cmdp->message))                    /* special message handler? */
-                cmdp->message (NULL, stat);                 /* let it deal with display */
-            else
-                if (stat >= SCPE_BASE) {                    /* error? */
-                    printf ("%s\r\n", sim_error_text (stat));
-                    if (sim_log)
-                        fprintf (sim_log, "%s\n", sim_error_text (stat));
-                    }
-            }
-        fflush (sim_log);
-        sim_fseeko (sim_log, cmd_log_start, SEEK_SET);
-        cbuf[sizeof(cbuf)-1] = '\0';
-        while (fgets (cbuf, sizeof(cbuf)-1, sim_log)) {
-            int32 unwritten;
-
-            tmxr_linemsgf (lp, "%s", cbuf);
-            do {
-                unwritten = tmxr_send_buffered_data (lp);
-                if (unwritten == lp->txbsz)
-                    sim_os_ms_sleep (100);
-                } while (unwritten == lp->txbsz);
-            }
-        if ((cmdp && (cmdp->action == &x_continue_cmd)) ||
-            (sim_rem_single_mode[i])) {
-            sim_rem_step_line = -1;                 /* Not stepping */
-            if (sim_log_temp) {                     /* If we setup a temporary log, clean it now  */
-                int32 save_quiet = sim_quiet;
-
-                sim_quiet = 1;
-                sim_set_logoff (0, NULL);
-                sim_quiet = save_quiet;
-                remove (sim_rem_con_temp_name);
-                sim_log_temp = FALSE;
-                }
-            if (!sim_rem_single_mode[i]) {
-                tmxr_linemsg (lp, "Simulator Running...");
-                tmxr_send_buffered_data (lp);
-                for (j=0; j < sim_rem_con_tmxr.lines; j++) {
-                    lp = &sim_rem_con_tmxr.ldsc[j];
-                    if ((i == j) || (!lp->conn))
-                        continue;
-                    tmxr_linemsg (lp, "Simulator Running...");
-                    tmxr_send_buffered_data (lp);
-                    }
-                sim_is_running = 1;
-                sim_start_timer_services ();
-                }
-            sim_rem_single_mode[i] = FALSE;
-            break;
-            }
-        if (cmdp && (cmdp->action == &x_step_cmd)) {
-            sim_rem_step_line = i;
-            break;
-            }
-        }
-    if (close_session) {
-        tmxr_linemsgf (lp, "\r\nGoodbye\r\n");
-        tmxr_send_buffered_data (lp);           /* flush any buffered data */
-        tmxr_reset_ln (lp);
-        sim_rem_single_mode[i] = FALSE;
-        }
-    }
-if (stepping)
-    sim_activate(uptr, steps);                  /* check again after 'steps' instructions */
-else
-    sim_activate_after(uptr, 100000);           /* check again in 100 milliaeconds */
-return SCPE_OK;
-}
-
-t_stat sim_rem_con_reset (DEVICE *dptr)
-{
-if (sim_rem_con_tmxr.lines)
-    return sim_rem_con_poll_svc (&dptr->units[0]);          /* establish polling as needed */
-return SCPE_OK;
-}
-
-static t_stat sim_set_rem_telnet (int32 flag, char *cptr)
-{
-t_stat r;
-
-if (flag) {
-    r = sim_parse_addr (cptr, NULL, 0, NULL, NULL, 0, NULL, NULL);
-    if (r == SCPE_OK) {
-        if (sim_rem_con_tmxr.master)                    /* already open? */
-            sim_set_rem_telnet (0, NULL);               /* close first */
-        if (sim_rem_con_tmxr.lines == 0)                /* Ir no connection limit set */
-            sim_set_rem_connections (0, "1");           /* use 1 */
-        sim_register_internal_device (&sim_remote_console);
-        r = tmxr_attach (&sim_rem_con_tmxr, &sim_rem_con_unit[0], cptr);/* open master socket */
-        if (r == SCPE_OK)
-            sim_activate_after(&sim_rem_con_unit[0], 1000000); /* check for connection in 1 second */
-        return r;
-        }
-    return SCPE_NOPARAM;
-    }
-else {
-    if (sim_rem_con_tmxr.master) {
-        int32 i;
-
-        tmxr_detach (&sim_rem_con_tmxr, &sim_rem_con_unit[0]);
-        for (i=0; i<sim_rem_con_tmxr.lines; i++) {
-            free (sim_rem_buf[i]);
-            sim_rem_buf[i] = NULL;
-            sim_rem_buf_size[i] = 0;
-            sim_rem_buf_ptr[i] = 0;
-            sim_rem_single_mode[i] = FALSE;
-            }
-        }
-    }
-return SCPE_OK;
-}
-
-static t_stat sim_set_rem_connections (int32 flag, char *cptr)
-{
-int32 lines;
-t_stat r;
-int32 i;
-
-if (cptr == NULL)
-    return SCPE_ARG;
-lines = (int32) get_uint (cptr, 10, MAX_REMOTE_SESSIONS, &r);
-if (r != SCPE_OK)
-    return r;
-if (sim_rem_con_tmxr.master)
-    return SCPE_ARG;
-for (i=0; i<sim_rem_con_tmxr.lines; i++)
-    free (sim_rem_buf[i]);
-sim_rem_con_tmxr.lines = lines;
-<<<<<<< HEAD
-sim_rem_con_tmxr.ldsc = (TMLN *) realloc (sim_rem_con_tmxr.ldsc, sizeof(*sim_rem_con_tmxr.ldsc)*lines);
-memset (sim_rem_con_tmxr.ldsc, 0, sizeof(*sim_rem_con_tmxr.ldsc)*lines);
-sim_rem_buf = (char **) realloc (sim_rem_buf, sizeof(*sim_rem_buf)*lines);
-memset (sim_rem_buf, 0, sizeof(*sim_rem_buf)*lines);
-sim_rem_buf_size = (int32 *)realloc (sim_rem_buf_size, sizeof(*sim_rem_buf_size)*lines);
-memset (sim_rem_buf_size, 0, sizeof(*sim_rem_buf_size)*lines);
-sim_rem_buf_ptr = (int32 *) realloc (sim_rem_buf_ptr, sizeof(*sim_rem_buf_ptr)*lines);
-memset (sim_rem_buf_ptr, 0, sizeof(*sim_rem_buf_ptr)*lines);
-sim_rem_single_mode = (t_bool*) realloc (sim_rem_single_mode, sizeof(*sim_rem_single_mode)*lines);
-=======
-sim_rem_con_tmxr.ldsc = (TMLN *)realloc (sim_rem_con_tmxr.ldsc, sizeof(*sim_rem_con_tmxr.ldsc)*lines);
-memset (sim_rem_con_tmxr.ldsc, 0, sizeof(*sim_rem_con_tmxr.ldsc)*lines);
-sim_rem_buf = (char **)realloc (sim_rem_buf, sizeof(*sim_rem_buf)*lines);
-memset (sim_rem_buf, 0, sizeof(*sim_rem_buf)*lines);
-sim_rem_buf_size = (int32 *)realloc (sim_rem_buf_size, sizeof(*sim_rem_buf_size)*lines);
-memset (sim_rem_buf_size, 0, sizeof(*sim_rem_buf_size)*lines);
-sim_rem_buf_ptr = (int32 *)realloc (sim_rem_buf_ptr, sizeof(*sim_rem_buf_ptr)*lines);
-memset (sim_rem_buf_ptr, 0, sizeof(*sim_rem_buf_ptr)*lines);
-sim_rem_single_mode = (t_bool *)realloc (sim_rem_single_mode, sizeof(*sim_rem_single_mode)*lines);
->>>>>>> 00b77c85
-memset (sim_rem_single_mode, 0, sizeof(*sim_rem_single_mode)*lines);
-return SCPE_OK;
-}
-
-static t_stat sim_set_rem_timeout (int32 flag, char *cptr)
-{
-int32 timeout;
-t_stat r;
-
-if (cptr == NULL)
-    return SCPE_ARG;
-timeout = (int32) get_uint (cptr, 10, 3600, &r);
-if (r != SCPE_OK)
-    return r;
-sim_rem_read_timeout = timeout;
-return SCPE_OK;
-}
-
-/* Set keyboard map */
-
-t_stat sim_set_kmap (int32 flag, char *cptr)
-{
-DEVICE *dptr = sim_devices[0];
-int32 val, rdx;
-t_stat r;
-
-if ((cptr == NULL) || (*cptr == 0))
-    return SCPE_2FARG;
-if (dptr->dradix == 16) rdx = 16;
-else rdx = 8;
-val = (int32) get_uint (cptr, rdx, 0177, &r);
-if ((r != SCPE_OK) ||
-    ((val == 0) && (flag & KMAP_NZ)))
-    return SCPE_ARG;
-*(cons_kmap[flag & KMAP_MASK]) = val;
-return SCPE_OK;
-}
-
-/* Show keyboard map */
-
-t_stat sim_show_kmap (FILE *st, DEVICE *dptr, UNIT *uptr, int32 flag, char *cptr)
-{
-if (sim_devices[0]->dradix == 16)
-    fprintf (st, "%s = %X\n", show_con_tab[flag].name, *(cons_kmap[flag & KMAP_MASK]));
-else fprintf (st, "%s = %o\n", show_con_tab[flag].name, *(cons_kmap[flag & KMAP_MASK]));
-return SCPE_OK;
-}
-
-/* Set printable characters */
-
-t_stat sim_set_pchar (int32 flag, char *cptr)
-{
-DEVICE *dptr = sim_devices[0];
-uint32 val, rdx;
-t_stat r;
-
-if ((cptr == NULL) || (*cptr == 0))
-    return SCPE_2FARG;
-if (dptr->dradix == 16) rdx = 16;
-else rdx = 8;
-val = (uint32) get_uint (cptr, rdx, 0xFFFFFFFF, &r);
-if ((r != SCPE_OK) ||
-    ((val & 0x00002400) == 0))
-    return SCPE_ARG;
-sim_tt_pchar = val;
-return SCPE_OK;
-}
-
-/* Show printable characters */
-
-t_stat sim_show_pchar (FILE *st, DEVICE *dptr, UNIT *uptr, int32 flag, char *cptr)
-{
-if (sim_devices[0]->dradix == 16)
-    fprintf (st, "pchar mask = %X\n", sim_tt_pchar);
-else fprintf (st, "pchar mask = %o\n", sim_tt_pchar);
-return SCPE_OK;
-}
-
-/* Set log routine */
-
-t_stat sim_set_logon (int32 flag, char *cptr)
-{
-char gbuf[CBUFSIZE];
-t_stat r;
-time_t now;
-
-if ((cptr == NULL) || (*cptr == 0))                     /* need arg */
-    return SCPE_2FARG;
-cptr = get_glyph_nc (cptr, gbuf, 0);                    /* get file name */
-if (*cptr != 0)                                         /* now eol? */
-    return SCPE_2MARG;
-sim_set_logoff (0, NULL);                               /* close cur log */
-r = sim_open_logfile (gbuf, FALSE, &sim_log, &sim_log_ref); /* open log */
-if (r != SCPE_OK)                                       /* error? */
-    return r;
-if (!sim_quiet)
-    printf ("Logging to file \"%s\"\n", 
-             sim_logfile_name (sim_log, sim_log_ref));
-fprintf (sim_log, "Logging to file \"%s\"\n", 
-             sim_logfile_name (sim_log, sim_log_ref));  /* start of log */
-time(&now);
-fprintf (sim_log, "Logging to file \"%s\" at %s", sim_logfile_name (sim_log, sim_log_ref), ctime(&now));
-return SCPE_OK;
-}
-
-/* Set nolog routine */
-
-t_stat sim_set_logoff (int32 flag, char *cptr)
-{
-if (cptr && (*cptr != 0))                               /* now eol? */
-    return SCPE_2MARG;
-if (sim_log == NULL)                                    /* no log? */
-    return SCPE_OK;
-if (!sim_quiet)
-    printf ("Log file closed\n");
-fprintf (sim_log, "Log file closed\n");
-sim_close_logfile (&sim_log_ref);                       /* close log */
-sim_log = NULL;
-return SCPE_OK;
-}
-
-/* Show log status */
-
-t_stat sim_show_log (FILE *st, DEVICE *dptr, UNIT *uptr, int32 flag, char *cptr)
-{
-if (cptr && (*cptr != 0))
-    return SCPE_2MARG;
-if (sim_log)
-    fprintf (st, "Logging enabled to \"%s\"\n", 
-                 sim_logfile_name (sim_log, sim_log_ref));
-else fprintf (st, "Logging disabled\n");
-return SCPE_OK;
-}
-
-/* Set debug routine */
-
-t_stat sim_set_debon (int32 flag, char *cptr)
-{
-char gbuf[CBUFSIZE];
-t_stat r;
-time_t now;
-
-sim_deb_switches = sim_switches;                        /* save debug switches */
-if ((cptr == NULL) || (*cptr == 0))                     /* need arg */
-    return SCPE_2FARG;
-cptr = get_glyph_nc (cptr, gbuf, 0);                    /* get file name */
-if (*cptr != 0)                                         /* now eol? */
-    return SCPE_2MARG;
-r = sim_open_logfile (gbuf, FALSE, &sim_deb, &sim_deb_ref);
-
-if (r != SCPE_OK)
-    return r;
-
-if (sim_deb_switches & SWMASK ('R')) {
-    clock_gettime(CLOCK_REALTIME, &sim_deb_basetime);
-    if (!(sim_deb_switches & (SWMASK ('A') | SWMASK ('T'))))
-        sim_deb_switches |= SWMASK ('T');
-    }
-if (sim_deb_switches & SWMASK ('P'))
-    sim_deb_PC = find_reg ("PC", NULL, sim_dflt_dev);
-if (!sim_quiet) {
-    printf ("Debug output to \"%s\"\n", 
-            sim_logfile_name (sim_deb, sim_deb_ref));
-    if (sim_deb_switches & SWMASK ('P'))
-        printf ("   Debug messages contain current PC value\n");
-    if (sim_deb_switches & SWMASK ('T'))
-        printf ("   Debug messages display time of day as hh:mm:ss.msec%s\n", sim_deb_switches & SWMASK ('R') ? " relative to the start of debugging" : "");
-    if (sim_deb_switches & SWMASK ('A'))
-        printf ("   Debug messages display time of day as seconds.msec%s\n", sim_deb_switches & SWMASK ('R') ? " relative to the start of debugging" : "");
-    if (sim_log) {
-        fprintf (sim_log, "Debug output to \"%s\"\n", 
-                          sim_logfile_name (sim_deb, sim_deb_ref));
-        if (sim_deb_switches & SWMASK ('P'))
-            fprintf (sim_log, "   Debug messages contain current PC value\n");
-        if (sim_deb_switches & SWMASK ('T'))
-            fprintf (sim_log, "   Debug messages display time of day as hh:mm:ss.msec%s\n", sim_deb_switches & SWMASK ('R') ? " relative to the start of debugging" : "");
-        if (sim_deb_switches & SWMASK ('A'))
-            fprintf (sim_log, "   Debug messages display time of day as seconds.msec%s\n", sim_deb_switches & SWMASK ('R') ? " relative to the start of debugging" : "");
-        }
-    }
-time(&now);
-fprintf (sim_deb, "Debug output to \"%s\" at %s", sim_logfile_name (sim_deb, sim_deb_ref), ctime(&now));
-show_version (sim_deb, NULL, NULL, 0, NULL);
-
-return SCPE_OK;
-}
-
-/* Set nodebug routine */
-
-t_stat sim_set_deboff (int32 flag, char *cptr)
-{
-if (cptr && (*cptr != 0))                               /* now eol? */
-    return SCPE_2MARG;
-if (sim_deb == NULL)                                    /* no log? */
-    return SCPE_OK;
-sim_close_logfile (&sim_deb_ref);
-sim_deb = NULL;
-sim_deb_switches = 0;
-sim_deb_PC = NULL;
-if (!sim_quiet)
-    printf ("Debug output disabled\n");
-if (sim_log)
-    fprintf (sim_log, "Debug output disabled\n");
-return SCPE_OK;
-}
-
-/* Show debug routine */
-
-t_stat sim_show_debug (FILE *st, DEVICE *dptr, UNIT *uptr, int32 flag, char *cptr)
-{
-int32 i;
-
-if (cptr && (*cptr != 0))
-    return SCPE_2MARG;
-if (sim_deb) {
-    fprintf (st, "Debug output enabled to \"%s\"\n", 
-                 sim_logfile_name (sim_deb, sim_deb_ref));
-    if (sim_deb_switches & SWMASK ('P'))
-        fprintf (st, "   Debug messages contain current PC value\n");
-    if (sim_deb_switches & SWMASK ('T'))
-        fprintf (st, "   Debug messages display time of day as hh:mm:ss.msec%s\n", sim_deb_switches & SWMASK ('R') ? " relative to the start of debugging" : "");
-    if (sim_deb_switches & SWMASK ('A'))
-        fprintf (st, "   Debug messages display time of day as seconds.msec%s\n", sim_deb_switches & SWMASK ('R') ? " relative to the start of debugging" : "");
-    for (i = 0; (dptr = sim_devices[i]) != NULL; i++) {
-        if (!(dptr->flags & DEV_DIS) &&
-            (dptr->flags & DEV_DEBUG) &&
-            (dptr->dctrl)) {
-            fprintf (st, "Device: %-6s ", dptr->name);
-            show_dev_debug (st, dptr, NULL, 0, NULL);
-            }
-        }
-    }
-else fprintf (st, "Debug output disabled\n");
-return SCPE_OK;
-}
-
-/* SET CONSOLE command */
-
-/* Set console to Telnet port (and parameters) */
-
-t_stat sim_set_telnet (int32 flag, char *cptr)
-{
-char *cvptr, gbuf[CBUFSIZE];
-CTAB *ctptr;
-t_stat r;
-
-if ((cptr == NULL) || (*cptr == 0))
-    return SCPE_2FARG;
-while (*cptr != 0) {                                    /* do all mods */
-    cptr = get_glyph_nc (cptr, gbuf, ',');              /* get modifier */
-    if ((cvptr = strchr (gbuf, '=')))                   /* = value? */
-        *cvptr++ = 0;
-    get_glyph (gbuf, gbuf, 0);                          /* modifier to UC */
-    if ((ctptr = find_ctab (set_con_telnet_tab, gbuf))) { /* match? */
-        r = ctptr->action (ctptr->arg, cvptr);      /* do the rest */
-        if (r != SCPE_OK)
-            return r;
-        }
-    else {
-        if (sim_con_tmxr.master)                        /* already open? */
-            sim_set_notelnet (0, NULL);                 /* close first */
-        r = tmxr_attach (&sim_con_tmxr, &sim_con_unit, gbuf);/* open master socket */
-        if (r == SCPE_OK)
-            sim_activate_after(&sim_con_unit, 1000000); /* check for connection in 1 second */
-        return r;
-        }
-    }
-return SCPE_OK;
-}
-
-/* Close console Telnet port */
-
-t_stat sim_set_notelnet (int32 flag, char *cptr)
-{
-if (cptr && (*cptr != 0))                               /* too many arguments? */
-    return SCPE_2MARG;
-if (sim_con_tmxr.master == 0)                           /* ignore if already closed */
-    return SCPE_OK;
-return tmxr_close_master (&sim_con_tmxr);               /* close master socket */
-}
-
-/* Show console Telnet status */
-
-t_stat sim_show_telnet (FILE *st, DEVICE *dunused, UNIT *uunused, int32 flag, char *cptr)
-{
-if (cptr && (*cptr != 0))
-    return SCPE_2MARG;
-if ((sim_con_tmxr.master == 0) && 
-    (sim_con_ldsc.serport == 0))
-    fprintf (st, "Connected to console window\n");
-else {
-    if (sim_con_ldsc.serport) {
-        fprintf (st, "Connected to ");
-        tmxr_fconns (st, &sim_con_ldsc, -1);
-        }
-    else 
-        if (sim_con_ldsc.sock == 0)
-            fprintf (st, "Listening on port %s\n", sim_con_tmxr.port);
-        else {
-            fprintf (st, "Listening on port %s, connection from %s\n",
-                sim_con_tmxr.port, sim_con_ldsc.ipad);
-            tmxr_fconns (st, &sim_con_ldsc, -1);
-            }
-    tmxr_fstats (st, &sim_con_ldsc, -1);
-    }
-return SCPE_OK;
-}
-
-/* Set console to Buffering  */
-
-t_stat sim_set_cons_buff (int32 flg, char *cptr)
-{
-char cmdbuf[CBUFSIZE];
-
-sprintf(cmdbuf, "BUFFERED%c%s", cptr ? '=' : '\0', cptr ? cptr : "");
-return tmxr_open_master (&sim_con_tmxr, cmdbuf);      /* open master socket */
-}
-
-/* Set console to NoBuffering */
-
-t_stat sim_set_cons_unbuff (int32 flg, char *cptr)
-{
-char cmdbuf[CBUFSIZE];
-
-sprintf(cmdbuf, "UNBUFFERED%c%s", cptr ? '=' : '\0', cptr ? cptr : "");
-return tmxr_open_master (&sim_con_tmxr, cmdbuf);      /* open master socket */
-}
-
-/* Set console to Logging */
-
-t_stat sim_set_cons_log (int32 flg, char *cptr)
-{
-char cmdbuf[CBUFSIZE];
-
-sprintf(cmdbuf, "LOG%c%s", cptr ? '=' : '\0', cptr ? cptr : "");
-return tmxr_open_master (&sim_con_tmxr, cmdbuf);      /* open master socket */
-}
-
-/* Set console to NoLogging */
-
-t_stat sim_set_cons_nolog (int32 flg, char *cptr)
-{
-char cmdbuf[CBUFSIZE];
-
-sprintf(cmdbuf, "NOLOG%c%s", cptr ? '=' : '\0', cptr ? cptr : "");
-return tmxr_open_master (&sim_con_tmxr, cmdbuf);      /* open master socket */
-}
-
-t_stat sim_show_cons_log (FILE *st, DEVICE *dunused, UNIT *uunused, int32 flag, char *cptr)
-{
-if (cptr && (*cptr != 0))
-    return SCPE_2MARG;
-if (sim_con_tmxr.ldsc->txlog)
-    fprintf (st, "Log File being written to %s\n", sim_con_tmxr.ldsc->txlogname);
-else
-    fprintf (st, "No Logging\n");
-return SCPE_OK;
-}
-
-t_stat sim_show_cons_buff (FILE *st, DEVICE *dunused, UNIT *uunused, int32 flag, char *cptr)
-{
-if (cptr && (*cptr != 0))
-    return SCPE_2MARG;
-if (!sim_con_tmxr.buffered)
-    fprintf (st, "Unbuffered\n");
-else
-    fprintf (st, "Buffer Size = %d\n", sim_con_tmxr.buffered);
-return SCPE_OK;
-}
-
-/* Set console Debug Mode */
-
-t_stat sim_set_cons_debug (int32 flg, char *cptr)
-{
-return set_dev_debug (&sim_con_telnet, &sim_con_unit, flg, cptr);
-}
-
-t_stat sim_show_cons_debug (FILE *st, DEVICE *dunused, UNIT *uunused, int32 flag, char *cptr)
-{
-if (cptr && (*cptr != 0))
-    return SCPE_2MARG;
-return show_dev_debug (st, &sim_con_telnet, &sim_con_unit, flag, cptr);
-}
-
-/* Set console to Serial port (and parameters) */
-
-t_stat sim_set_serial (int32 flag, char *cptr)
-{
-char *cvptr, gbuf[CBUFSIZE], ubuf[CBUFSIZE];
-CTAB *ctptr;
-t_stat r;
-
-if ((cptr == NULL) || (*cptr == 0))
-    return SCPE_2FARG;
-while (*cptr != 0) {                                    /* do all mods */
-    cptr = get_glyph_nc (cptr, gbuf, ',');              /* get modifier */
-    if ((cvptr = strchr (gbuf, '=')))                   /* = value? */
-        *cvptr++ = 0;
-    get_glyph (gbuf, ubuf, 0);                          /* modifier to UC */
-    if ((ctptr = find_ctab (set_con_serial_tab, ubuf))) { /* match? */
-        r = ctptr->action (ctptr->arg, cvptr);          /* do the rest */
-        if (r != SCPE_OK)
-            return r;
-        }
-    else {
-        SERHANDLE serport = sim_open_serial (gbuf, NULL, &r);
-        if (serport != INVALID_HANDLE) {
-            sim_close_serial (serport);
-            if (r == SCPE_OK) {
-                char cbuf[CBUFSIZE];
-                if ((sim_con_tmxr.master) ||            /* already open? */
-                    (sim_con_ldsc.serport))
-                    sim_set_noserial (0, NULL);         /* close first */
-                sprintf(cbuf, "Connect=%s", gbuf);
-                r = tmxr_attach (&sim_con_tmxr, &sim_con_unit, cbuf);/* open master socket */
-                sim_con_ldsc.rcve = 1;                  /* rcv enabled */
-                if (r == SCPE_OK)
-                    sim_activate_after(&sim_con_unit, 1000000); /* check for connection in 1 second */
-                return r;
-                }
-            }
-        return SCPE_ARG;
-        }
-    }
-return SCPE_OK;
-}
-
-/* Close console Serial port */
-
-t_stat sim_set_noserial (int32 flag, char *cptr)
-{
-if (cptr && (*cptr != 0))                               /* too many arguments? */
-    return SCPE_2MARG;
-if (sim_con_ldsc.serport == 0)                  /* ignore if already closed */
-    return SCPE_OK;
-return tmxr_close_master (&sim_con_tmxr);               /* close master socket */
-}
-
-/* Log File Open/Close/Show Support */
-
-/* Open log file */
-
-t_stat sim_open_logfile (char *filename, t_bool binary, FILE **pf, FILEREF **pref)
-{
-char *tptr, gbuf[CBUFSIZE];
-
-if ((filename == NULL) || (*filename == 0))             /* too few arguments? */
-    return SCPE_2FARG;
-tptr = get_glyph (filename, gbuf, 0);
-if (*tptr != 0)                                         /* now eol? */
-    return SCPE_2MARG;
-sim_close_logfile (pref);
-*pf = NULL;
-if (strcmp (gbuf, "LOG") == 0) {                        /* output to log? */
-    if (sim_log == NULL)                                /* any log? */
-        return SCPE_ARG;
-    *pf = sim_log;
-    *pref = sim_log_ref;
-    if (*pref)
-        ++(*pref)->refcount;
-    }
-else if (strcmp (gbuf, "DEBUG") == 0) {                 /* output to debug? */
-    if (sim_deb == NULL)                                /* any debug? */
-        return SCPE_ARG;
-    *pf = sim_deb;
-    *pref = sim_deb_ref;
-    if (*pref)
-        ++(*pref)->refcount;
-    }
-else if (strcmp (gbuf, "STDOUT") == 0) {                /* output to stdout? */
-    *pf = stdout;
-    *pref = NULL;
-    }
-else if (strcmp (gbuf, "STDERR") == 0) {                /* output to stderr? */
-    *pf = stderr;
-    *pref = NULL;
-    }
-else {
-<<<<<<< HEAD
-    *pref = (FILEREF *) calloc (1, sizeof(**pref));
-=======
-    *pref = (FILEREF *)calloc (1, sizeof(**pref));
->>>>>>> 00b77c85
-    if (!*pref)
-        return SCPE_MEM;
-    get_glyph_nc (filename, gbuf, 0);                   /* reparse */
-    strncpy ((*pref)->name, gbuf, sizeof((*pref)->name)-1);
-    *pf = sim_fopen (gbuf, (binary ? "a+b" : "a+"));    /* open file */
-    if (*pf == NULL) {                                  /* error? */
-        free (*pref);
-        *pref = NULL;
-        return SCPE_OPENERR;
-        }
-    (*pref)->file = *pf;
-    (*pref)->refcount = 1;                               /* need close */
-    }
-return SCPE_OK;
-}
-
-/* Close log file */
-
-t_stat sim_close_logfile (FILEREF **pref)
-{
-if (NULL == *pref)
-    return SCPE_OK;
-(*pref)->refcount = (*pref)->refcount  - 1;
-if ((*pref)->refcount > 0)
-    return SCPE_OK;
-fclose ((*pref)->file);
-free (*pref);
-*pref = NULL;
-return SCPE_OK;
-}
-
-/* Show logfile support routine */
-
-const char *sim_logfile_name (FILE *st, FILEREF *ref)
-{
-if (!st)
-    return "";
-if (st == stdout)
-    return "STDOUT";
-if (st == stderr)
-    return "STDERR";
-if (!ref)
-    return "";
-return ref->name;
-}
-
-/* Check connection before executing */
-
-t_stat sim_check_console (int32 sec)
-{
-int32 c, i;
-
-if (sim_con_ldsc.serport)
-    if (tmxr_poll_conn (&sim_con_tmxr) >= 0) 
-        sim_con_ldsc.rcve = 1;                          /* rcv enabled */
-if ((sim_con_tmxr.master == 0) ||                       /* serial console or not Telnet? done */
-    (sim_con_ldsc.serport))
-    return SCPE_OK;
-if (sim_con_ldsc.conn || sim_con_ldsc.txbfd) {          /* connected or buffered ? */
-    tmxr_poll_rx (&sim_con_tmxr);                       /* poll (check disconn) */
-    if (sim_con_ldsc.conn || sim_con_ldsc.txbfd) {      /* still connected? */
-        if (!sim_con_ldsc.conn) {
-            printf ("Running with Buffered Console\r\n"); /* print transition */
-            fflush (stdout);
-            if (sim_log) {                              /* log file? */
-                fprintf (sim_log, "Running with Buffered Console\n");
-                fflush (sim_log);
-                }
-            }
-        return SCPE_OK;
-        }
-    }
-for (i = 0; i < sec; i++) {                             /* loop */
-    if (tmxr_poll_conn (&sim_con_tmxr) >= 0) {          /* poll connect */
-        sim_con_ldsc.rcve = 1;                          /* rcv enabled */
-        if (i) {                                        /* if delayed */
-            printf ("Running\r\n");                       /* print transition */
-            fflush (stdout);
-            if (sim_log) {                              /* log file? */
-                fprintf (sim_log, "Running\n");
-                fflush (sim_log);
-                }
-            }
-        return SCPE_OK;                                 /* ready to proceed */
-        }
-    c = sim_os_poll_kbd ();                             /* check for stop char */
-    if ((c == SCPE_STOP) || stop_cpu)
-        return SCPE_STOP;
-    if ((i % 10) == 0) {                                /* Status every 10 sec */
-        printf ("Waiting for console Telnet connection\r\n");
-        fflush (stdout);
-        if (sim_log) {                              /* log file? */
-            fprintf (sim_log, "Waiting for console Telnet connection\n");
-            fflush (sim_log);
-            }
-        }
-    sim_os_sleep (1);                                   /* wait 1 second */
-    }
-return SCPE_TTMO;                                       /* timed out */
-}
-
-/* Poll for character */
-
-t_stat sim_poll_kbd (void)
-{
-int32 c;
-
-c = sim_os_poll_kbd ();                                 /* get character */
-if ((c == SCPE_STOP) ||                                 /* ^E or not Telnet? */
-    ((sim_con_tmxr.master == 0) &&                      /*       and not serial? */
-     (sim_con_ldsc.serport == 0)))
-    return c;                                           /* in-window */
-if (!sim_con_ldsc.conn) {                               /* no telnet or serial connection? */
-    if (!sim_con_ldsc.txbfd)                            /* unbuffered? */
-        return SCPE_LOST;                               /* connection lost */
-    if (tmxr_poll_conn (&sim_con_tmxr) >= 0)            /* poll connect */
-        sim_con_ldsc.rcve = 1;                          /* rcv enabled */
-    else                                                /* fall through to poll reception */
-        return SCPE_OK;                                 /* unconnected and buffered - nothing to receive */
-    }
-tmxr_poll_rx (&sim_con_tmxr);                           /* poll for input */
-if ((c = tmxr_getc_ln (&sim_con_ldsc)))                 /* any char? */ 
-    return (c & (SCPE_BREAK | 0377)) | SCPE_KFLAG;
-return SCPE_OK;
-}
-
-/* Output character */
-
-t_stat sim_putchar (int32 c)
-{
-if ((sim_con_tmxr.master == 0) &&                       /* not Telnet? */
-    (sim_con_ldsc.serport == 0)) {                      /* and not serial port */
-    if (sim_log)                                        /* log file? */
-        fputc (c, sim_log);
-    return sim_os_putchar (c);                          /* in-window version */
-    }
-if (sim_log && !sim_con_ldsc.txlog)                     /* log file, but no line log? */
-    fputc (c, sim_log);
-if (!sim_con_ldsc.conn) {                               /* no Telnet or serial connection? */
-    if (!sim_con_ldsc.txbfd)                            /* unbuffered? */
-        return SCPE_LOST;                               /* connection lost */
-    if (tmxr_poll_conn (&sim_con_tmxr) >= 0)            /* poll connect */
-        sim_con_ldsc.rcve = 1;                          /* rcv enabled */
-    }
-tmxr_putc_ln (&sim_con_ldsc, c);                        /* output char */
-tmxr_poll_tx (&sim_con_tmxr);                           /* poll xmt */
-return SCPE_OK;
-}
-
-t_stat sim_putchar_s (int32 c)
-{
-t_stat r;
-
-if ((sim_con_tmxr.master == 0) &&                       /* not Telnet? */
-    (sim_con_ldsc.serport == 0)) {                      /* and not serial port */
-    if (sim_log)                                        /* log file? */
-        fputc (c, sim_log);
-    return sim_os_putchar (c);                          /* in-window version */
-    }
-if (sim_log && !sim_con_ldsc.txlog)                     /* log file, but no line log? */
-    fputc (c, sim_log);
-if (!sim_con_ldsc.conn) {                               /* no Telnet or serial connection? */
-    if (!sim_con_ldsc.txbfd)                            /* non-buffered Telnet connection? */
-        return SCPE_LOST;                               /* lost */
-    if (tmxr_poll_conn (&sim_con_tmxr) >= 0)            /* poll connect */
-        sim_con_ldsc.rcve = 1;                          /* rcv enabled */
-    }
-if (sim_con_ldsc.xmte == 0)                             /* xmt disabled? */
-    r = SCPE_STALL;
-else r = tmxr_putc_ln (&sim_con_ldsc, c);               /* no, Telnet output */
-tmxr_poll_tx (&sim_con_tmxr);                           /* poll xmt */
-return r;                                               /* return status */
-}
-
-/* Input character processing */
-
-int32 sim_tt_inpcvt (int32 c, uint32 mode)
-{
-uint32 md = mode & TTUF_M_MODE;
-
-if (md != TTUF_MODE_8B) {
-    c = c & 0177;
-    if (md == TTUF_MODE_UC) {
-        if (islower (c))
-            c = toupper (c);
-        if (mode & TTUF_KSR)
-            c = c | 0200;
-        }
-    }
-else c = c & 0377;
-return c;
-}
-
-/* Output character processing */
-
-int32 sim_tt_outcvt (int32 c, uint32 mode)
-{
-uint32 md = mode & TTUF_M_MODE;
-
-if (md != TTUF_MODE_8B) {
-    c = c & 0177;
-    if (md == TTUF_MODE_UC) {
-        if (islower (c))
-            c = toupper (c);
-        if ((mode & TTUF_KSR) && (c >= 0140))
-            return -1;
-        }
-    if (((md == TTUF_MODE_UC) || (md == TTUF_MODE_7P)) &&
-        ((c == 0177) ||
-         ((c < 040) && !((sim_tt_pchar >> c) & 1))))
-        return -1;
-    }
-else c = c & 0377;
-return c;
-}
-
-
-#if defined(SIM_ASYNCH_IO) && defined(SIM_ASYNCH_MUX)
-extern pthread_mutex_t     sim_tmxr_poll_lock;
-extern pthread_cond_t      sim_tmxr_poll_cond;
-extern int32               sim_tmxr_poll_count;
-extern t_bool              sim_tmxr_poll_running;
-extern int32 sim_is_running;
-
-pthread_t           sim_console_poll_thread;       /* Keyboard Polling Thread Id */
-t_bool              sim_console_poll_running = FALSE;
-pthread_cond_t      sim_console_startup_cond;
-
-static void *
-_console_poll(void *arg)
-{
-int sched_policy;
-struct sched_param sched_priority;
-int wait_count = 0;
-DEVICE *d;
-
-/* Boost Priority for this I/O thread vs the CPU instruction execution 
-   thread which, in general, won't be readily yielding the processor when 
-   this thread needs to run */
-pthread_getschedparam (pthread_self(), &sched_policy, &sched_priority);
-++sched_priority.sched_priority;
-pthread_setschedparam (pthread_self(), sched_policy, &sched_priority);
-
-sim_debug (DBG_ASY, &sim_con_telnet, "_console_poll() - starting\n");
-
-pthread_mutex_lock (&sim_tmxr_poll_lock);
-pthread_cond_signal (&sim_console_startup_cond);   /* Signal we're ready to go */
-while (sim_asynch_enabled) {
-
-    if (!sim_is_running) {
-        if (wait_count) {
-            sim_debug (DBG_ASY, d, "_console_poll() - Removing interest in %s. Other interest: %d\n", d->name, sim_con_ldsc.uptr->a_poll_waiter_count);
-            --sim_con_ldsc.uptr->a_poll_waiter_count;
-            --sim_tmxr_poll_count;
-            }
-        break;
-        }
-
-    /* If we started something, let it finish before polling again */
-    if (wait_count) {
-        sim_debug (DBG_ASY, &sim_con_telnet, "_console_poll() - waiting for %d units\n", wait_count);
-        pthread_cond_wait (&sim_tmxr_poll_cond, &sim_tmxr_poll_lock);
-        sim_debug (DBG_ASY, &sim_con_telnet, "_console_poll() - continuing with after wait\n");
-        }
-
-    pthread_mutex_unlock (&sim_tmxr_poll_lock);
-    wait_count = 0;
-    if (sim_os_poll_kbd_ready (1000)) {
-        sim_debug (DBG_ASY, &sim_con_telnet, "_console_poll() - Keyboard Data available\n");
-        pthread_mutex_lock (&sim_tmxr_poll_lock);
-        ++wait_count;
-        if (!sim_con_ldsc.uptr->a_polling_now) {
-            sim_con_ldsc.uptr->a_polling_now = TRUE;
-            sim_con_ldsc.uptr->a_poll_waiter_count = 1;
-            d = find_dev_from_unit(sim_con_ldsc.uptr);
-            sim_debug (DBG_ASY, &sim_con_telnet, "_console_poll() - Activating %s\n", d->name);
-            pthread_mutex_unlock (&sim_tmxr_poll_lock);
-            _sim_activate (sim_con_ldsc.uptr, 0);
-            pthread_mutex_lock (&sim_tmxr_poll_lock);
-            }
-        else {
-            d = find_dev_from_unit(sim_con_ldsc.uptr);
-            sim_debug (DBG_ASY, &sim_con_telnet, "_console_poll() - Already Activated %s %d times\n", d->name, sim_con_ldsc.uptr->a_poll_waiter_count);
-            ++sim_con_ldsc.uptr->a_poll_waiter_count;
-            }
-        }
-    else
-        pthread_mutex_lock (&sim_tmxr_poll_lock);
-
-    sim_tmxr_poll_count += wait_count;
-    }
-pthread_mutex_unlock (&sim_tmxr_poll_lock);
-
-sim_debug (DBG_ASY, &sim_con_telnet, "_console_poll() - exiting\n");
-
-return NULL;
-}
-
-
-#endif /* defined(SIM_ASYNCH_IO) && defined(SIM_ASYNCH_MUX) */
-
-
-t_stat sim_ttinit (void)
-{
-sim_register_internal_device (&sim_con_telnet);
-tmxr_startup ();
-return sim_os_ttinit ();
-}
-
-t_stat sim_ttrun (void)
-{
-if (!sim_con_tmxr.ldsc->uptr) {                         /* If simulator didn't declare its input polling unit */
-    sim_con_unit.dynflags &= ~UNIT_TM_POLL;             /* we can't poll asynchronously */
-    sim_con_unit.dynflags |= TMUF_NOASYNCH;             /* disable asynchronous behavior */
-    }
-else {
-#if defined(SIM_ASYNCH_IO) && defined(SIM_ASYNCH_MUX)
-    if (sim_asynch_enabled) {
-        sim_con_tmxr.ldsc->uptr->dynflags |= UNIT_TM_POLL;/* flag console input device as a polling unit */
-        sim_con_unit.dynflags |= UNIT_TM_POLL;         /* flag as polling unit */
-        }
-#endif
-    }
-#if defined(SIM_ASYNCH_IO) && defined(SIM_ASYNCH_MUX)
-pthread_mutex_lock (&sim_tmxr_poll_lock);
-if (sim_asynch_enabled) {
-    pthread_attr_t attr;
-
-    pthread_cond_init (&sim_console_startup_cond, NULL);
-    pthread_attr_init (&attr);
-    pthread_attr_setscope (&attr, PTHREAD_SCOPE_SYSTEM);
-    pthread_create (&sim_console_poll_thread, &attr, _console_poll, NULL);
-    pthread_attr_destroy( &attr);
-    pthread_cond_wait (&sim_console_startup_cond, &sim_tmxr_poll_lock); /* Wait for thread to stabilize */
-    pthread_cond_destroy (&sim_console_startup_cond);
-    sim_console_poll_running = TRUE;
-    }
-pthread_mutex_unlock (&sim_tmxr_poll_lock);
-#endif
-tmxr_start_poll ();
-return sim_os_ttrun ();
-}
-
-t_stat sim_ttcmd (void)
-{
-#if defined(SIM_ASYNCH_IO) && defined(SIM_ASYNCH_MUX)
-pthread_mutex_lock (&sim_tmxr_poll_lock);
-if (sim_console_poll_running) {
-    pthread_cond_signal (&sim_tmxr_poll_cond);
-    pthread_mutex_unlock (&sim_tmxr_poll_lock);
-    pthread_join (sim_console_poll_thread, NULL);
-    sim_console_poll_running = FALSE;
-    }
-else
-    pthread_mutex_unlock (&sim_tmxr_poll_lock);
-#endif
-tmxr_stop_poll ();
-return sim_os_ttcmd ();
-}
-
-t_stat sim_ttclose (void)
-{
-tmxr_shutdown ();
-return sim_os_ttclose ();
-}
-
-t_bool sim_ttisatty (void)
-{
-return sim_os_ttisatty ();
-}
-
-
-/* Platform specific routine definitions */
-
-/* VMS routines, from Ben Thomas, with fixes from Robert Alan Byer */
-
-#if defined (VMS)
-
-#if defined(__VAX)
-#define sys$assign SYS$ASSIGN
-#define sys$qiow SYS$QIOW
-#define sys$dassgn SYS$DASSGN
-#endif
-
-#include <descrip.h>
-#include <ttdef.h>
-#include <tt2def.h>
-#include <iodef.h>
-#include <ssdef.h>
-#include <starlet.h>
-#include <unistd.h>
-
-#define EFN 0
-uint32 tty_chan = 0;
-int buffered_character = 0;
-
-typedef struct {
-    unsigned short sense_count;
-    unsigned char sense_first_char;
-    unsigned char sense_reserved;
-    unsigned int stat;
-    unsigned int stat2; } SENSE_BUF;
-
-typedef struct {
-    unsigned short status;
-    unsigned short count;
-    unsigned int dev_status; } IOSB;
-
-SENSE_BUF cmd_mode = { 0 };
-SENSE_BUF run_mode = { 0 };
-
-static t_stat sim_os_ttinit (void)
-{
-unsigned int status;
-IOSB iosb;
-$DESCRIPTOR (terminal_device, "tt");
-
-status = sys$assign (&terminal_device, &tty_chan, 0, 0);
-if (status != SS$_NORMAL)
-    return SCPE_TTIERR;
-status = sys$qiow (EFN, tty_chan, IO$_SENSEMODE, &iosb, 0, 0,
-    &cmd_mode, sizeof (cmd_mode), 0, 0, 0, 0);
-if ((status != SS$_NORMAL) || (iosb.status != SS$_NORMAL))
-    return SCPE_TTIERR;
-run_mode = cmd_mode;
-run_mode.stat = cmd_mode.stat | TT$M_NOECHO & ~(TT$M_HOSTSYNC | TT$M_TTSYNC);
-run_mode.stat2 = cmd_mode.stat2 | TT2$M_PASTHRU;
-return SCPE_OK;
-}
-
-static t_stat sim_os_ttrun (void)
-{
-unsigned int status;
-IOSB iosb;
-
-status = sys$qiow (EFN, tty_chan, IO$_SETMODE, &iosb, 0, 0,
-    &run_mode, sizeof (run_mode), 0, 0, 0, 0);
-if ((status != SS$_NORMAL) || (iosb.status != SS$_NORMAL))
-    return SCPE_TTIERR;
-return SCPE_OK;
-}
-
-static t_stat sim_os_ttcmd (void)
-{
-unsigned int status;
-IOSB iosb;
-
-status = sys$qiow (EFN, tty_chan, IO$_SETMODE, &iosb, 0, 0,
-    &cmd_mode, sizeof (cmd_mode), 0, 0, 0, 0);
-if ((status != SS$_NORMAL) || (iosb.status != SS$_NORMAL))
-    return SCPE_TTIERR;
-return SCPE_OK;
-}
-
-static t_stat sim_os_ttclose (void)
-{
-sim_ttcmd ();
-sys$dassgn (tty_chan);
-return SCPE_OK;
-}
-
-static t_bool sim_os_ttisatty (void)
-{
-return isatty (fileno (stdin));
-}
-
-static t_stat sim_os_poll_kbd_data (void)
-{
-unsigned int status, term[2];
-unsigned char buf[4];
-IOSB iosb;
-SENSE_BUF sense;
-
-term[0] = 0; term[1] = 0;
-status = sys$qiow (EFN, tty_chan, IO$_SENSEMODE | IO$M_TYPEAHDCNT, &iosb,
-    0, 0, &sense, 8, 0, term, 0, 0);
-if ((status != SS$_NORMAL) || (iosb.status != SS$_NORMAL))
-    return SCPE_TTIERR;
-if (sense.sense_count == 0) return SCPE_OK;
-term[0] = 0; term[1] = 0;
-status = sys$qiow (EFN, tty_chan,
-    IO$_READLBLK | IO$M_NOECHO | IO$M_NOFILTR | IO$M_TIMED | IO$M_TRMNOECHO,
-    &iosb, 0, 0, buf, 1, 0, term, 0, 0);
-if ((status != SS$_NORMAL) || (iosb.status != SS$_NORMAL))
-    return SCPE_OK;
-if (buf[0] == sim_int_char) return SCPE_STOP;
-if (sim_brk_char && (buf[0] == sim_brk_char))
-    return SCPE_BREAK;
-return (buf[0] | SCPE_KFLAG);
-}
-
-static t_stat sim_os_poll_kbd (void)
-{
-t_stat response;
-
-if (response = buffered_character) {
-    buffered_character = 0;
-    return response;
-    }
-return sim_os_poll_kbd_data ();
-}
-
-static t_bool sim_os_poll_kbd_ready (int ms_timeout)
-{
-unsigned int status, term[2];
-unsigned char buf[4];
-IOSB iosb;
-
-term[0] = 0; term[1] = 0;
-status = sys$qiow (EFN, tty_chan,
-    IO$_READLBLK | IO$M_NOECHO | IO$M_NOFILTR | IO$M_TIMED | IO$M_TRMNOECHO,
-    &iosb, 0, 0, buf, 1, (ms_timeout+999)/1000, term, 0, 0);
-if ((status != SS$_NORMAL) || (iosb.status != SS$_NORMAL))
-    return FALSE;
-if (buf[0] == sim_int_char)
-    buffered_character = SCPE_STOP;
-else
-    if (sim_brk_char && (buf[0] == sim_brk_char))
-        buffered_character = SCPE_BREAK;
-    else
-        buffered_character = (buf[0] | SCPE_KFLAG);
-return TRUE;
-}
-
-
-static t_stat sim_os_putchar (int32 out)
-{
-unsigned int status;
-char c;
-IOSB iosb;
-
-c = out;
-status = sys$qiow (EFN, tty_chan, IO$_WRITELBLK | IO$M_NOFORMAT,
-    &iosb, 0, 0, &c, 1, 0, 0, 0, 0);
-if ((status != SS$_NORMAL) || (iosb.status != SS$_NORMAL))
-    return SCPE_TTOERR;
-return SCPE_OK;
-}
-
-/* Win32 routines */
-
-#elif defined (_WIN32)
-
-#include <fcntl.h>
-#include <io.h>
-#include <windows.h>
-#define RAW_MODE 0
-static HANDLE std_input;
-static HANDLE std_output;
-static DWORD saved_mode;
-
-/* Note: This routine catches all the potential events which some aspect 
-         of the windows system can generate.  The CTRL_C_EVENT won't be 
-         generated by a  user typing in a console session since that 
-         session is in RAW mode.  In general, Ctrl-C on a simulator's
-         console terminal is a useful character to be passed to the 
-         simulator.  This code does nothing to disable or affect that. */
-
-static BOOL WINAPI
-ControlHandler(DWORD dwCtrlType)
-    {
-    DWORD Mode;
-    extern void int_handler (int sig);
-
-    switch (dwCtrlType)
-        {
-        case CTRL_BREAK_EVENT:      // Use CTRL-Break or CTRL-C to simulate 
-        case CTRL_C_EVENT:          // SERVICE_CONTROL_STOP in debug mode
-            int_handler(0);
-            return TRUE;
-        case CTRL_CLOSE_EVENT:      // Window is Closing
-        case CTRL_LOGOFF_EVENT:     // User is logging off
-            if (!GetConsoleMode(GetStdHandle(STD_INPUT_HANDLE), &Mode))
-                return TRUE;        // Not our User, so ignore
-        case CTRL_SHUTDOWN_EVENT:   // System is shutting down
-            int_handler(0);
-            return TRUE;
-        }
-    return FALSE;
-    }
-
-static t_stat sim_os_ttinit (void)
-{
-SetConsoleCtrlHandler( ControlHandler, TRUE );
-std_input = GetStdHandle (STD_INPUT_HANDLE);
-std_output = GetStdHandle (STD_OUTPUT_HANDLE);
-if ((std_input) &&                                      /* Not Background process? */
-    (std_input != INVALID_HANDLE_VALUE))
-    GetConsoleMode (std_input, &saved_mode);            /* Save Mode */
-return SCPE_OK;
-}
-
-static t_stat sim_os_ttrun (void)
-{
-if ((std_input) &&                                      /* If Not Background process? */
-    (std_input != INVALID_HANDLE_VALUE) &&
-    (!GetConsoleMode(std_input, &saved_mode) ||         /* Set mode to RAW */
-     !SetConsoleMode(std_input, RAW_MODE)))
-    return SCPE_TTYERR;
-if (sim_log) {
-    fflush (sim_log);
-    _setmode (_fileno (sim_log), _O_BINARY);
-    }
-SetThreadPriority (GetCurrentThread(), THREAD_PRIORITY_BELOW_NORMAL);
-return SCPE_OK;
-}
-
-static t_stat sim_os_ttcmd (void)
-{
-if (sim_log) {
-    fflush (sim_log);
-    _setmode (_fileno (sim_log), _O_TEXT);
-    }
-SetThreadPriority (GetCurrentThread(), THREAD_PRIORITY_NORMAL);
-if ((std_input) &&                                      /* If Not Background process? */
-    (std_input != INVALID_HANDLE_VALUE) &&
-    (!SetConsoleMode(std_input, saved_mode)))           /* Restore Normal mode */
-    return SCPE_TTYERR;
-return SCPE_OK;
-}
-
-static t_stat sim_os_ttclose (void)
-{
-return SCPE_OK;
-}
-
-static t_bool sim_os_ttisatty (void)
-{
-DWORD Mode;
-
-return (std_input) && (std_input != INVALID_HANDLE_VALUE) && GetConsoleMode (std_input, &Mode);
-}
-
-static t_stat sim_os_poll_kbd (void)
-{
-int c = -1;
-DWORD nkbevents, nkbevent;
-INPUT_RECORD rec;
-
-sim_debug (DBG_TRC, &sim_con_telnet, "sim_os_poll_kbd()\n");
-
-if ((std_input == NULL) ||                              /* No keyboard for */
-    (std_input == INVALID_HANDLE_VALUE))                /* background processes */
-    return SCPE_OK;
-if (!GetNumberOfConsoleInputEvents(std_input, &nkbevents))
-    return SCPE_TTYERR;
-while (c == -1) {
-    if (0 == nkbevents)
-        return SCPE_OK;
-    if (!ReadConsoleInput(std_input, &rec, 1, &nkbevent))
-        return SCPE_TTYERR;
-    if (0 == nkbevent)
-        return SCPE_OK;
-    --nkbevents;
-    if (rec.EventType == KEY_EVENT) {
-        if (rec.Event.KeyEvent.bKeyDown) {
-            if (0 == rec.Event.KeyEvent.uChar.UnicodeChar) {     /* Special Character/Keys? */
-                if (rec.Event.KeyEvent.wVirtualKeyCode == VK_PAUSE) /* Pause/Break Key */
-                    c = sim_brk_char | SCPE_BREAK;
-                else
-                    if (rec.Event.KeyEvent.wVirtualKeyCode == '2')  /* ^@ */
-                        c = 0;                                      /* return NUL */
-            } else
-                c = rec.Event.KeyEvent.uChar.AsciiChar;
-            }
-      }
-    }
-if ((c & 0177) == sim_del_char)
-    c = 0177;
-if ((c & 0177) == sim_int_char)
-    return SCPE_STOP;
-if ((sim_brk_char && ((c & 0177) == sim_brk_char)) || (c & SCPE_BREAK))
-    return SCPE_BREAK;
-return c | SCPE_KFLAG;
-}
-
-static t_bool sim_os_poll_kbd_ready (int ms_timeout)
-{
-sim_debug (DBG_TRC, &sim_con_telnet, "sim_os_poll_kbd_ready()\n");
-if ((std_input == NULL) ||                              /* No keyboard for */
-    (std_input == INVALID_HANDLE_VALUE)) {              /* background processes */
-    Sleep (ms_timeout);
-    return FALSE;
-    }
-return (WAIT_OBJECT_0 == WaitForSingleObject (std_input, ms_timeout));
-}
-
-static t_stat sim_os_putchar (int32 c)
-{
-DWORD unused;
-
-if (c != 0177)
-    WriteConsoleA(std_output, &c, 1, &unused, NULL);
-return SCPE_OK;
-}
-
-/* OS/2 routines, from Bruce Ray and Holger Veit */
-
-#elif defined (__OS2__)
-
-#include <conio.h>
-
-static t_stat sim_os_ttinit (void)
-{
-return SCPE_OK;
-}
-
-static t_stat sim_os_ttrun (void)
-{
-return SCPE_OK;
-}
-
-static t_stat sim_os_ttcmd (void)
-{
-return SCPE_OK;
-}
-
-static t_stat sim_os_ttclose (void)
-{
-return SCPE_OK;
-}
-
-static t_bool sim_os_ttisatty (void)
-{
-return 1;
-}
-
-static t_stat sim_os_poll_kbd (void)
-{
-int c;
-
-#if defined (__EMX__)
-switch (c = _read_kbd(0,0,0)) {                         /* EMX has _read_kbd */
-
-    case -1:                                            /* no char*/
-        return SCPE_OK;
-
-    case 0:                                             /* char pending */
-        c = _read_kbd(0,1,0);
-        break;
-
-    default:                                            /* got char */
-        break;
-        }
-#else
-if (!kbhit ())
-    return SCPE_OK;
-c = getch();
-#endif
-if ((c & 0177) == sim_del_char)
-    c = 0177;
-if ((c & 0177) == sim_int_char)
-    return SCPE_STOP;
-if (sim_brk_char && ((c & 0177) == sim_brk_char))
-    return SCPE_BREAK;
-return c | SCPE_KFLAG;
-}
-
-static t_bool sim_os_poll_kbd_ready (int ms_timeout)   /* Don't know how to do this on this platform */
-{
-sim_os_ms_sleep (MIN(20,ms_timeout));           /* Wait a little */
-return TRUE;                                    /* force a poll */
-}
-
-static t_stat sim_os_putchar (int32 c)
-{
-if (c != 0177) {
-#if defined (__EMX__)
-    putchar (c);
-#else
-    putch (c);
-#endif
-    fflush (stdout);
-    }
-return SCPE_OK;
-}
-
-/* Metrowerks CodeWarrior Macintosh routines, from Louis Chretien and
-   Peter Schorn */
-
-#elif defined (__MWERKS__) && defined (macintosh)
-
-#include <console.h>
-#include <Mactypes.h>
-#include <string.h>
-#include <sioux.h>
-#include <unistd.h>
-#include <siouxglobals.h>
-#include <Traps.h>
-#include <LowMem.h>
-
-/* function prototypes */
-
-Boolean SIOUXIsAppWindow(WindowPtr window);
-void SIOUXDoMenuChoice(long menuValue);
-void SIOUXUpdateMenuItems(void);
-void SIOUXUpdateScrollbar(void);
-int ps_kbhit(void);
-int ps_getch(void);
-
-extern pSIOUXWin SIOUXTextWindow;
-static CursHandle iBeamCursorH = NULL;                  /* contains the iBeamCursor */
-
-static void updateCursor(void) {
-    WindowPtr window;
-    window = FrontWindow();
-    if (SIOUXIsAppWindow(window)) {
-        GrafPtr savePort;
-        Point localMouse;
-        GetPort(&savePort);
-        SetPort(window);
-#if TARGET_API_MAC_CARBON
-        GetGlobalMouse(&localMouse);
-#else
-        localMouse = LMGetMouseLocation();
-#endif
-        GlobalToLocal(&localMouse);
-        if (PtInRect(localMouse, &(*SIOUXTextWindow->edit)->viewRect) && iBeamCursorH) {
-            SetCursor(*iBeamCursorH);
-        }
-        else {
-            SetCursor(&qd.arrow);
-        }
-        TEIdle(SIOUXTextWindow->edit);
-        SetPort(savePort);
-    }
-    else {
-        SetCursor(&qd.arrow);
-        TEIdle(SIOUXTextWindow->edit);
-    }
-    return;
-}
-
-int ps_kbhit(void) {
-    EventRecord event;
-    int c;
-    updateCursor();
-    SIOUXUpdateScrollbar();
-    while (GetNextEvent(updateMask | osMask | mDownMask | mUpMask | activMask |
-             highLevelEventMask | diskEvt, &event)) {
-        SIOUXHandleOneEvent(&event);
-    }
-    if (SIOUXQuitting) {
-        exit(1);
-    }
-    if (EventAvail(keyDownMask,&event)) {
-        c = event.message&charCodeMask;
-        if ((event.modifiers & cmdKey) && (c > 0x20)) {
-            GetNextEvent(keyDownMask, &event);
-            SIOUXHandleOneEvent(&event);
-            if (SIOUXQuitting) {
-                exit(1);
-            }
-            return false;
-        }
-        return true;
-    }
-    else {
-        return false;
-    }
-}
-
-int ps_getch(void) {
-    int c;
-    EventRecord event;
-    fflush(stdout);
-    updateCursor();
-    while(!GetNextEvent(keyDownMask,&event)) {
-        if (GetNextEvent(updateMask | osMask | mDownMask | mUpMask | activMask |
-             highLevelEventMask | diskEvt, &event)) {
-            SIOUXUpdateScrollbar();
-            SIOUXHandleOneEvent(&event);
-        }
-    }
-    if (SIOUXQuitting) {
-        exit(1);
-    }
-    c = event.message&charCodeMask;
-    if ((event.modifiers & cmdKey) && (c > 0x20)) {
-        SIOUXUpdateMenuItems();
-        SIOUXDoMenuChoice(MenuKey(c));
-    }
-    if (SIOUXQuitting) {
-        exit(1);
-    }
-   return c;
-}
-
-/* Note that this only works if the call to sim_ttinit comes before any output to the console */
-
-static t_stat sim_os_ttinit (void) {
-    int i;
-    /* this blank will later be replaced by the number of characters */
-    char title[50] = " ";
-    unsigned char ptitle[50];
-    SIOUXSettings.autocloseonquit       = TRUE;
-    SIOUXSettings.asktosaveonclose = FALSE;
-    SIOUXSettings.showstatusline = FALSE;
-    SIOUXSettings.columns = 80;
-    SIOUXSettings.rows = 40;
-    SIOUXSettings.toppixel = 42;
-    SIOUXSettings.leftpixel     = 6;
-    iBeamCursorH = GetCursor(iBeamCursor);
-    strcat(title, sim_name);
-    strcat(title, " Simulator");
-    title[0] = strlen(title) - 1;                       /* Pascal string done */
-    for (i = 0; i <= title[0]; i++) {                   /* copy to unsigned char */
-        ptitle[i] = title[i];
-    }
-    SIOUXSetTitle(ptitle);
-    return SCPE_OK;
-}
-
-static t_stat sim_os_ttrun (void)
-{
-return SCPE_OK;
-}
-
-static t_stat sim_os_ttcmd (void)
-{
-return SCPE_OK;
-}
-
-static t_stat sim_os_ttclose (void)
-{
-return SCPE_OK;
-}
-
-static t_bool sim_os_ttisatty (void)
-{
-return 1;
-}
-
-static t_stat sim_os_poll_kbd (void)
-{
-int c;
-
-if (!ps_kbhit ())
-    return SCPE_OK;
-c = ps_getch();
-if ((c & 0177) == sim_del_char)
-    c = 0177;
-if ((c & 0177) == sim_int_char) return SCPE_STOP;
-if (sim_brk_char && ((c & 0177) == sim_brk_char))
-    return SCPE_BREAK;
-return c | SCPE_KFLAG;
-}
-
-static t_bool sim_os_poll_kbd_ready (int ms_timeout)   /* Don't know how to do this on this platform */
-{
-sim_os_ms_sleep (MIN(20,ms_timeout));           /* Wait a little */
-return TRUE;                                    /* force a poll */
-}
-
-static t_stat sim_os_putchar (int32 c)
-{
-if (c != 0177) {
-    putchar (c);
-    fflush (stdout);
-    }
-return SCPE_OK;
-}
-
-/* BSD UNIX routines */
-
-#elif defined (BSDTTY)
-
-#include <sgtty.h>
-#include <fcntl.h>
-#include <unistd.h>
-
-struct sgttyb cmdtty,runtty;                            /* V6/V7 stty data */
-struct tchars cmdtchars,runtchars;                      /* V7 editing */
-struct ltchars cmdltchars,runltchars;                   /* 4.2 BSD editing */
-int cmdfl,runfl;                                        /* TTY flags */
-
-static t_stat sim_os_ttinit (void)
-{
-cmdfl = fcntl (0, F_GETFL, 0);                          /* get old flags  and status */
-runfl = cmdfl | FNDELAY;
-if (ioctl (0, TIOCGETP, &cmdtty) < 0)
-    return SCPE_TTIERR;
-if (ioctl (0, TIOCGETC, &cmdtchars) < 0)
-    return SCPE_TTIERR;
-if (ioctl (0, TIOCGLTC, &cmdltchars) < 0)
-    return SCPE_TTIERR;
-runtty = cmdtty;                                        /* initial run state */
-runtty.sg_flags = cmdtty.sg_flags & ~(ECHO|CRMOD) | CBREAK;
-runtchars.t_intrc = sim_int_char;                       /* interrupt */
-runtchars.t_quitc = 0xFF;                               /* no quit */
-runtchars.t_startc = 0xFF;                              /* no host sync */
-runtchars.t_stopc = 0xFF;
-runtchars.t_eofc = 0xFF;
-runtchars.t_brkc = 0xFF;
-runltchars.t_suspc = 0xFF;                              /* no specials of any kind */
-runltchars.t_dsuspc = 0xFF;
-runltchars.t_rprntc = 0xFF;
-runltchars.t_flushc = 0xFF;
-runltchars.t_werasc = 0xFF;
-runltchars.t_lnextc = 0xFF;
-return SCPE_OK;                                         /* return success */
-}
-
-static t_stat sim_os_ttrun (void)
-{
-runtchars.t_intrc = sim_int_char;                       /* in case changed */
-fcntl (0, F_SETFL, runfl);                              /* non-block mode */
-if (ioctl (0, TIOCSETP, &runtty) < 0)
-    return SCPE_TTIERR;
-if (ioctl (0, TIOCSETC, &runtchars) < 0)
-    return SCPE_TTIERR;
-if (ioctl (0, TIOCSLTC, &runltchars) < 0)
-    return SCPE_TTIERR;
-nice (10);                                              /* lower priority */
-return SCPE_OK;
-}
-
-static t_stat sim_os_ttcmd (void)
-{
-nice (-10);                                             /* restore priority */
-fcntl (0, F_SETFL, cmdfl);                              /* block mode */
-if (ioctl (0, TIOCSETP, &cmdtty) < 0)
-    return SCPE_TTIERR;
-if (ioctl (0, TIOCSETC, &cmdtchars) < 0)
-    return SCPE_TTIERR;
-if (ioctl (0, TIOCSLTC, &cmdltchars) < 0)
-    return SCPE_TTIERR;
-return SCPE_OK;
-}
-
-static t_stat sim_os_ttclose (void)
-{
-return sim_ttcmd ();
-}
-
-static t_bool sim_os_ttisatty (void)
-{
-return isatty (0);
-}
-
-static t_stat sim_os_poll_kbd (void)
-{
-int status;
-unsigned char buf[1];
-
-status = read (0, buf, 1);
-if (status != 1) return SCPE_OK;
-if (sim_brk_char && (buf[0] == sim_brk_char))
-    return SCPE_BREAK;
-else return (buf[0] | SCPE_KFLAG);
-}
-
-static t_bool sim_os_poll_kbd_ready (int ms_timeout)
-{
-fd_set readfds;
-struct timeval timeout;
-
-if (!isatty (0)) {                           /* skip if !tty */
-    sim_os_ms_sleep (ms_timeout);
-    return FALSE;
-    }
-FD_ZERO (&readfds);
-FD_SET (0, &readfds);
-timeout.tv_sec = (ms_timeout*1000)/1000000;
-timeout.tv_usec = (ms_timeout*1000)%1000000;
-return (1 == select (1, &readfds, NULL, NULL, &timeout));
-}
-
-static t_stat sim_os_putchar (int32 out)
-{
-char c;
-
-c = out;
-write (1, &c, 1);
-return SCPE_OK;
-}
-
-/* POSIX UNIX routines, from Leendert Van Doorn */
-
-#else
-
-#include <termios.h>
-#include <unistd.h>
-
-struct termios cmdtty, runtty;
-static int prior_norm = 1;
-
-static t_stat sim_os_ttinit (void)
-{
-if (!isatty (fileno (stdin)))                           /* skip if !tty */
-    return SCPE_OK;
-if (tcgetattr (0, &cmdtty) < 0)                         /* get old flags */
-    return SCPE_TTIERR;
-runtty = cmdtty;
-runtty.c_lflag = runtty.c_lflag & ~(ECHO | ICANON);     /* no echo or edit */
-runtty.c_oflag = runtty.c_oflag & ~OPOST;               /* no output edit */
-runtty.c_iflag = runtty.c_iflag & ~ICRNL;               /* no cr conversion */
-runtty.c_cc[VINTR] = sim_int_char;                      /* interrupt */
-runtty.c_cc[VQUIT] = 0;                                 /* no quit */
-runtty.c_cc[VERASE] = 0;
-runtty.c_cc[VKILL] = 0;
-runtty.c_cc[VEOF] = 0;
-runtty.c_cc[VEOL] = 0;
-runtty.c_cc[VSTART] = 0;                                /* no host sync */
-runtty.c_cc[VSUSP] = 0;
-runtty.c_cc[VSTOP] = 0;
-#if defined (VREPRINT)
-runtty.c_cc[VREPRINT] = 0;                              /* no specials */
-#endif
-#if defined (VDISCARD)
-runtty.c_cc[VDISCARD] = 0;
-#endif
-#if defined (VWERASE)
-runtty.c_cc[VWERASE] = 0;
-#endif
-#if defined (VLNEXT)
-runtty.c_cc[VLNEXT] = 0;
-#endif
-runtty.c_cc[VMIN] = 0;                                  /* no waiting */
-runtty.c_cc[VTIME] = 0;
-#if defined (VDSUSP)
-runtty.c_cc[VDSUSP] = 0;
-#endif
-#if defined (VSTATUS)
-runtty.c_cc[VSTATUS] = 0;
-#endif
-return SCPE_OK;
-}
-
-static t_stat sim_os_ttrun (void)
-{
-if (!isatty (fileno (stdin)))                           /* skip if !tty */
-    return SCPE_OK;
-runtty.c_cc[VINTR] = sim_int_char;                      /* in case changed */
-if (tcsetattr (0, TCSAFLUSH, &runtty) < 0)
-    return SCPE_TTIERR;
-if (prior_norm) {                                       /* at normal pri? */
-    errno =     0;
-    (void)nice (10);                                    /* try to lower pri */
-    prior_norm = errno;                                 /* if no error, done */
-    }
-return SCPE_OK;
-}
-
-static t_stat sim_os_ttcmd (void)
-{
-if (!isatty (fileno (stdin)))                           /* skip if !tty */
-    return SCPE_OK;
-if (!prior_norm) {                                      /* priority down? */
-    errno =     0;
-    (void)nice (-10);                                   /* try to raise pri */
-    prior_norm = (errno == 0);                          /* if no error, done */
-    }
-if (tcsetattr (0, TCSAFLUSH, &cmdtty) < 0)
-    return SCPE_TTIERR;
-return SCPE_OK;
-}
-
-static t_stat sim_os_ttclose (void)
-{
-return sim_ttcmd ();
-}
-
-static t_bool sim_os_ttisatty (void)
-{
-return isatty (fileno (stdin));
-}
-
-static t_stat sim_os_poll_kbd (void)
-{
-int status;
-unsigned char buf[1];
-
-status = read (0, buf, 1);
-if (status != 1) return SCPE_OK;
-if (sim_brk_char && (buf[0] == sim_brk_char))
-    return SCPE_BREAK;
-else return (buf[0] | SCPE_KFLAG);
-}
-
-static t_bool sim_os_poll_kbd_ready (int ms_timeout)
-{
-fd_set readfds;
-struct timeval timeout;
-
-if (!sim_os_ttisatty()) {                   /* skip if !tty */
-    sim_os_ms_sleep (ms_timeout);
-    return FALSE;
-    }
-FD_ZERO (&readfds);
-FD_SET (0, &readfds);
-timeout.tv_sec = (ms_timeout*1000)/1000000;
-timeout.tv_usec = (ms_timeout*1000)%1000000;
-return (1 == select (1, &readfds, NULL, NULL, &timeout));
-}
-
-static t_stat sim_os_putchar (int32 out)
-{
-char c;
-
-c = out;
-(void)write (1, &c, 1);
-return SCPE_OK;
-}
-
-#endif
+/* sim_console.c: simulator console I/O library
+
+   Copyright (c) 1993-2012, Robert M Supnik
+
+   Permission is hereby granted, free of charge, to any person obtaining a
+   copy of this software and associated documentation files (the "Software"),
+   to deal in the Software without restriction, including without limitation
+   the rights to use, copy, modify, merge, publish, distribute, sublicense,
+   and/or sell copies of the Software, and to permit persons to whom the
+   Software is furnished to do so, subject to the following conditions:
+
+   The above copyright notice and this permission notice shall be included in
+   all copies or substantial portions of the Software.
+
+   THE SOFTWARE IS PROVIDED "AS IS", WITHOUT WARRANTY OF ANY KIND, EXPRESS OR
+   IMPLIED, INCLUDING BUT NOT LIMITED TO THE WARRANTIES OF MERCHANTABILITY,
+   FITNESS FOR A PARTICULAR PURPOSE AND NONINFRINGEMENT.  IN NO EVENT SHALL
+   ROBERT M SUPNIK BE LIABLE FOR ANY CLAIM, DAMAGES OR OTHER LIABILITY, WHETHER
+   IN AN ACTION OF CONTRACT, TORT OR OTHERWISE, ARISING FROM, OUT OF OR IN
+   CONNECTION WITH THE SOFTWARE OR THE USE OR OTHER DEALINGS IN THE SOFTWARE.
+
+   Except as contained in this notice, the name of Robert M Supnik shall not be
+   used in advertising or otherwise to promote the sale, use or other dealings
+   in this Software without prior written authorization from Robert M Supnik.
+
+   18-Mar-12    RMS     Removed unused reference to sim_switches (Dave Bryan)
+   07-Dec-11    MP      Added sim_ttisatty to support reasonable behaviour (i.e. 
+                        avoid in infinite loop) in the main command input
+                        loop when EOF is detected and input is coming from 
+                        a file (or a null device: /dev/null or NUL:) This may
+                        happen when a simulator is running in a background 
+                        process.
+   17-Apr-11    MP      Cleaned up to support running in a background/detached
+                        process
+   20-Jan-11    MP      Fixed support for BREAK key on Windows to account 
+                        for/ignore other keyboard Meta characters.
+   18-Jan-11    MP      Added log file reference count support
+   17-Jan-11    MP      Added support for a "Buffered" behaviors which include:
+                        - If Buffering is enabled and Telnet is enabled, a
+                          telnet connection is not required for simulator 
+                          operation (instruction execution).
+                        - If Buffering is enabled, all console output is 
+                          written to the buffer at all times (deleting the
+                          oldest buffer contents on overflow).
+                        - when a connection is established on the console 
+                          telnet port, the whole contents of the Buffer is
+                          presented on the telnet session and connection 
+                          will then proceed as if the connection had always
+                          been there.
+                        This concept allows a simulator to run in the background
+                        and when needed a console session to be established.  
+                        The "when needed" case usually will be interested in 
+                        what already happened before looking to address what 
+                        to do, hence the buffer contents being presented.
+   28-Dec-10    MP      Added support for BREAK key on Windows
+   30-Sep-06    RMS     Fixed non-printable characters in KSR mode
+   22-Jun-06    RMS     Implemented SET/SHOW PCHAR
+   31-May-06    JDB     Fixed bug if SET CONSOLE DEBUG with no argument
+   22-Nov-05    RMS     Added central input/output conversion support
+   05-Nov-04    RMS     Moved SET/SHOW DEBUG under CONSOLE hierarchy
+   28-Oct-04    JDB     Fixed SET CONSOLE to allow comma-separated parameters
+   20-Aug-04    RMS     Added OS/2 EMX fixes (Holger Veit)
+   14-Jul-04    RMS     Revised Windows console code (Dave Bryan)
+   28-May-04    RMS     Added SET/SHOW CONSOLE
+                RMS     Added break, delete character maps
+   02-Jan-04    RMS     Removed timer routines, added Telnet console routines
+                RMS     Moved console logging to OS-independent code
+   25-Apr-03    RMS     Added long seek support (Mark Pizzolato)
+                        Added Unix priority control (Mark Pizzolato)
+   24-Sep-02    RMS     Removed VT support, added Telnet console support
+                        Added CGI support (Brian Knittel)
+                        Added MacOS sleep (Peter Schorn)
+   14-Jul-02    RMS     Added Windows priority control (Mark Pizzolato)
+   20-May-02    RMS     Added Windows VT support (Fischer Franz)
+   01-Feb-02    RMS     Added VAX fix (Robert Alan Byer)
+   19-Sep-01    RMS     More MacOS changes
+   31-Aug-01    RMS     Changed int64 to t_int64 for Windoze
+   20-Jul-01    RMS     Added Macintosh support (Louis Chretien, Peter Schorn, Ben Supnik)
+   15-May-01    RMS     Added logging support
+   05-Mar-01    RMS     Added clock calibration support
+   08-Dec-00    BKR     Added OS/2 support (Bruce Ray)
+   18-Aug-98    RMS     Added BeOS support
+   13-Oct-97    RMS     Added NetBSD terminal support
+   25-Jan-97    RMS     Added POSIX terminal I/O support
+   02-Jan-97    RMS     Fixed bug in sim_poll_kbd
+
+   This module implements the following routines to support terminal and 
+   Remote Console I/O:
+
+   sim_poll_kbd                 poll for keyboard input
+   sim_putchar                  output character to console
+   sim_putchar_s                output character to console, stall if congested
+   sim_set_console              set console parameters
+   sim_show_console             show console parameters
+   sim_set_remote_console       set remote console parameters
+   sim_show_remote_console      show remote console parameters
+   sim_set_cons_buff            set console buffered
+   sim_set_cons_unbuff          set console unbuffered
+   sim_set_cons_log             set console log
+   sim_set_cons_nolog           set console nolog
+   sim_show_cons_buff           show console buffered
+   sim_show_cons_log            show console log
+   sim_tt_inpcvt                convert input character per mode
+   sim_tt_outcvt                convert output character per mode
+
+   sim_ttinit                   called once to get initial terminal state
+   sim_ttrun                    called to put terminal into run state
+   sim_ttcmd                    called to return terminal to command state
+   sim_ttclose                  called once before the simulator exits
+   sim_ttisatty                 called to determine if running interactively
+   sim_os_poll_kbd              poll for keyboard input
+   sim_os_putchar               output character to console
+
+   The first group is OS-independent; the second group is OS-dependent.
+
+   The following routines are exposed but deprecated:
+
+   sim_set_telnet               set console to Telnet port
+   sim_set_notelnet             close console Telnet port
+   sim_show_telnet              show console status
+*/
+
+#include "sim_defs.h"
+#include "sim_tmxr.h"
+#include "sim_serial.h"
+#include "sim_timer.h"
+#include <ctype.h>
+
+/* Forward Declaraations of Platform specific routines */
+
+static t_stat sim_os_poll_kbd (void);
+static t_bool sim_os_poll_kbd_ready (int ms_timeout);
+static t_stat sim_os_putchar (int32 out);
+static t_stat sim_os_ttinit (void);
+static t_stat sim_os_ttrun (void);
+static t_stat sim_os_ttcmd (void);
+static t_stat sim_os_ttclose (void);
+static t_bool sim_os_ttisatty (void);
+
+static t_stat sim_set_rem_telnet (int32 flag, char *cptr);
+static t_stat sim_set_rem_connections (int32 flag, char *cptr);
+static t_stat sim_set_rem_timeout (int32 flag, char *cptr);
+
+#define KMAP_WRU        0
+#define KMAP_BRK        1
+#define KMAP_DEL        2
+#define KMAP_MASK       0377
+#define KMAP_NZ         0400
+
+int32 sim_int_char = 005;                               /* interrupt character */
+int32 sim_brk_char = 000;                               /* break character */
+int32 sim_tt_pchar = 0x00002780;
+#if defined (_WIN32) || defined (__OS2__) || (defined (__MWERKS__) && defined (macintosh))
+int32 sim_del_char = '\b';                              /* delete character */
+#else
+int32 sim_del_char = 0177;
+#endif
+static t_stat sim_con_poll_svc (UNIT *uptr);                /* console connection poll routine */
+static t_stat sim_con_reset (DEVICE *dptr);                 /* console reset routine */
+UNIT sim_con_unit = { UDATA (&sim_con_poll_svc, 0, 0)  };   /* console connection unit */
+/* debugging bitmaps */
+#define DBG_TRC  TMXR_DBG_TRC                           /* trace routine calls */
+#define DBG_XMT  TMXR_DBG_XMT                           /* display Transmitted Data */
+#define DBG_RCV  TMXR_DBG_RCV                           /* display Received Data */
+#define DBG_RET  TMXR_DBG_RET                           /* display Returned Received Data */
+#define DBG_ASY  TMXR_DBG_ASY                           /* asynchronous thread activity */
+
+typedef struct printer_cb {
+    struct printer_cb *next;
+    UNIT *unit;
+    t_stat (*callback)(UNIT *unit);
+} PRINTCB;
+static PRINTCB *printers = NULL;
+
+static DEBTAB sim_con_debug[] = {
+  {"TRC",    DBG_TRC},
+  {"XMT",    DBG_XMT},
+  {"RCV",    DBG_RCV},
+  {"RET",    DBG_RET},
+  {"ASY",    DBG_ASY},
+  {0}
+};
+
+static MTAB sim_con_mod[] = {
+  { 0 },
+};
+
+DEVICE sim_con_telnet = {
+    "CON-TEL", &sim_con_unit, NULL, sim_con_mod, 
+    1, 0, 0, 0, 0, 0, 
+    NULL, NULL, sim_con_reset, NULL, NULL, NULL, 
+    NULL, DEV_DEBUG, 0, sim_con_debug};
+TMLN sim_con_ldsc = { 0 };                                          /* console line descr */
+TMXR sim_con_tmxr = { 1, 0, 0, &sim_con_ldsc, NULL, &sim_con_telnet };/* console line mux */
+
+/* Unit service for console connection polling */
+
+static t_stat sim_con_poll_svc (UNIT *uptr)
+{
+if ((sim_con_tmxr.master == 0) &&                       /* not Telnet and not serial? */
+    (sim_con_ldsc.serport == 0))
+    return SCPE_OK;                                     /* done */
+if (tmxr_poll_conn (&sim_con_tmxr) >= 0)                /* poll connect */
+    sim_con_ldsc.rcve = 1;                              /* rcv enabled */
+sim_activate_after(uptr, 1000000);                      /* check again in 1 second */
+if (sim_con_ldsc.conn)
+    tmxr_send_buffered_data (&sim_con_ldsc);            /* try to flush any buffered data */
+return SCPE_OK;
+}
+
+static t_stat sim_con_reset (DEVICE *dptr)
+{
+return sim_con_poll_svc (&dptr->units[0]);              /* establish polling as needed */
+}
+
+
+/* Set/show data structures */
+
+static CTAB set_con_tab[] = {
+    { "WRU", &sim_set_kmap, KMAP_WRU | KMAP_NZ },
+    { "BRK", &sim_set_kmap, KMAP_BRK },
+    { "DEL", &sim_set_kmap, KMAP_DEL |KMAP_NZ },
+    { "PCHAR", &sim_set_pchar, 0 },
+    { "TELNET", &sim_set_telnet, 0 },
+    { "NOTELNET", &sim_set_notelnet, 0 },
+    { "SERIAL", &sim_set_serial, 0 },
+    { "NOSERIAL", &sim_set_noserial, 0 },
+    { "LOG", &sim_set_logon, 0 },
+    { "NOLOG", &sim_set_logoff, 0 },
+    { "DEBUG", &sim_set_debon, 0 },
+    { "NODEBUG", &sim_set_deboff, 0 },
+    { NULL, NULL, 0 }
+    };
+
+static CTAB set_rem_con_tab[] = {
+    { "CONNECTIONS", &sim_set_rem_connections, 0 },
+    { "TELNET", &sim_set_rem_telnet, 1 },
+    { "NOTELNET", &sim_set_rem_telnet, 0 },
+    { "TIMEOUT", &sim_set_rem_timeout, 0 },
+    { NULL, NULL, 0 }
+    };
+
+static SHTAB show_con_tab[] = {
+    { "WRU", &sim_show_kmap, KMAP_WRU },
+    { "BRK", &sim_show_kmap, KMAP_BRK },
+    { "DEL", &sim_show_kmap, KMAP_DEL },
+    { "PCHAR", &sim_show_pchar, 0 },
+    { "LOG", &sim_show_cons_log, 0 },
+    { "TELNET", &sim_show_telnet, 0 },
+    { "DEBUG", &sim_show_cons_debug, 0 },
+    { "BUFFERED", &sim_show_cons_buff, 0 },
+    { NULL, NULL, 0 }
+    };
+
+static CTAB set_con_telnet_tab[] = {
+    { "LOG", &sim_set_cons_log, 0 },
+    { "NOLOG", &sim_set_cons_nolog, 0 },
+    { "BUFFERED", &sim_set_cons_buff, 0 },
+    { "NOBUFFERED", &sim_set_cons_unbuff, 0 },
+    { "UNBUFFERED", &sim_set_cons_unbuff, 0 },
+    { NULL, NULL, 0 }
+    };
+
+static CTAB set_con_serial_tab[] = {
+    { "LOG", &sim_set_cons_log, 0 },
+    { "NOLOG", &sim_set_cons_nolog, 0 },
+    { NULL, NULL, 0 }
+    };
+
+static int32 *cons_kmap[] = {
+    &sim_int_char,
+    &sim_brk_char,
+    &sim_del_char
+    };
+
+/* Console I/O package.
+
+   The console terminal can be attached to the controlling window
+   or to a Telnet connection.  If attached to a Telnet connection,
+   the console is described by internal terminal multiplexor
+   sim_con_tmxr and internal terminal line description sim_con_ldsc.
+*/
+
+/* Register a printer for the PRINT comand
+*/
+t_stat sim_con_register_printer (UNIT *uptr, t_stat (*callback)(UNIT *unit))
+{
+PRINTCB *p;
+
+for (p = printers; p != NULL; p = p->next) {
+    if (p->unit == uptr)
+        break;
+    }
+if (!p) {
+    p = (PRINTCB *) malloc (sizeof (PRINTCB));
+    if (!p)
+        return SCPE_MEM;
+    p->next = printers;
+    printers = p;
+    p->unit = uptr;
+    }
+p->callback = callback;
+return SCPE_OK;
+}
+
+/* PRINT command
+ */
+
+t_stat print_cmd (int32 flag, char *cptr)
+{
+PRINTCB *p;
+int printcount = 0;
+int r = SCPE_EOF;
+
+if (!cptr || *cptr)
+    return SCPE_ARG;
+
+for (p = printers; p != NULL; p = p->next) {
+    ++printcount;
+    if (p->callback != NULL) {
+        if (p->callback (p->unit) == SCPE_OK)
+            r = SCPE_OK;
+        }
+    }
+if (printers == NULL) {
+    printf ("No spoolable printers\r\n");
+    if (sim_log)
+        fprintf (sim_log, "No spoolable printers\r\n");
+    }
+else
+    if (r == SCPE_OK) {
+        printf ("Printer file%s released\r\n", (printcount > 1) ? "(s)" : "");
+        if (sim_log)
+            fprintf (sim_log, "Printer file%s released\r\n", (printcount > 1) ? "(s)" : "");
+        }
+    else {
+        printf ("Nothing to ready to print\n");
+        if (sim_log)
+            fprintf (sim_log, "Nothing ready to print\r\n");
+        }
+return SCPE_OK;
+}
+
+/* SET CONSOLE command */
+
+t_stat sim_set_console (int32 flag, char *cptr)
+{
+char *cvptr, gbuf[CBUFSIZE];
+CTAB *ctptr;
+t_stat r;
+
+if ((cptr == NULL) || (*cptr == 0))
+    return SCPE_2FARG;
+while (*cptr != 0) {                                    /* do all mods */
+    cptr = get_glyph_nc (cptr, gbuf, ',');              /* get modifier */
+    if ((cvptr = strchr (gbuf, '=')))                   /* = value? */
+        *cvptr++ = 0;
+    get_glyph (gbuf, gbuf, 0);                          /* modifier to UC */
+    if ((ctptr = find_ctab (set_con_tab, gbuf))) {      /* match? */
+        r = ctptr->action (ctptr->arg, cvptr);          /* do the rest */
+        if (r != SCPE_OK)
+            return r;
+        }
+    else return SCPE_NOPARAM;
+    }
+return SCPE_OK;
+}
+
+/* SHOW CONSOLE command */
+
+t_stat sim_show_console (FILE *st, DEVICE *dptr, UNIT *uptr, int32 flag, char *cptr)
+{
+char gbuf[CBUFSIZE];
+SHTAB *shptr;
+int32 i;
+
+if (*cptr == 0) {                                       /* show all */
+    for (i = 0; show_con_tab[i].name; i++)
+        show_con_tab[i].action (st, dptr, uptr, show_con_tab[i].arg, cptr);
+    return SCPE_OK;
+    }
+while (*cptr != 0) {
+    cptr = get_glyph (cptr, gbuf, ',');                 /* get modifier */
+    if ((shptr = find_shtab (show_con_tab, gbuf)))
+        shptr->action (st, dptr, uptr, shptr->arg, cptr);
+    else return SCPE_NOPARAM;
+    }
+return SCPE_OK;
+}
+
+t_stat sim_rem_con_poll_svc (UNIT *uptr);               /* remote console connection poll routine */
+t_stat sim_rem_con_data_svc (UNIT *uptr);               /* remote console connection data routine */
+t_stat sim_rem_con_reset (DEVICE *dptr);                /* remote console reset routine */
+UNIT sim_rem_con_unit[2] = {
+    { UDATA (&sim_rem_con_poll_svc, 0, 0)  },           /* remote console connection polling unit */
+    { UDATA (&sim_rem_con_data_svc, 0, 0)  }};          /* console data handling unit */
+
+DEBTAB sim_rem_con_debug[] = {
+  {"TRC",    DBG_TRC},
+  {"XMT",    DBG_XMT},
+  {"RCV",    DBG_RCV},
+  {0}
+};
+
+MTAB sim_rem_con_mod[] = {
+  { 0 },
+};
+
+DEVICE sim_remote_console = {
+    "REM-CON", sim_rem_con_unit, NULL, sim_rem_con_mod, 
+    2, 0, 0, 0, 0, 0, 
+    NULL, NULL, sim_rem_con_reset, NULL, NULL, NULL, 
+    NULL, DEV_DEBUG, 0, sim_rem_con_debug};
+#define MAX_REMOTE_SESSIONS 40          /* Arbitrary Session Limit */
+static int32 *sim_rem_buf_size = NULL;
+static int32 *sim_rem_buf_ptr = NULL;
+static char **sim_rem_buf = NULL;
+static t_bool *sim_rem_single_mode = NULL;  /* per line command mode (single command or must continue) */
+static TMXR sim_rem_con_tmxr = { 0, 0, 0, NULL, NULL, &sim_remote_console };/* remote console line mux */
+static uint32 sim_rem_read_timeout = 30;    /* seconds before automatic continue */
+static int32 sim_rem_step_line = -1;        /* step in progress on line # */
+static t_bool sim_log_temp = FALSE;         /* temporary log file active */
+static char sim_rem_con_temp_name[PATH_MAX+1];
+
+/* SET REMOTE CONSOLE command */
+
+t_stat sim_set_remote_console (int32 flag, char *cptr)
+{
+char *cvptr, gbuf[CBUFSIZE];
+CTAB *ctptr;
+t_stat r;
+
+if ((cptr == NULL) || (*cptr == 0))
+    return SCPE_2FARG;
+while (*cptr != 0) {                                    /* do all mods */
+    cptr = get_glyph_nc (cptr, gbuf, ',');              /* get modifier */
+    if ((cvptr = strchr (gbuf, '=')))                   /* = value? */
+        *cvptr++ = 0;
+    get_glyph (gbuf, gbuf, 0);                          /* modifier to UC */
+    if ((ctptr = find_ctab (set_rem_con_tab, gbuf))) {  /* match? */
+        r = ctptr->action (ctptr->arg, cvptr);          /* do the rest */
+        if (r != SCPE_OK)
+            return r;
+        }
+    else return SCPE_NOPARAM;
+    }
+return SCPE_OK;
+}
+
+/* SHOW REMOTE CONSOLE command */
+
+t_stat sim_show_remote_console (FILE *st, DEVICE *dptr, UNIT *uptr, int32 flag, char *cptr)
+{
+int32 i, connections;
+TMLN *lp;
+
+if (*cptr != 0)
+    return SCPE_NOPARAM;
+if (sim_rem_con_tmxr.lines > 1)
+    fprintf (st, "Remote Console Input Connections from %d sources are supported concurrently\n", sim_rem_con_tmxr.lines);
+if (sim_rem_read_timeout)
+    fprintf (st, "Remote Console Input automatically continues after %d seconds\n", sim_rem_read_timeout);
+if (!sim_rem_con_tmxr.master)
+    fprintf (st, "Remote Console Command input is disabled\n");
+else
+    fprintf (st, "Remote Console Command Input listening on TCP port: %s\n", sim_rem_con_unit[0].filename);
+for (i=connections=0; i<sim_rem_con_tmxr.lines; i++) {
+    lp = &sim_rem_con_tmxr.ldsc[i];
+    if (!lp->conn)
+        continue;
+    ++connections;
+    if (connections == 1)
+        fprintf (st, "Remote Console Connections:\n");
+    tmxr_fconns (st, lp, i);
+    }
+return SCPE_OK;
+}
+
+/* Unit service for remote console connection polling */
+
+t_stat sim_rem_con_poll_svc (UNIT *uptr)
+{
+int32 c;
+
+c = tmxr_poll_conn (&sim_rem_con_tmxr);
+if (c >= 0) {                                           /* poll connect */
+    TMLN *lp = &sim_rem_con_tmxr.ldsc[c];
+    char wru_name[8];
+
+    sim_activate_after(uptr+1, 1000000);                /* start data poll after 1 second */
+    lp->rcve = 1;                                       /* rcv enabled */
+    sim_rem_buf_ptr[c] = 0;                             /* start with empty command buffer */
+    sim_rem_single_mode[c] = FALSE;                     /* in single command mode */
+    if (isprint(sim_int_char&0xFF))
+        sprintf(wru_name, "'%c'", sim_int_char&0xFF);
+    else
+        if (sim_int_char <= 26)
+            sprintf(wru_name, "^%c", '@' + (sim_int_char&0xFF));
+        else
+            sprintf(wru_name, "'\\%03o'", sim_int_char&0xFF);
+    tmxr_linemsgf (lp, "%s Remote Console\r\n"
+                       "Enter single commands or to enter multiple command mode enter the %s character\r\n"
+                       "Simulator Running...", sim_name, wru_name);
+    tmxr_send_buffered_data (lp);                       /* flush buffered data */
+    }
+sim_activate_after(uptr, 1000000);                      /* check again in 1 second */
+if (sim_con_ldsc.conn)
+    tmxr_send_buffered_data (&sim_con_ldsc);            /* try to flush any buffered data */
+return SCPE_OK;
+}
+
+static t_stat x_continue_cmd (int32 flag, char *cptr)
+{
+return SCPE_IERR;           /* This routine should never be called */
+}
+
+static t_stat x_step_cmd (int32 flag, char *cptr)
+{
+return SCPE_IERR;           /* This routine should never be called */
+}
+
+static t_stat x_help_cmd (int32 flag, char *cptr);
+
+#define EX_D            0                               /* deposit */
+#define EX_E            1                               /* examine */
+#define EX_I            2                               /* interactive */
+static CTAB allowed_remote_cmds[] = {
+    { "EXAMINE",  &exdep_cmd,      EX_E },
+    { "IEXAMINE", &exdep_cmd, EX_E+EX_I },
+    { "DEPOSIT",  &exdep_cmd,      EX_D },
+    { "EVALUATE", &eval_cmd,          0 },
+    { "ATTACH",   &attach_cmd,        0 },
+    { "DETACH",   &detach_cmd,        0 },
+    { "ASSIGN",   &assign_cmd,        0 },
+    { "DEASSIGN", &deassign_cmd,      0 },
+    { "CONTINUE", &x_continue_cmd,    0 },
+    { "STEP",     &x_step_cmd,        0 },
+    { "PRINT",    &print_cmd,         1 },
+    { "PWD",      &pwd_cmd,           0 },
+    { "SAVE",     &save_cmd,          0 },
+    { "DIR",      &dir_cmd,           0 },
+    { "LS",       &dir_cmd,           0 },
+    { "ECHO",     &echo_cmd,          0 },
+    { "SET",      &set_cmd,           0 },
+    { "SHOW",     &show_cmd,          0 },
+    { "HELP",     &x_help_cmd,        SCP_HELP_ONECMD },
+    { NULL,       NULL }
+    };
+
+static CTAB allowed_single_remote_cmds[] = {
+    { "ATTACH",   &attach_cmd,        0 },
+    { "DETACH",   &detach_cmd,        0 },
+    { "PRINT",    &print_cmd,         1 },
+    { "PWD",      &pwd_cmd,           0 },
+    { "DIR",      &dir_cmd,           0 },
+    { "LS",       &dir_cmd,           0 },
+    { "ECHO",     &echo_cmd,          0 },
+    { "SHOW",     &show_cmd,          0 },
+    { "HELP",     &x_help_cmd,        SCP_HELP_ONECMD },
+    { NULL,       NULL }
+    };
+
+static t_stat x_help_cmd (int32 flag, char *cptr)
+{
+CTAB *cmdp, *cmdph;
+
+if (*cptr)
+    return help_cmd (flag, cptr);
+printf ("Remote Console Commands:\r\n");
+if (sim_log)
+    fprintf (sim_log, "Remote Console Commands:\r\n");
+for (cmdp=allowed_remote_cmds; cmdp->name != NULL; ++cmdp) {
+    cmdph = find_cmd (cmdp->name);
+    if (cmdph && cmdph->help) {
+        printf ("%s", cmdph->help);
+        if (sim_log)
+            fprintf (sim_log, "%s", cmdph->help);
+        }
+    }
+return SCPE_OK;
+}
+
+/* Unit service for remote console data polling */
+
+t_stat sim_rem_con_data_svc (UNIT *uptr)
+{
+int32 i, j, c = 0;
+t_stat stat, stat_nomessage;
+t_bool stepping = FALSE;
+int32 steps = 1;
+t_bool was_stepping = (sim_rem_step_line != -1);
+t_bool got_command;
+t_bool close_session = FALSE;
+TMLN *lp;
+char cbuf[4*CBUFSIZE], gbuf[CBUFSIZE], *cptr, *argv[1] = {NULL};
+CTAB *cmdp = NULL;
+uint32 read_start_time = 0;
+t_offset cmd_log_start;
+
+tmxr_poll_rx (&sim_rem_con_tmxr);                      /* poll input */
+for (i=(was_stepping ? sim_rem_step_line : 0); 
+     (i < sim_rem_con_tmxr.lines) && (!stepping); 
+     i++) {
+    lp = &sim_rem_con_tmxr.ldsc[i];
+    if (!lp->conn)
+        continue;
+    if (was_stepping) {
+        sim_rem_step_line = -1;                     /* Done with step */
+        stat = SCPE_STEP;
+        cmdp = find_cmd ("STEP");
+        stat_nomessage = stat & SCPE_NOMESSAGE;     /* extract possible message supression flag */
+        stat = SCPE_BARE_STATUS(stat);              /* remove possible flag */
+        if (!stat_nomessage) {                      /* displaying message status? */
+            fflush (sim_log);
+            cmd_log_start = sim_ftell (sim_log);
+            if (cmdp && (cmdp->message))            /* special message handler? */
+                cmdp->message (NULL, stat);         /* let it deal with display */
+            else
+                if (stat >= SCPE_BASE) {            /* error? */
+                    printf ("%s\r\n", sim_error_text (stat));
+                    if (sim_log)
+                        fprintf (sim_log, "%s\n", sim_error_text (stat));
+                    }
+            fflush (sim_log);
+            sim_fseeko (sim_log, cmd_log_start, SEEK_SET);
+            cbuf[sizeof(cbuf)-1] = '\0';
+            while (fgets (cbuf, sizeof(cbuf)-1, sim_log)) {
+                tmxr_linemsgf (lp, "%s", cbuf);
+                tmxr_send_buffered_data (lp);
+                }
+            }
+        }
+    else {
+        c = tmxr_getc_ln (lp);
+        if (!(TMXR_VALID & c))
+            continue;
+        c = c & ~TMXR_VALID;
+        if (!sim_rem_single_mode[i]) {
+            if (c == sim_int_char) {                /* ^E (the interrupt character) must start continue mode console interaction */
+                sim_is_running = 0;
+                sim_stop_timer_services ();
+                for (j=0; j < sim_rem_con_tmxr.lines; j++) {
+                    lp = &sim_rem_con_tmxr.ldsc[j];
+                    if ((i == j) || (!lp->conn))
+                        continue;
+                    tmxr_linemsgf (lp, "\nRemote Console(%s) Entering Commands\n", lp->ipad);
+                    tmxr_send_buffered_data (lp);           /* flush any buffered data */
+                    }
+                lp = &sim_rem_con_tmxr.ldsc[i];
+                tmxr_linemsg (lp, "\r\nSimulator paused.\r\n");
+                if (sim_rem_read_timeout)
+                    tmxr_linemsgf (lp, "Simulation will resume automatically if input is not received in %d seconds\n", sim_rem_read_timeout);
+                }
+            else {
+                if ((c == '\n') ||  /* Ignore bare LF between commands (Microsoft Telnet bug) */
+                    (c == '\r'))    /* Ignore empty commands */
+                    continue;
+                if ((c == '\004') || (c == '\032')) { /* EOF character (^D or ^Z) ? */
+                    tmxr_linemsgf (lp, "\r\nGoodbye\r\n");
+                    tmxr_send_buffered_data (lp);           /* flush any buffered data */
+                    tmxr_reset_ln (lp);
+                    continue;
+                    }
+                sim_rem_single_mode[i] = TRUE;
+                tmxr_linemsgf (lp, "\r\n%s", sim_prompt);
+                tmxr_send_buffered_data (lp);           /* flush any buffered data */
+                }
+            }
+        }
+    got_command = FALSE;
+    while (1) {
+        if (!sim_rem_single_mode[i]) {
+            read_start_time = sim_os_msec();
+            tmxr_linemsg (lp, sim_prompt);
+            tmxr_send_buffered_data (lp);           /* flush any buffered data */
+            }
+        do {
+            if (!sim_rem_single_mode[i]) {
+                c = tmxr_getc_ln (lp);
+                if (!(TMXR_VALID & c)) {
+                    tmxr_send_buffered_data (lp);   /* flush any buffered data */
+                    if (sim_rem_read_timeout &&
+                        ((sim_os_msec() - read_start_time)/1000 >= sim_rem_read_timeout)) {
+                        while (sim_rem_buf_ptr[i] > 0) { /* Erase current input line */
+                            tmxr_linemsg (lp, "\b \b");
+                            --sim_rem_buf_ptr[i];
+                            }
+                        if (sim_rem_buf_ptr[i]+80 >= sim_rem_buf_size[i]) {
+                            sim_rem_buf_size[i] += 1024;
+                            sim_rem_buf[i] = (char *)realloc (sim_rem_buf[i], sim_rem_buf_size[i]);
+                            }
+                        strcpy (sim_rem_buf[i], "CONTINUE         ! Automatic continue due to timeout");
+                        tmxr_linemsgf (lp, "%s\n", sim_rem_buf[i]);
+                        got_command = TRUE;
+                        break;
+                        }
+                    sim_os_ms_sleep (100);
+                    tmxr_poll_rx (&sim_rem_con_tmxr);/* poll input */
+                    continue;
+                    }
+                read_start_time = sim_os_msec();
+                c = c & ~TMXR_VALID;
+                }
+            switch (c) {
+                case 0:     /* no data */
+                    break;
+                case '\b':  /* Backspace */
+                case 127:   /* Rubout */
+                    if (sim_rem_buf_ptr[i] > 0) {
+                        tmxr_linemsg (lp, "\b \b");
+                        --sim_rem_buf_ptr[i];
+                        }
+                    break;
+                case 27:   /* escape */
+                case 21:   /* ^U */
+                    while (sim_rem_buf_ptr[i] > 0) {
+                        tmxr_linemsg (lp, "\b \b");
+                        --sim_rem_buf_ptr[i];
+                        }
+                    break;
+                case '\n':
+                    if (sim_rem_buf_ptr[i] == 0)
+                        break;
+                case '\r':
+                    tmxr_linemsg (lp, "\r\n");
+                    if (sim_rem_buf_ptr[i]+1 >= sim_rem_buf_size[i]) {
+                        sim_rem_buf_size[i] += 1024;
+                        sim_rem_buf[i] = (char *)realloc (sim_rem_buf[i], sim_rem_buf_size[i]);
+                        }
+                    sim_rem_buf[i][sim_rem_buf_ptr[i]++] = '\0';
+                    got_command = TRUE;
+                    break;
+                case '\004': /* EOF (^D) */
+                case '\032': /* EOF (^Z) */
+                    while (sim_rem_buf_ptr[i] > 0) { /* Erase current input line */
+                        tmxr_linemsg (lp, "\b \b");
+                        --sim_rem_buf_ptr[i];
+                        }
+                    if (!sim_rem_single_mode[i]) {
+                        if (sim_rem_buf_ptr[i]+80 >= sim_rem_buf_size[i]) {
+                            sim_rem_buf_size[i] += 1024;
+                            sim_rem_buf[i] = (char *)realloc (sim_rem_buf[i], sim_rem_buf_size[i]);
+                            }
+                        strcpy (sim_rem_buf[i], "CONTINUE         ! Automatic continue before close");
+                        tmxr_linemsgf (lp, "%s\n", sim_rem_buf[i]);
+                        got_command = TRUE;
+                        }
+                    close_session = TRUE;
+                    break;
+                case '\020': /* PRINT (^P) */
+                    while (sim_rem_buf_ptr[i] > 0) {
+                        tmxr_linemsg (lp, "\b \b");
+                        --sim_rem_buf_ptr[i];
+                        }
+                    if (sim_rem_buf_ptr[i]+80 >= sim_rem_buf_size[i]) {
+                        sim_rem_buf_size[i] += 1024;
+                        sim_rem_buf[i] = (char *) realloc (sim_rem_buf[i], sim_rem_buf_size[i]);
+                        }
+                    strcpy (sim_rem_buf[i], "PRINT");
+                    tmxr_linemsgf (lp, "%s\n", sim_rem_buf[i]);
+                    got_command = TRUE;
+                    break;
+                default:
+                    tmxr_putc_ln (lp, c);
+                    if (sim_rem_buf_ptr[i]+2 >= sim_rem_buf_size[i]) {
+                        sim_rem_buf_size[i] += 1024;
+                        sim_rem_buf[i] = (char *)realloc (sim_rem_buf[i], sim_rem_buf_size[i]);
+                        }
+                    sim_rem_buf[i][sim_rem_buf_ptr[i]++] = c;
+                    sim_rem_buf[i][sim_rem_buf_ptr[i]] = '\0';
+                    if (((size_t)sim_rem_buf_ptr[i]) >= sizeof(cbuf))
+                        got_command = TRUE;                 /* command too long */
+                    break;
+                }
+            } while ((!got_command) && (!sim_rem_single_mode[i]));
+        tmxr_send_buffered_data (lp);           /* flush any buffered data */
+        if ((sim_rem_single_mode[i]) && !got_command) {
+            break;
+            }
+        printf ("Remote Console Command from %s> %s\r\n", lp->ipad, sim_rem_buf[i]);
+        if (sim_log)
+            fprintf (sim_log, "Remote Console Command from %s> %s\n", lp->ipad, sim_rem_buf[i]);
+        got_command = FALSE;
+        if (strlen(sim_rem_buf[i]) >= sizeof(cbuf)) {
+            printf ("\nLine too long. Ignored.  Continuing Simulator execution\n");
+            if (sim_log)
+                fprintf (sim_log, "\r\nLine too long. Ignored.  Continuing Simulator execution\r\n");
+            tmxr_linemsgf (lp, "\nLine too long. Ignored.  Continuing Simulator execution\n");
+            tmxr_send_buffered_data (lp);       /* try to flush any buffered data */
+            break;
+            }
+        strcpy (cbuf, sim_rem_buf[i]);
+        sim_rem_buf_ptr[i] = 0;
+        sim_rem_buf[i][sim_rem_buf_ptr[i]] = '\0';
+        if (cbuf[0] == '\0') {
+            if (sim_rem_single_mode[i]) {
+                sim_rem_single_mode[i] = FALSE;
+                break;
+                }
+            else
+                continue;
+            }
+        sim_sub_args (cbuf, sizeof(cbuf), argv);
+        cptr = cbuf;
+        cptr = get_glyph (cptr, gbuf, 0);                   /* get command glyph */
+        sim_switches = 0;                                   /* init switches */
+        if (!sim_log) {                                     /* Not currently logging? */
+            int32 save_quiet = sim_quiet;
+
+            sim_quiet = 1;
+            sprintf (sim_rem_con_temp_name, "sim_remote_console_%d.temporary_log", (int)getpid());
+            sim_set_logon (0, sim_rem_con_temp_name);
+            sim_quiet = save_quiet;
+            sim_log_temp = TRUE;
+            }
+        cmd_log_start = sim_ftell (sim_log);
+        if (!find_cmd (gbuf))                               /* validate command */
+            stat = SCPE_UNK;
+        else {
+            if ((cmdp = find_ctab (sim_rem_single_mode[i] ? allowed_single_remote_cmds : allowed_remote_cmds, gbuf))) {/* lookup command */
+                if (cmdp->action == &x_continue_cmd)
+                    stat = SCPE_OK;
+                else {
+                    if (cmdp->action == &x_step_cmd) {
+                        steps = 1;                          /* default of 1 instruction */
+                        stat = SCPE_OK;
+                        if (*cptr != 0) {                   /* argument? */
+                             cptr = get_glyph (cptr, gbuf, 0);/* get next glyph */
+                             if (*cptr != 0)                /* should be end */
+                                 stat = SCPE_2MARG;
+                             else {
+                                 steps = (int32) get_uint (gbuf, 10, INT_MAX, &stat);
+                                 if ((stat != SCPE_OK) || (steps <= 0)) /* error? */
+                                     stat = SCPE_ARG;
+                                 }
+                             }
+                        if (stat == SCPE_OK)
+                            stepping = TRUE;
+                        else
+                            cmdp = NULL;
+                        }
+                    else
+                        stat = cmdp->action (cmdp->arg, cptr);
+                    }
+                }
+            else
+                stat = SCPE_INVREM;
+            }
+        stat_nomessage = stat & SCPE_NOMESSAGE;             /* extract possible message supression flag */
+        stat = SCPE_BARE_STATUS(stat);                      /* remove possible flag */
+        if (!stat_nomessage) {                              /* displaying message status? */
+            if (cmdp && (cmdp->message))                    /* special message handler? */
+                cmdp->message (NULL, stat);                 /* let it deal with display */
+            else
+                if (stat >= SCPE_BASE) {                    /* error? */
+                    printf ("%s\r\n", sim_error_text (stat));
+                    if (sim_log)
+                        fprintf (sim_log, "%s\n", sim_error_text (stat));
+                    }
+            }
+        fflush (sim_log);
+        sim_fseeko (sim_log, cmd_log_start, SEEK_SET);
+        cbuf[sizeof(cbuf)-1] = '\0';
+        while (fgets (cbuf, sizeof(cbuf)-1, sim_log)) {
+            int32 unwritten;
+
+            tmxr_linemsgf (lp, "%s", cbuf);
+            do {
+                unwritten = tmxr_send_buffered_data (lp);
+                if (unwritten == lp->txbsz)
+                    sim_os_ms_sleep (100);
+                } while (unwritten == lp->txbsz);
+            }
+        if ((cmdp && (cmdp->action == &x_continue_cmd)) ||
+            (sim_rem_single_mode[i])) {
+            sim_rem_step_line = -1;                 /* Not stepping */
+            if (sim_log_temp) {                     /* If we setup a temporary log, clean it now  */
+                int32 save_quiet = sim_quiet;
+
+                sim_quiet = 1;
+                sim_set_logoff (0, NULL);
+                sim_quiet = save_quiet;
+                remove (sim_rem_con_temp_name);
+                sim_log_temp = FALSE;
+                }
+            if (!sim_rem_single_mode[i]) {
+                tmxr_linemsg (lp, "Simulator Running...");
+                tmxr_send_buffered_data (lp);
+                for (j=0; j < sim_rem_con_tmxr.lines; j++) {
+                    lp = &sim_rem_con_tmxr.ldsc[j];
+                    if ((i == j) || (!lp->conn))
+                        continue;
+                    tmxr_linemsg (lp, "Simulator Running...");
+                    tmxr_send_buffered_data (lp);
+                    }
+                sim_is_running = 1;
+                sim_start_timer_services ();
+                }
+            sim_rem_single_mode[i] = FALSE;
+            break;
+            }
+        if (cmdp && (cmdp->action == &x_step_cmd)) {
+            sim_rem_step_line = i;
+            break;
+            }
+        }
+    if (close_session) {
+        tmxr_linemsgf (lp, "\r\nGoodbye\r\n");
+        tmxr_send_buffered_data (lp);           /* flush any buffered data */
+        tmxr_reset_ln (lp);
+        sim_rem_single_mode[i] = FALSE;
+        }
+    }
+if (stepping)
+    sim_activate(uptr, steps);                  /* check again after 'steps' instructions */
+else
+    sim_activate_after(uptr, 100000);           /* check again in 100 milliaeconds */
+return SCPE_OK;
+}
+
+t_stat sim_rem_con_reset (DEVICE *dptr)
+{
+if (sim_rem_con_tmxr.lines)
+    return sim_rem_con_poll_svc (&dptr->units[0]);          /* establish polling as needed */
+return SCPE_OK;
+}
+
+static t_stat sim_set_rem_telnet (int32 flag, char *cptr)
+{
+t_stat r;
+
+if (flag) {
+    r = sim_parse_addr (cptr, NULL, 0, NULL, NULL, 0, NULL, NULL);
+    if (r == SCPE_OK) {
+        if (sim_rem_con_tmxr.master)                    /* already open? */
+            sim_set_rem_telnet (0, NULL);               /* close first */
+        if (sim_rem_con_tmxr.lines == 0)                /* Ir no connection limit set */
+            sim_set_rem_connections (0, "1");           /* use 1 */
+        sim_register_internal_device (&sim_remote_console);
+        r = tmxr_attach (&sim_rem_con_tmxr, &sim_rem_con_unit[0], cptr);/* open master socket */
+        if (r == SCPE_OK)
+            sim_activate_after(&sim_rem_con_unit[0], 1000000); /* check for connection in 1 second */
+        return r;
+        }
+    return SCPE_NOPARAM;
+    }
+else {
+    if (sim_rem_con_tmxr.master) {
+        int32 i;
+
+        tmxr_detach (&sim_rem_con_tmxr, &sim_rem_con_unit[0]);
+        for (i=0; i<sim_rem_con_tmxr.lines; i++) {
+            free (sim_rem_buf[i]);
+            sim_rem_buf[i] = NULL;
+            sim_rem_buf_size[i] = 0;
+            sim_rem_buf_ptr[i] = 0;
+            sim_rem_single_mode[i] = FALSE;
+            }
+        }
+    }
+return SCPE_OK;
+}
+
+static t_stat sim_set_rem_connections (int32 flag, char *cptr)
+{
+int32 lines;
+t_stat r;
+int32 i;
+
+if (cptr == NULL)
+    return SCPE_ARG;
+lines = (int32) get_uint (cptr, 10, MAX_REMOTE_SESSIONS, &r);
+if (r != SCPE_OK)
+    return r;
+if (sim_rem_con_tmxr.master)
+    return SCPE_ARG;
+for (i=0; i<sim_rem_con_tmxr.lines; i++)
+    free (sim_rem_buf[i]);
+sim_rem_con_tmxr.lines = lines;
+sim_rem_con_tmxr.ldsc = (TMLN *)realloc (sim_rem_con_tmxr.ldsc, sizeof(*sim_rem_con_tmxr.ldsc)*lines);
+memset (sim_rem_con_tmxr.ldsc, 0, sizeof(*sim_rem_con_tmxr.ldsc)*lines);
+sim_rem_buf = (char **)realloc (sim_rem_buf, sizeof(*sim_rem_buf)*lines);
+memset (sim_rem_buf, 0, sizeof(*sim_rem_buf)*lines);
+sim_rem_buf_size = (int32 *)realloc (sim_rem_buf_size, sizeof(*sim_rem_buf_size)*lines);
+memset (sim_rem_buf_size, 0, sizeof(*sim_rem_buf_size)*lines);
+sim_rem_buf_ptr = (int32 *)realloc (sim_rem_buf_ptr, sizeof(*sim_rem_buf_ptr)*lines);
+memset (sim_rem_buf_ptr, 0, sizeof(*sim_rem_buf_ptr)*lines);
+sim_rem_single_mode = (t_bool *)realloc (sim_rem_single_mode, sizeof(*sim_rem_single_mode)*lines);
+memset (sim_rem_single_mode, 0, sizeof(*sim_rem_single_mode)*lines);
+return SCPE_OK;
+}
+
+static t_stat sim_set_rem_timeout (int32 flag, char *cptr)
+{
+int32 timeout;
+t_stat r;
+
+if (cptr == NULL)
+    return SCPE_ARG;
+timeout = (int32) get_uint (cptr, 10, 3600, &r);
+if (r != SCPE_OK)
+    return r;
+sim_rem_read_timeout = timeout;
+return SCPE_OK;
+}
+
+/* Set keyboard map */
+
+t_stat sim_set_kmap (int32 flag, char *cptr)
+{
+DEVICE *dptr = sim_devices[0];
+int32 val, rdx;
+t_stat r;
+
+if ((cptr == NULL) || (*cptr == 0))
+    return SCPE_2FARG;
+if (dptr->dradix == 16) rdx = 16;
+else rdx = 8;
+val = (int32) get_uint (cptr, rdx, 0177, &r);
+if ((r != SCPE_OK) ||
+    ((val == 0) && (flag & KMAP_NZ)))
+    return SCPE_ARG;
+*(cons_kmap[flag & KMAP_MASK]) = val;
+return SCPE_OK;
+}
+
+/* Show keyboard map */
+
+t_stat sim_show_kmap (FILE *st, DEVICE *dptr, UNIT *uptr, int32 flag, char *cptr)
+{
+if (sim_devices[0]->dradix == 16)
+    fprintf (st, "%s = %X\n", show_con_tab[flag].name, *(cons_kmap[flag & KMAP_MASK]));
+else fprintf (st, "%s = %o\n", show_con_tab[flag].name, *(cons_kmap[flag & KMAP_MASK]));
+return SCPE_OK;
+}
+
+/* Set printable characters */
+
+t_stat sim_set_pchar (int32 flag, char *cptr)
+{
+DEVICE *dptr = sim_devices[0];
+uint32 val, rdx;
+t_stat r;
+
+if ((cptr == NULL) || (*cptr == 0))
+    return SCPE_2FARG;
+if (dptr->dradix == 16) rdx = 16;
+else rdx = 8;
+val = (uint32) get_uint (cptr, rdx, 0xFFFFFFFF, &r);
+if ((r != SCPE_OK) ||
+    ((val & 0x00002400) == 0))
+    return SCPE_ARG;
+sim_tt_pchar = val;
+return SCPE_OK;
+}
+
+/* Show printable characters */
+
+t_stat sim_show_pchar (FILE *st, DEVICE *dptr, UNIT *uptr, int32 flag, char *cptr)
+{
+if (sim_devices[0]->dradix == 16)
+    fprintf (st, "pchar mask = %X\n", sim_tt_pchar);
+else fprintf (st, "pchar mask = %o\n", sim_tt_pchar);
+return SCPE_OK;
+}
+
+/* Set log routine */
+
+t_stat sim_set_logon (int32 flag, char *cptr)
+{
+char gbuf[CBUFSIZE];
+t_stat r;
+time_t now;
+
+if ((cptr == NULL) || (*cptr == 0))                     /* need arg */
+    return SCPE_2FARG;
+cptr = get_glyph_nc (cptr, gbuf, 0);                    /* get file name */
+if (*cptr != 0)                                         /* now eol? */
+    return SCPE_2MARG;
+sim_set_logoff (0, NULL);                               /* close cur log */
+r = sim_open_logfile (gbuf, FALSE, &sim_log, &sim_log_ref); /* open log */
+if (r != SCPE_OK)                                       /* error? */
+    return r;
+if (!sim_quiet)
+    printf ("Logging to file \"%s\"\n", 
+             sim_logfile_name (sim_log, sim_log_ref));
+fprintf (sim_log, "Logging to file \"%s\"\n", 
+             sim_logfile_name (sim_log, sim_log_ref));  /* start of log */
+time(&now);
+fprintf (sim_log, "Logging to file \"%s\" at %s", sim_logfile_name (sim_log, sim_log_ref), ctime(&now));
+return SCPE_OK;
+}
+
+/* Set nolog routine */
+
+t_stat sim_set_logoff (int32 flag, char *cptr)
+{
+if (cptr && (*cptr != 0))                               /* now eol? */
+    return SCPE_2MARG;
+if (sim_log == NULL)                                    /* no log? */
+    return SCPE_OK;
+if (!sim_quiet)
+    printf ("Log file closed\n");
+fprintf (sim_log, "Log file closed\n");
+sim_close_logfile (&sim_log_ref);                       /* close log */
+sim_log = NULL;
+return SCPE_OK;
+}
+
+/* Show log status */
+
+t_stat sim_show_log (FILE *st, DEVICE *dptr, UNIT *uptr, int32 flag, char *cptr)
+{
+if (cptr && (*cptr != 0))
+    return SCPE_2MARG;
+if (sim_log)
+    fprintf (st, "Logging enabled to \"%s\"\n", 
+                 sim_logfile_name (sim_log, sim_log_ref));
+else fprintf (st, "Logging disabled\n");
+return SCPE_OK;
+}
+
+/* Set debug routine */
+
+t_stat sim_set_debon (int32 flag, char *cptr)
+{
+char gbuf[CBUFSIZE];
+t_stat r;
+time_t now;
+
+sim_deb_switches = sim_switches;                        /* save debug switches */
+if ((cptr == NULL) || (*cptr == 0))                     /* need arg */
+    return SCPE_2FARG;
+cptr = get_glyph_nc (cptr, gbuf, 0);                    /* get file name */
+if (*cptr != 0)                                         /* now eol? */
+    return SCPE_2MARG;
+r = sim_open_logfile (gbuf, FALSE, &sim_deb, &sim_deb_ref);
+
+if (r != SCPE_OK)
+    return r;
+
+if (sim_deb_switches & SWMASK ('R')) {
+    clock_gettime(CLOCK_REALTIME, &sim_deb_basetime);
+    if (!(sim_deb_switches & (SWMASK ('A') | SWMASK ('T'))))
+        sim_deb_switches |= SWMASK ('T');
+    }
+if (sim_deb_switches & SWMASK ('P'))
+    sim_deb_PC = find_reg ("PC", NULL, sim_dflt_dev);
+if (!sim_quiet) {
+    printf ("Debug output to \"%s\"\n", 
+            sim_logfile_name (sim_deb, sim_deb_ref));
+    if (sim_deb_switches & SWMASK ('P'))
+        printf ("   Debug messages contain current PC value\n");
+    if (sim_deb_switches & SWMASK ('T'))
+        printf ("   Debug messages display time of day as hh:mm:ss.msec%s\n", sim_deb_switches & SWMASK ('R') ? " relative to the start of debugging" : "");
+    if (sim_deb_switches & SWMASK ('A'))
+        printf ("   Debug messages display time of day as seconds.msec%s\n", sim_deb_switches & SWMASK ('R') ? " relative to the start of debugging" : "");
+    if (sim_log) {
+        fprintf (sim_log, "Debug output to \"%s\"\n", 
+                          sim_logfile_name (sim_deb, sim_deb_ref));
+        if (sim_deb_switches & SWMASK ('P'))
+            fprintf (sim_log, "   Debug messages contain current PC value\n");
+        if (sim_deb_switches & SWMASK ('T'))
+            fprintf (sim_log, "   Debug messages display time of day as hh:mm:ss.msec%s\n", sim_deb_switches & SWMASK ('R') ? " relative to the start of debugging" : "");
+        if (sim_deb_switches & SWMASK ('A'))
+            fprintf (sim_log, "   Debug messages display time of day as seconds.msec%s\n", sim_deb_switches & SWMASK ('R') ? " relative to the start of debugging" : "");
+        }
+    }
+time(&now);
+fprintf (sim_deb, "Debug output to \"%s\" at %s", sim_logfile_name (sim_deb, sim_deb_ref), ctime(&now));
+show_version (sim_deb, NULL, NULL, 0, NULL);
+
+return SCPE_OK;
+}
+
+/* Set nodebug routine */
+
+t_stat sim_set_deboff (int32 flag, char *cptr)
+{
+if (cptr && (*cptr != 0))                               /* now eol? */
+    return SCPE_2MARG;
+if (sim_deb == NULL)                                    /* no log? */
+    return SCPE_OK;
+sim_close_logfile (&sim_deb_ref);
+sim_deb = NULL;
+sim_deb_switches = 0;
+sim_deb_PC = NULL;
+if (!sim_quiet)
+    printf ("Debug output disabled\n");
+if (sim_log)
+    fprintf (sim_log, "Debug output disabled\n");
+return SCPE_OK;
+}
+
+/* Show debug routine */
+
+t_stat sim_show_debug (FILE *st, DEVICE *dptr, UNIT *uptr, int32 flag, char *cptr)
+{
+int32 i;
+
+if (cptr && (*cptr != 0))
+    return SCPE_2MARG;
+if (sim_deb) {
+    fprintf (st, "Debug output enabled to \"%s\"\n", 
+                 sim_logfile_name (sim_deb, sim_deb_ref));
+    if (sim_deb_switches & SWMASK ('P'))
+        fprintf (st, "   Debug messages contain current PC value\n");
+    if (sim_deb_switches & SWMASK ('T'))
+        fprintf (st, "   Debug messages display time of day as hh:mm:ss.msec%s\n", sim_deb_switches & SWMASK ('R') ? " relative to the start of debugging" : "");
+    if (sim_deb_switches & SWMASK ('A'))
+        fprintf (st, "   Debug messages display time of day as seconds.msec%s\n", sim_deb_switches & SWMASK ('R') ? " relative to the start of debugging" : "");
+    for (i = 0; (dptr = sim_devices[i]) != NULL; i++) {
+        if (!(dptr->flags & DEV_DIS) &&
+            (dptr->flags & DEV_DEBUG) &&
+            (dptr->dctrl)) {
+            fprintf (st, "Device: %-6s ", dptr->name);
+            show_dev_debug (st, dptr, NULL, 0, NULL);
+            }
+        }
+    }
+else fprintf (st, "Debug output disabled\n");
+return SCPE_OK;
+}
+
+/* SET CONSOLE command */
+
+/* Set console to Telnet port (and parameters) */
+
+t_stat sim_set_telnet (int32 flag, char *cptr)
+{
+char *cvptr, gbuf[CBUFSIZE];
+CTAB *ctptr;
+t_stat r;
+
+if ((cptr == NULL) || (*cptr == 0))
+    return SCPE_2FARG;
+while (*cptr != 0) {                                    /* do all mods */
+    cptr = get_glyph_nc (cptr, gbuf, ',');              /* get modifier */
+    if ((cvptr = strchr (gbuf, '=')))                   /* = value? */
+        *cvptr++ = 0;
+    get_glyph (gbuf, gbuf, 0);                          /* modifier to UC */
+    if ((ctptr = find_ctab (set_con_telnet_tab, gbuf))) { /* match? */
+        r = ctptr->action (ctptr->arg, cvptr);      /* do the rest */
+        if (r != SCPE_OK)
+            return r;
+        }
+    else {
+        if (sim_con_tmxr.master)                        /* already open? */
+            sim_set_notelnet (0, NULL);                 /* close first */
+        r = tmxr_attach (&sim_con_tmxr, &sim_con_unit, gbuf);/* open master socket */
+        if (r == SCPE_OK)
+            sim_activate_after(&sim_con_unit, 1000000); /* check for connection in 1 second */
+        return r;
+        }
+    }
+return SCPE_OK;
+}
+
+/* Close console Telnet port */
+
+t_stat sim_set_notelnet (int32 flag, char *cptr)
+{
+if (cptr && (*cptr != 0))                               /* too many arguments? */
+    return SCPE_2MARG;
+if (sim_con_tmxr.master == 0)                           /* ignore if already closed */
+    return SCPE_OK;
+return tmxr_close_master (&sim_con_tmxr);               /* close master socket */
+}
+
+/* Show console Telnet status */
+
+t_stat sim_show_telnet (FILE *st, DEVICE *dunused, UNIT *uunused, int32 flag, char *cptr)
+{
+if (cptr && (*cptr != 0))
+    return SCPE_2MARG;
+if ((sim_con_tmxr.master == 0) && 
+    (sim_con_ldsc.serport == 0))
+    fprintf (st, "Connected to console window\n");
+else {
+    if (sim_con_ldsc.serport) {
+        fprintf (st, "Connected to ");
+        tmxr_fconns (st, &sim_con_ldsc, -1);
+        }
+    else 
+        if (sim_con_ldsc.sock == 0)
+            fprintf (st, "Listening on port %s\n", sim_con_tmxr.port);
+        else {
+            fprintf (st, "Listening on port %s, connection from %s\n",
+                sim_con_tmxr.port, sim_con_ldsc.ipad);
+            tmxr_fconns (st, &sim_con_ldsc, -1);
+            }
+    tmxr_fstats (st, &sim_con_ldsc, -1);
+    }
+return SCPE_OK;
+}
+
+/* Set console to Buffering  */
+
+t_stat sim_set_cons_buff (int32 flg, char *cptr)
+{
+char cmdbuf[CBUFSIZE];
+
+sprintf(cmdbuf, "BUFFERED%c%s", cptr ? '=' : '\0', cptr ? cptr : "");
+return tmxr_open_master (&sim_con_tmxr, cmdbuf);      /* open master socket */
+}
+
+/* Set console to NoBuffering */
+
+t_stat sim_set_cons_unbuff (int32 flg, char *cptr)
+{
+char cmdbuf[CBUFSIZE];
+
+sprintf(cmdbuf, "UNBUFFERED%c%s", cptr ? '=' : '\0', cptr ? cptr : "");
+return tmxr_open_master (&sim_con_tmxr, cmdbuf);      /* open master socket */
+}
+
+/* Set console to Logging */
+
+t_stat sim_set_cons_log (int32 flg, char *cptr)
+{
+char cmdbuf[CBUFSIZE];
+
+sprintf(cmdbuf, "LOG%c%s", cptr ? '=' : '\0', cptr ? cptr : "");
+return tmxr_open_master (&sim_con_tmxr, cmdbuf);      /* open master socket */
+}
+
+/* Set console to NoLogging */
+
+t_stat sim_set_cons_nolog (int32 flg, char *cptr)
+{
+char cmdbuf[CBUFSIZE];
+
+sprintf(cmdbuf, "NOLOG%c%s", cptr ? '=' : '\0', cptr ? cptr : "");
+return tmxr_open_master (&sim_con_tmxr, cmdbuf);      /* open master socket */
+}
+
+t_stat sim_show_cons_log (FILE *st, DEVICE *dunused, UNIT *uunused, int32 flag, char *cptr)
+{
+if (cptr && (*cptr != 0))
+    return SCPE_2MARG;
+if (sim_con_tmxr.ldsc->txlog)
+    fprintf (st, "Log File being written to %s\n", sim_con_tmxr.ldsc->txlogname);
+else
+    fprintf (st, "No Logging\n");
+return SCPE_OK;
+}
+
+t_stat sim_show_cons_buff (FILE *st, DEVICE *dunused, UNIT *uunused, int32 flag, char *cptr)
+{
+if (cptr && (*cptr != 0))
+    return SCPE_2MARG;
+if (!sim_con_tmxr.buffered)
+    fprintf (st, "Unbuffered\n");
+else
+    fprintf (st, "Buffer Size = %d\n", sim_con_tmxr.buffered);
+return SCPE_OK;
+}
+
+/* Set console Debug Mode */
+
+t_stat sim_set_cons_debug (int32 flg, char *cptr)
+{
+return set_dev_debug (&sim_con_telnet, &sim_con_unit, flg, cptr);
+}
+
+t_stat sim_show_cons_debug (FILE *st, DEVICE *dunused, UNIT *uunused, int32 flag, char *cptr)
+{
+if (cptr && (*cptr != 0))
+    return SCPE_2MARG;
+return show_dev_debug (st, &sim_con_telnet, &sim_con_unit, flag, cptr);
+}
+
+/* Set console to Serial port (and parameters) */
+
+t_stat sim_set_serial (int32 flag, char *cptr)
+{
+char *cvptr, gbuf[CBUFSIZE], ubuf[CBUFSIZE];
+CTAB *ctptr;
+t_stat r;
+
+if ((cptr == NULL) || (*cptr == 0))
+    return SCPE_2FARG;
+while (*cptr != 0) {                                    /* do all mods */
+    cptr = get_glyph_nc (cptr, gbuf, ',');              /* get modifier */
+    if ((cvptr = strchr (gbuf, '=')))                   /* = value? */
+        *cvptr++ = 0;
+    get_glyph (gbuf, ubuf, 0);                          /* modifier to UC */
+    if ((ctptr = find_ctab (set_con_serial_tab, ubuf))) { /* match? */
+        r = ctptr->action (ctptr->arg, cvptr);          /* do the rest */
+        if (r != SCPE_OK)
+            return r;
+        }
+    else {
+        SERHANDLE serport = sim_open_serial (gbuf, NULL, &r);
+        if (serport != INVALID_HANDLE) {
+            sim_close_serial (serport);
+            if (r == SCPE_OK) {
+                char cbuf[CBUFSIZE];
+                if ((sim_con_tmxr.master) ||            /* already open? */
+                    (sim_con_ldsc.serport))
+                    sim_set_noserial (0, NULL);         /* close first */
+                sprintf(cbuf, "Connect=%s", gbuf);
+                r = tmxr_attach (&sim_con_tmxr, &sim_con_unit, cbuf);/* open master socket */
+                sim_con_ldsc.rcve = 1;                  /* rcv enabled */
+                if (r == SCPE_OK)
+                    sim_activate_after(&sim_con_unit, 1000000); /* check for connection in 1 second */
+                return r;
+                }
+            }
+        return SCPE_ARG;
+        }
+    }
+return SCPE_OK;
+}
+
+/* Close console Serial port */
+
+t_stat sim_set_noserial (int32 flag, char *cptr)
+{
+if (cptr && (*cptr != 0))                               /* too many arguments? */
+    return SCPE_2MARG;
+if (sim_con_ldsc.serport == 0)                  /* ignore if already closed */
+    return SCPE_OK;
+return tmxr_close_master (&sim_con_tmxr);               /* close master socket */
+}
+
+/* Log File Open/Close/Show Support */
+
+/* Open log file */
+
+t_stat sim_open_logfile (char *filename, t_bool binary, FILE **pf, FILEREF **pref)
+{
+char *tptr, gbuf[CBUFSIZE];
+
+if ((filename == NULL) || (*filename == 0))             /* too few arguments? */
+    return SCPE_2FARG;
+tptr = get_glyph (filename, gbuf, 0);
+if (*tptr != 0)                                         /* now eol? */
+    return SCPE_2MARG;
+sim_close_logfile (pref);
+*pf = NULL;
+if (strcmp (gbuf, "LOG") == 0) {                        /* output to log? */
+    if (sim_log == NULL)                                /* any log? */
+        return SCPE_ARG;
+    *pf = sim_log;
+    *pref = sim_log_ref;
+    if (*pref)
+        ++(*pref)->refcount;
+    }
+else if (strcmp (gbuf, "DEBUG") == 0) {                 /* output to debug? */
+    if (sim_deb == NULL)                                /* any debug? */
+        return SCPE_ARG;
+    *pf = sim_deb;
+    *pref = sim_deb_ref;
+    if (*pref)
+        ++(*pref)->refcount;
+    }
+else if (strcmp (gbuf, "STDOUT") == 0) {                /* output to stdout? */
+    *pf = stdout;
+    *pref = NULL;
+    }
+else if (strcmp (gbuf, "STDERR") == 0) {                /* output to stderr? */
+    *pf = stderr;
+    *pref = NULL;
+    }
+else {
+    *pref = (FILEREF *)calloc (1, sizeof(**pref));
+    if (!*pref)
+        return SCPE_MEM;
+    get_glyph_nc (filename, gbuf, 0);                   /* reparse */
+    strncpy ((*pref)->name, gbuf, sizeof((*pref)->name)-1);
+    *pf = sim_fopen (gbuf, (binary ? "a+b" : "a+"));    /* open file */
+    if (*pf == NULL) {                                  /* error? */
+        free (*pref);
+        *pref = NULL;
+        return SCPE_OPENERR;
+        }
+    (*pref)->file = *pf;
+    (*pref)->refcount = 1;                               /* need close */
+    }
+return SCPE_OK;
+}
+
+/* Close log file */
+
+t_stat sim_close_logfile (FILEREF **pref)
+{
+if (NULL == *pref)
+    return SCPE_OK;
+(*pref)->refcount = (*pref)->refcount  - 1;
+if ((*pref)->refcount > 0)
+    return SCPE_OK;
+fclose ((*pref)->file);
+free (*pref);
+*pref = NULL;
+return SCPE_OK;
+}
+
+/* Show logfile support routine */
+
+const char *sim_logfile_name (FILE *st, FILEREF *ref)
+{
+if (!st)
+    return "";
+if (st == stdout)
+    return "STDOUT";
+if (st == stderr)
+    return "STDERR";
+if (!ref)
+    return "";
+return ref->name;
+}
+
+/* Check connection before executing */
+
+t_stat sim_check_console (int32 sec)
+{
+int32 c, i;
+
+if (sim_con_ldsc.serport)
+    if (tmxr_poll_conn (&sim_con_tmxr) >= 0) 
+        sim_con_ldsc.rcve = 1;                          /* rcv enabled */
+if ((sim_con_tmxr.master == 0) ||                       /* serial console or not Telnet? done */
+    (sim_con_ldsc.serport))
+    return SCPE_OK;
+if (sim_con_ldsc.conn || sim_con_ldsc.txbfd) {          /* connected or buffered ? */
+    tmxr_poll_rx (&sim_con_tmxr);                       /* poll (check disconn) */
+    if (sim_con_ldsc.conn || sim_con_ldsc.txbfd) {      /* still connected? */
+        if (!sim_con_ldsc.conn) {
+            printf ("Running with Buffered Console\r\n"); /* print transition */
+            fflush (stdout);
+            if (sim_log) {                              /* log file? */
+                fprintf (sim_log, "Running with Buffered Console\n");
+                fflush (sim_log);
+                }
+            }
+        return SCPE_OK;
+        }
+    }
+for (i = 0; i < sec; i++) {                             /* loop */
+    if (tmxr_poll_conn (&sim_con_tmxr) >= 0) {          /* poll connect */
+        sim_con_ldsc.rcve = 1;                          /* rcv enabled */
+        if (i) {                                        /* if delayed */
+            printf ("Running\r\n");                       /* print transition */
+            fflush (stdout);
+            if (sim_log) {                              /* log file? */
+                fprintf (sim_log, "Running\n");
+                fflush (sim_log);
+                }
+            }
+        return SCPE_OK;                                 /* ready to proceed */
+        }
+    c = sim_os_poll_kbd ();                             /* check for stop char */
+    if ((c == SCPE_STOP) || stop_cpu)
+        return SCPE_STOP;
+    if ((i % 10) == 0) {                                /* Status every 10 sec */
+        printf ("Waiting for console Telnet connection\r\n");
+        fflush (stdout);
+        if (sim_log) {                              /* log file? */
+            fprintf (sim_log, "Waiting for console Telnet connection\n");
+            fflush (sim_log);
+            }
+        }
+    sim_os_sleep (1);                                   /* wait 1 second */
+    }
+return SCPE_TTMO;                                       /* timed out */
+}
+
+/* Poll for character */
+
+t_stat sim_poll_kbd (void)
+{
+int32 c;
+
+c = sim_os_poll_kbd ();                                 /* get character */
+if ((c == SCPE_STOP) ||                                 /* ^E or not Telnet? */
+    ((sim_con_tmxr.master == 0) &&                      /*       and not serial? */
+     (sim_con_ldsc.serport == 0)))
+    return c;                                           /* in-window */
+if (!sim_con_ldsc.conn) {                               /* no telnet or serial connection? */
+    if (!sim_con_ldsc.txbfd)                            /* unbuffered? */
+        return SCPE_LOST;                               /* connection lost */
+    if (tmxr_poll_conn (&sim_con_tmxr) >= 0)            /* poll connect */
+        sim_con_ldsc.rcve = 1;                          /* rcv enabled */
+    else                                                /* fall through to poll reception */
+        return SCPE_OK;                                 /* unconnected and buffered - nothing to receive */
+    }
+tmxr_poll_rx (&sim_con_tmxr);                           /* poll for input */
+if ((c = tmxr_getc_ln (&sim_con_ldsc)))                 /* any char? */ 
+    return (c & (SCPE_BREAK | 0377)) | SCPE_KFLAG;
+return SCPE_OK;
+}
+
+/* Output character */
+
+t_stat sim_putchar (int32 c)
+{
+if ((sim_con_tmxr.master == 0) &&                       /* not Telnet? */
+    (sim_con_ldsc.serport == 0)) {                      /* and not serial port */
+    if (sim_log)                                        /* log file? */
+        fputc (c, sim_log);
+    return sim_os_putchar (c);                          /* in-window version */
+    }
+if (sim_log && !sim_con_ldsc.txlog)                     /* log file, but no line log? */
+    fputc (c, sim_log);
+if (!sim_con_ldsc.conn) {                               /* no Telnet or serial connection? */
+    if (!sim_con_ldsc.txbfd)                            /* unbuffered? */
+        return SCPE_LOST;                               /* connection lost */
+    if (tmxr_poll_conn (&sim_con_tmxr) >= 0)            /* poll connect */
+        sim_con_ldsc.rcve = 1;                          /* rcv enabled */
+    }
+tmxr_putc_ln (&sim_con_ldsc, c);                        /* output char */
+tmxr_poll_tx (&sim_con_tmxr);                           /* poll xmt */
+return SCPE_OK;
+}
+
+t_stat sim_putchar_s (int32 c)
+{
+t_stat r;
+
+if ((sim_con_tmxr.master == 0) &&                       /* not Telnet? */
+    (sim_con_ldsc.serport == 0)) {                      /* and not serial port */
+    if (sim_log)                                        /* log file? */
+        fputc (c, sim_log);
+    return sim_os_putchar (c);                          /* in-window version */
+    }
+if (sim_log && !sim_con_ldsc.txlog)                     /* log file, but no line log? */
+    fputc (c, sim_log);
+if (!sim_con_ldsc.conn) {                               /* no Telnet or serial connection? */
+    if (!sim_con_ldsc.txbfd)                            /* non-buffered Telnet connection? */
+        return SCPE_LOST;                               /* lost */
+    if (tmxr_poll_conn (&sim_con_tmxr) >= 0)            /* poll connect */
+        sim_con_ldsc.rcve = 1;                          /* rcv enabled */
+    }
+if (sim_con_ldsc.xmte == 0)                             /* xmt disabled? */
+    r = SCPE_STALL;
+else r = tmxr_putc_ln (&sim_con_ldsc, c);               /* no, Telnet output */
+tmxr_poll_tx (&sim_con_tmxr);                           /* poll xmt */
+return r;                                               /* return status */
+}
+
+/* Input character processing */
+
+int32 sim_tt_inpcvt (int32 c, uint32 mode)
+{
+uint32 md = mode & TTUF_M_MODE;
+
+if (md != TTUF_MODE_8B) {
+    c = c & 0177;
+    if (md == TTUF_MODE_UC) {
+        if (islower (c))
+            c = toupper (c);
+        if (mode & TTUF_KSR)
+            c = c | 0200;
+        }
+    }
+else c = c & 0377;
+return c;
+}
+
+/* Output character processing */
+
+int32 sim_tt_outcvt (int32 c, uint32 mode)
+{
+uint32 md = mode & TTUF_M_MODE;
+
+if (md != TTUF_MODE_8B) {
+    c = c & 0177;
+    if (md == TTUF_MODE_UC) {
+        if (islower (c))
+            c = toupper (c);
+        if ((mode & TTUF_KSR) && (c >= 0140))
+            return -1;
+        }
+    if (((md == TTUF_MODE_UC) || (md == TTUF_MODE_7P)) &&
+        ((c == 0177) ||
+         ((c < 040) && !((sim_tt_pchar >> c) & 1))))
+        return -1;
+    }
+else c = c & 0377;
+return c;
+}
+
+
+#if defined(SIM_ASYNCH_IO) && defined(SIM_ASYNCH_MUX)
+extern pthread_mutex_t     sim_tmxr_poll_lock;
+extern pthread_cond_t      sim_tmxr_poll_cond;
+extern int32               sim_tmxr_poll_count;
+extern t_bool              sim_tmxr_poll_running;
+extern int32 sim_is_running;
+
+pthread_t           sim_console_poll_thread;       /* Keyboard Polling Thread Id */
+t_bool              sim_console_poll_running = FALSE;
+pthread_cond_t      sim_console_startup_cond;
+
+static void *
+_console_poll(void *arg)
+{
+int sched_policy;
+struct sched_param sched_priority;
+int wait_count = 0;
+DEVICE *d;
+
+/* Boost Priority for this I/O thread vs the CPU instruction execution 
+   thread which, in general, won't be readily yielding the processor when 
+   this thread needs to run */
+pthread_getschedparam (pthread_self(), &sched_policy, &sched_priority);
+++sched_priority.sched_priority;
+pthread_setschedparam (pthread_self(), sched_policy, &sched_priority);
+
+sim_debug (DBG_ASY, &sim_con_telnet, "_console_poll() - starting\n");
+
+pthread_mutex_lock (&sim_tmxr_poll_lock);
+pthread_cond_signal (&sim_console_startup_cond);   /* Signal we're ready to go */
+while (sim_asynch_enabled) {
+
+    if (!sim_is_running) {
+        if (wait_count) {
+            sim_debug (DBG_ASY, d, "_console_poll() - Removing interest in %s. Other interest: %d\n", d->name, sim_con_ldsc.uptr->a_poll_waiter_count);
+            --sim_con_ldsc.uptr->a_poll_waiter_count;
+            --sim_tmxr_poll_count;
+            }
+        break;
+        }
+
+    /* If we started something, let it finish before polling again */
+    if (wait_count) {
+        sim_debug (DBG_ASY, &sim_con_telnet, "_console_poll() - waiting for %d units\n", wait_count);
+        pthread_cond_wait (&sim_tmxr_poll_cond, &sim_tmxr_poll_lock);
+        sim_debug (DBG_ASY, &sim_con_telnet, "_console_poll() - continuing with after wait\n");
+        }
+
+    pthread_mutex_unlock (&sim_tmxr_poll_lock);
+    wait_count = 0;
+    if (sim_os_poll_kbd_ready (1000)) {
+        sim_debug (DBG_ASY, &sim_con_telnet, "_console_poll() - Keyboard Data available\n");
+        pthread_mutex_lock (&sim_tmxr_poll_lock);
+        ++wait_count;
+        if (!sim_con_ldsc.uptr->a_polling_now) {
+            sim_con_ldsc.uptr->a_polling_now = TRUE;
+            sim_con_ldsc.uptr->a_poll_waiter_count = 1;
+            d = find_dev_from_unit(sim_con_ldsc.uptr);
+            sim_debug (DBG_ASY, &sim_con_telnet, "_console_poll() - Activating %s\n", d->name);
+            pthread_mutex_unlock (&sim_tmxr_poll_lock);
+            _sim_activate (sim_con_ldsc.uptr, 0);
+            pthread_mutex_lock (&sim_tmxr_poll_lock);
+            }
+        else {
+            d = find_dev_from_unit(sim_con_ldsc.uptr);
+            sim_debug (DBG_ASY, &sim_con_telnet, "_console_poll() - Already Activated %s %d times\n", d->name, sim_con_ldsc.uptr->a_poll_waiter_count);
+            ++sim_con_ldsc.uptr->a_poll_waiter_count;
+            }
+        }
+    else
+        pthread_mutex_lock (&sim_tmxr_poll_lock);
+
+    sim_tmxr_poll_count += wait_count;
+    }
+pthread_mutex_unlock (&sim_tmxr_poll_lock);
+
+sim_debug (DBG_ASY, &sim_con_telnet, "_console_poll() - exiting\n");
+
+return NULL;
+}
+
+
+#endif /* defined(SIM_ASYNCH_IO) && defined(SIM_ASYNCH_MUX) */
+
+
+t_stat sim_ttinit (void)
+{
+sim_register_internal_device (&sim_con_telnet);
+tmxr_startup ();
+return sim_os_ttinit ();
+}
+
+t_stat sim_ttrun (void)
+{
+if (!sim_con_tmxr.ldsc->uptr) {                         /* If simulator didn't declare its input polling unit */
+    sim_con_unit.dynflags &= ~UNIT_TM_POLL;             /* we can't poll asynchronously */
+    sim_con_unit.dynflags |= TMUF_NOASYNCH;             /* disable asynchronous behavior */
+    }
+else {
+#if defined(SIM_ASYNCH_IO) && defined(SIM_ASYNCH_MUX)
+    if (sim_asynch_enabled) {
+        sim_con_tmxr.ldsc->uptr->dynflags |= UNIT_TM_POLL;/* flag console input device as a polling unit */
+        sim_con_unit.dynflags |= UNIT_TM_POLL;         /* flag as polling unit */
+        }
+#endif
+    }
+#if defined(SIM_ASYNCH_IO) && defined(SIM_ASYNCH_MUX)
+pthread_mutex_lock (&sim_tmxr_poll_lock);
+if (sim_asynch_enabled) {
+    pthread_attr_t attr;
+
+    pthread_cond_init (&sim_console_startup_cond, NULL);
+    pthread_attr_init (&attr);
+    pthread_attr_setscope (&attr, PTHREAD_SCOPE_SYSTEM);
+    pthread_create (&sim_console_poll_thread, &attr, _console_poll, NULL);
+    pthread_attr_destroy( &attr);
+    pthread_cond_wait (&sim_console_startup_cond, &sim_tmxr_poll_lock); /* Wait for thread to stabilize */
+    pthread_cond_destroy (&sim_console_startup_cond);
+    sim_console_poll_running = TRUE;
+    }
+pthread_mutex_unlock (&sim_tmxr_poll_lock);
+#endif
+tmxr_start_poll ();
+return sim_os_ttrun ();
+}
+
+t_stat sim_ttcmd (void)
+{
+#if defined(SIM_ASYNCH_IO) && defined(SIM_ASYNCH_MUX)
+pthread_mutex_lock (&sim_tmxr_poll_lock);
+if (sim_console_poll_running) {
+    pthread_cond_signal (&sim_tmxr_poll_cond);
+    pthread_mutex_unlock (&sim_tmxr_poll_lock);
+    pthread_join (sim_console_poll_thread, NULL);
+    sim_console_poll_running = FALSE;
+    }
+else
+    pthread_mutex_unlock (&sim_tmxr_poll_lock);
+#endif
+tmxr_stop_poll ();
+return sim_os_ttcmd ();
+}
+
+t_stat sim_ttclose (void)
+{
+tmxr_shutdown ();
+return sim_os_ttclose ();
+}
+
+t_bool sim_ttisatty (void)
+{
+return sim_os_ttisatty ();
+}
+
+
+/* Platform specific routine definitions */
+
+/* VMS routines, from Ben Thomas, with fixes from Robert Alan Byer */
+
+#if defined (VMS)
+
+#if defined(__VAX)
+#define sys$assign SYS$ASSIGN
+#define sys$qiow SYS$QIOW
+#define sys$dassgn SYS$DASSGN
+#endif
+
+#include <descrip.h>
+#include <ttdef.h>
+#include <tt2def.h>
+#include <iodef.h>
+#include <ssdef.h>
+#include <starlet.h>
+#include <unistd.h>
+
+#define EFN 0
+uint32 tty_chan = 0;
+int buffered_character = 0;
+
+typedef struct {
+    unsigned short sense_count;
+    unsigned char sense_first_char;
+    unsigned char sense_reserved;
+    unsigned int stat;
+    unsigned int stat2; } SENSE_BUF;
+
+typedef struct {
+    unsigned short status;
+    unsigned short count;
+    unsigned int dev_status; } IOSB;
+
+SENSE_BUF cmd_mode = { 0 };
+SENSE_BUF run_mode = { 0 };
+
+static t_stat sim_os_ttinit (void)
+{
+unsigned int status;
+IOSB iosb;
+$DESCRIPTOR (terminal_device, "tt");
+
+status = sys$assign (&terminal_device, &tty_chan, 0, 0);
+if (status != SS$_NORMAL)
+    return SCPE_TTIERR;
+status = sys$qiow (EFN, tty_chan, IO$_SENSEMODE, &iosb, 0, 0,
+    &cmd_mode, sizeof (cmd_mode), 0, 0, 0, 0);
+if ((status != SS$_NORMAL) || (iosb.status != SS$_NORMAL))
+    return SCPE_TTIERR;
+run_mode = cmd_mode;
+run_mode.stat = cmd_mode.stat | TT$M_NOECHO & ~(TT$M_HOSTSYNC | TT$M_TTSYNC);
+run_mode.stat2 = cmd_mode.stat2 | TT2$M_PASTHRU;
+return SCPE_OK;
+}
+
+static t_stat sim_os_ttrun (void)
+{
+unsigned int status;
+IOSB iosb;
+
+status = sys$qiow (EFN, tty_chan, IO$_SETMODE, &iosb, 0, 0,
+    &run_mode, sizeof (run_mode), 0, 0, 0, 0);
+if ((status != SS$_NORMAL) || (iosb.status != SS$_NORMAL))
+    return SCPE_TTIERR;
+return SCPE_OK;
+}
+
+static t_stat sim_os_ttcmd (void)
+{
+unsigned int status;
+IOSB iosb;
+
+status = sys$qiow (EFN, tty_chan, IO$_SETMODE, &iosb, 0, 0,
+    &cmd_mode, sizeof (cmd_mode), 0, 0, 0, 0);
+if ((status != SS$_NORMAL) || (iosb.status != SS$_NORMAL))
+    return SCPE_TTIERR;
+return SCPE_OK;
+}
+
+static t_stat sim_os_ttclose (void)
+{
+sim_ttcmd ();
+sys$dassgn (tty_chan);
+return SCPE_OK;
+}
+
+static t_bool sim_os_ttisatty (void)
+{
+return isatty (fileno (stdin));
+}
+
+static t_stat sim_os_poll_kbd_data (void)
+{
+unsigned int status, term[2];
+unsigned char buf[4];
+IOSB iosb;
+SENSE_BUF sense;
+
+term[0] = 0; term[1] = 0;
+status = sys$qiow (EFN, tty_chan, IO$_SENSEMODE | IO$M_TYPEAHDCNT, &iosb,
+    0, 0, &sense, 8, 0, term, 0, 0);
+if ((status != SS$_NORMAL) || (iosb.status != SS$_NORMAL))
+    return SCPE_TTIERR;
+if (sense.sense_count == 0) return SCPE_OK;
+term[0] = 0; term[1] = 0;
+status = sys$qiow (EFN, tty_chan,
+    IO$_READLBLK | IO$M_NOECHO | IO$M_NOFILTR | IO$M_TIMED | IO$M_TRMNOECHO,
+    &iosb, 0, 0, buf, 1, 0, term, 0, 0);
+if ((status != SS$_NORMAL) || (iosb.status != SS$_NORMAL))
+    return SCPE_OK;
+if (buf[0] == sim_int_char) return SCPE_STOP;
+if (sim_brk_char && (buf[0] == sim_brk_char))
+    return SCPE_BREAK;
+return (buf[0] | SCPE_KFLAG);
+}
+
+static t_stat sim_os_poll_kbd (void)
+{
+t_stat response;
+
+if (response = buffered_character) {
+    buffered_character = 0;
+    return response;
+    }
+return sim_os_poll_kbd_data ();
+}
+
+static t_bool sim_os_poll_kbd_ready (int ms_timeout)
+{
+unsigned int status, term[2];
+unsigned char buf[4];
+IOSB iosb;
+
+term[0] = 0; term[1] = 0;
+status = sys$qiow (EFN, tty_chan,
+    IO$_READLBLK | IO$M_NOECHO | IO$M_NOFILTR | IO$M_TIMED | IO$M_TRMNOECHO,
+    &iosb, 0, 0, buf, 1, (ms_timeout+999)/1000, term, 0, 0);
+if ((status != SS$_NORMAL) || (iosb.status != SS$_NORMAL))
+    return FALSE;
+if (buf[0] == sim_int_char)
+    buffered_character = SCPE_STOP;
+else
+    if (sim_brk_char && (buf[0] == sim_brk_char))
+        buffered_character = SCPE_BREAK;
+    else
+        buffered_character = (buf[0] | SCPE_KFLAG);
+return TRUE;
+}
+
+
+static t_stat sim_os_putchar (int32 out)
+{
+unsigned int status;
+char c;
+IOSB iosb;
+
+c = out;
+status = sys$qiow (EFN, tty_chan, IO$_WRITELBLK | IO$M_NOFORMAT,
+    &iosb, 0, 0, &c, 1, 0, 0, 0, 0);
+if ((status != SS$_NORMAL) || (iosb.status != SS$_NORMAL))
+    return SCPE_TTOERR;
+return SCPE_OK;
+}
+
+/* Win32 routines */
+
+#elif defined (_WIN32)
+
+#include <fcntl.h>
+#include <io.h>
+#include <windows.h>
+#define RAW_MODE 0
+static HANDLE std_input;
+static HANDLE std_output;
+static DWORD saved_mode;
+
+/* Note: This routine catches all the potential events which some aspect 
+         of the windows system can generate.  The CTRL_C_EVENT won't be 
+         generated by a  user typing in a console session since that 
+         session is in RAW mode.  In general, Ctrl-C on a simulator's
+         console terminal is a useful character to be passed to the 
+         simulator.  This code does nothing to disable or affect that. */
+
+static BOOL WINAPI
+ControlHandler(DWORD dwCtrlType)
+    {
+    DWORD Mode;
+    extern void int_handler (int sig);
+
+    switch (dwCtrlType)
+        {
+        case CTRL_BREAK_EVENT:      // Use CTRL-Break or CTRL-C to simulate 
+        case CTRL_C_EVENT:          // SERVICE_CONTROL_STOP in debug mode
+            int_handler(0);
+            return TRUE;
+        case CTRL_CLOSE_EVENT:      // Window is Closing
+        case CTRL_LOGOFF_EVENT:     // User is logging off
+            if (!GetConsoleMode(GetStdHandle(STD_INPUT_HANDLE), &Mode))
+                return TRUE;        // Not our User, so ignore
+        case CTRL_SHUTDOWN_EVENT:   // System is shutting down
+            int_handler(0);
+            return TRUE;
+        }
+    return FALSE;
+    }
+
+static t_stat sim_os_ttinit (void)
+{
+SetConsoleCtrlHandler( ControlHandler, TRUE );
+std_input = GetStdHandle (STD_INPUT_HANDLE);
+std_output = GetStdHandle (STD_OUTPUT_HANDLE);
+if ((std_input) &&                                      /* Not Background process? */
+    (std_input != INVALID_HANDLE_VALUE))
+    GetConsoleMode (std_input, &saved_mode);            /* Save Mode */
+return SCPE_OK;
+}
+
+static t_stat sim_os_ttrun (void)
+{
+if ((std_input) &&                                      /* If Not Background process? */
+    (std_input != INVALID_HANDLE_VALUE) &&
+    (!GetConsoleMode(std_input, &saved_mode) ||         /* Set mode to RAW */
+     !SetConsoleMode(std_input, RAW_MODE)))
+    return SCPE_TTYERR;
+if (sim_log) {
+    fflush (sim_log);
+    _setmode (_fileno (sim_log), _O_BINARY);
+    }
+SetThreadPriority (GetCurrentThread(), THREAD_PRIORITY_BELOW_NORMAL);
+return SCPE_OK;
+}
+
+static t_stat sim_os_ttcmd (void)
+{
+if (sim_log) {
+    fflush (sim_log);
+    _setmode (_fileno (sim_log), _O_TEXT);
+    }
+SetThreadPriority (GetCurrentThread(), THREAD_PRIORITY_NORMAL);
+if ((std_input) &&                                      /* If Not Background process? */
+    (std_input != INVALID_HANDLE_VALUE) &&
+    (!SetConsoleMode(std_input, saved_mode)))           /* Restore Normal mode */
+    return SCPE_TTYERR;
+return SCPE_OK;
+}
+
+static t_stat sim_os_ttclose (void)
+{
+return SCPE_OK;
+}
+
+static t_bool sim_os_ttisatty (void)
+{
+DWORD Mode;
+
+return (std_input) && (std_input != INVALID_HANDLE_VALUE) && GetConsoleMode (std_input, &Mode);
+}
+
+static t_stat sim_os_poll_kbd (void)
+{
+int c = -1;
+DWORD nkbevents, nkbevent;
+INPUT_RECORD rec;
+
+sim_debug (DBG_TRC, &sim_con_telnet, "sim_os_poll_kbd()\n");
+
+if ((std_input == NULL) ||                              /* No keyboard for */
+    (std_input == INVALID_HANDLE_VALUE))                /* background processes */
+    return SCPE_OK;
+if (!GetNumberOfConsoleInputEvents(std_input, &nkbevents))
+    return SCPE_TTYERR;
+while (c == -1) {
+    if (0 == nkbevents)
+        return SCPE_OK;
+    if (!ReadConsoleInput(std_input, &rec, 1, &nkbevent))
+        return SCPE_TTYERR;
+    if (0 == nkbevent)
+        return SCPE_OK;
+    --nkbevents;
+    if (rec.EventType == KEY_EVENT) {
+        if (rec.Event.KeyEvent.bKeyDown) {
+            if (0 == rec.Event.KeyEvent.uChar.UnicodeChar) {     /* Special Character/Keys? */
+                if (rec.Event.KeyEvent.wVirtualKeyCode == VK_PAUSE) /* Pause/Break Key */
+                    c = sim_brk_char | SCPE_BREAK;
+                else
+                    if (rec.Event.KeyEvent.wVirtualKeyCode == '2')  /* ^@ */
+                        c = 0;                                      /* return NUL */
+            } else
+                c = rec.Event.KeyEvent.uChar.AsciiChar;
+            }
+      }
+    }
+if ((c & 0177) == sim_del_char)
+    c = 0177;
+if ((c & 0177) == sim_int_char)
+    return SCPE_STOP;
+if ((sim_brk_char && ((c & 0177) == sim_brk_char)) || (c & SCPE_BREAK))
+    return SCPE_BREAK;
+return c | SCPE_KFLAG;
+}
+
+static t_bool sim_os_poll_kbd_ready (int ms_timeout)
+{
+sim_debug (DBG_TRC, &sim_con_telnet, "sim_os_poll_kbd_ready()\n");
+if ((std_input == NULL) ||                              /* No keyboard for */
+    (std_input == INVALID_HANDLE_VALUE)) {              /* background processes */
+    Sleep (ms_timeout);
+    return FALSE;
+    }
+return (WAIT_OBJECT_0 == WaitForSingleObject (std_input, ms_timeout));
+}
+
+static t_stat sim_os_putchar (int32 c)
+{
+DWORD unused;
+
+if (c != 0177)
+    WriteConsoleA(std_output, &c, 1, &unused, NULL);
+return SCPE_OK;
+}
+
+/* OS/2 routines, from Bruce Ray and Holger Veit */
+
+#elif defined (__OS2__)
+
+#include <conio.h>
+
+static t_stat sim_os_ttinit (void)
+{
+return SCPE_OK;
+}
+
+static t_stat sim_os_ttrun (void)
+{
+return SCPE_OK;
+}
+
+static t_stat sim_os_ttcmd (void)
+{
+return SCPE_OK;
+}
+
+static t_stat sim_os_ttclose (void)
+{
+return SCPE_OK;
+}
+
+static t_bool sim_os_ttisatty (void)
+{
+return 1;
+}
+
+static t_stat sim_os_poll_kbd (void)
+{
+int c;
+
+#if defined (__EMX__)
+switch (c = _read_kbd(0,0,0)) {                         /* EMX has _read_kbd */
+
+    case -1:                                            /* no char*/
+        return SCPE_OK;
+
+    case 0:                                             /* char pending */
+        c = _read_kbd(0,1,0);
+        break;
+
+    default:                                            /* got char */
+        break;
+        }
+#else
+if (!kbhit ())
+    return SCPE_OK;
+c = getch();
+#endif
+if ((c & 0177) == sim_del_char)
+    c = 0177;
+if ((c & 0177) == sim_int_char)
+    return SCPE_STOP;
+if (sim_brk_char && ((c & 0177) == sim_brk_char))
+    return SCPE_BREAK;
+return c | SCPE_KFLAG;
+}
+
+static t_bool sim_os_poll_kbd_ready (int ms_timeout)   /* Don't know how to do this on this platform */
+{
+sim_os_ms_sleep (MIN(20,ms_timeout));           /* Wait a little */
+return TRUE;                                    /* force a poll */
+}
+
+static t_stat sim_os_putchar (int32 c)
+{
+if (c != 0177) {
+#if defined (__EMX__)
+    putchar (c);
+#else
+    putch (c);
+#endif
+    fflush (stdout);
+    }
+return SCPE_OK;
+}
+
+/* Metrowerks CodeWarrior Macintosh routines, from Louis Chretien and
+   Peter Schorn */
+
+#elif defined (__MWERKS__) && defined (macintosh)
+
+#include <console.h>
+#include <Mactypes.h>
+#include <string.h>
+#include <sioux.h>
+#include <unistd.h>
+#include <siouxglobals.h>
+#include <Traps.h>
+#include <LowMem.h>
+
+/* function prototypes */
+
+Boolean SIOUXIsAppWindow(WindowPtr window);
+void SIOUXDoMenuChoice(long menuValue);
+void SIOUXUpdateMenuItems(void);
+void SIOUXUpdateScrollbar(void);
+int ps_kbhit(void);
+int ps_getch(void);
+
+extern pSIOUXWin SIOUXTextWindow;
+static CursHandle iBeamCursorH = NULL;                  /* contains the iBeamCursor */
+
+static void updateCursor(void) {
+    WindowPtr window;
+    window = FrontWindow();
+    if (SIOUXIsAppWindow(window)) {
+        GrafPtr savePort;
+        Point localMouse;
+        GetPort(&savePort);
+        SetPort(window);
+#if TARGET_API_MAC_CARBON
+        GetGlobalMouse(&localMouse);
+#else
+        localMouse = LMGetMouseLocation();
+#endif
+        GlobalToLocal(&localMouse);
+        if (PtInRect(localMouse, &(*SIOUXTextWindow->edit)->viewRect) && iBeamCursorH) {
+            SetCursor(*iBeamCursorH);
+        }
+        else {
+            SetCursor(&qd.arrow);
+        }
+        TEIdle(SIOUXTextWindow->edit);
+        SetPort(savePort);
+    }
+    else {
+        SetCursor(&qd.arrow);
+        TEIdle(SIOUXTextWindow->edit);
+    }
+    return;
+}
+
+int ps_kbhit(void) {
+    EventRecord event;
+    int c;
+    updateCursor();
+    SIOUXUpdateScrollbar();
+    while (GetNextEvent(updateMask | osMask | mDownMask | mUpMask | activMask |
+             highLevelEventMask | diskEvt, &event)) {
+        SIOUXHandleOneEvent(&event);
+    }
+    if (SIOUXQuitting) {
+        exit(1);
+    }
+    if (EventAvail(keyDownMask,&event)) {
+        c = event.message&charCodeMask;
+        if ((event.modifiers & cmdKey) && (c > 0x20)) {
+            GetNextEvent(keyDownMask, &event);
+            SIOUXHandleOneEvent(&event);
+            if (SIOUXQuitting) {
+                exit(1);
+            }
+            return false;
+        }
+        return true;
+    }
+    else {
+        return false;
+    }
+}
+
+int ps_getch(void) {
+    int c;
+    EventRecord event;
+    fflush(stdout);
+    updateCursor();
+    while(!GetNextEvent(keyDownMask,&event)) {
+        if (GetNextEvent(updateMask | osMask | mDownMask | mUpMask | activMask |
+             highLevelEventMask | diskEvt, &event)) {
+            SIOUXUpdateScrollbar();
+            SIOUXHandleOneEvent(&event);
+        }
+    }
+    if (SIOUXQuitting) {
+        exit(1);
+    }
+    c = event.message&charCodeMask;
+    if ((event.modifiers & cmdKey) && (c > 0x20)) {
+        SIOUXUpdateMenuItems();
+        SIOUXDoMenuChoice(MenuKey(c));
+    }
+    if (SIOUXQuitting) {
+        exit(1);
+    }
+   return c;
+}
+
+/* Note that this only works if the call to sim_ttinit comes before any output to the console */
+
+static t_stat sim_os_ttinit (void) {
+    int i;
+    /* this blank will later be replaced by the number of characters */
+    char title[50] = " ";
+    unsigned char ptitle[50];
+    SIOUXSettings.autocloseonquit       = TRUE;
+    SIOUXSettings.asktosaveonclose = FALSE;
+    SIOUXSettings.showstatusline = FALSE;
+    SIOUXSettings.columns = 80;
+    SIOUXSettings.rows = 40;
+    SIOUXSettings.toppixel = 42;
+    SIOUXSettings.leftpixel     = 6;
+    iBeamCursorH = GetCursor(iBeamCursor);
+    strcat(title, sim_name);
+    strcat(title, " Simulator");
+    title[0] = strlen(title) - 1;                       /* Pascal string done */
+    for (i = 0; i <= title[0]; i++) {                   /* copy to unsigned char */
+        ptitle[i] = title[i];
+    }
+    SIOUXSetTitle(ptitle);
+    return SCPE_OK;
+}
+
+static t_stat sim_os_ttrun (void)
+{
+return SCPE_OK;
+}
+
+static t_stat sim_os_ttcmd (void)
+{
+return SCPE_OK;
+}
+
+static t_stat sim_os_ttclose (void)
+{
+return SCPE_OK;
+}
+
+static t_bool sim_os_ttisatty (void)
+{
+return 1;
+}
+
+static t_stat sim_os_poll_kbd (void)
+{
+int c;
+
+if (!ps_kbhit ())
+    return SCPE_OK;
+c = ps_getch();
+if ((c & 0177) == sim_del_char)
+    c = 0177;
+if ((c & 0177) == sim_int_char) return SCPE_STOP;
+if (sim_brk_char && ((c & 0177) == sim_brk_char))
+    return SCPE_BREAK;
+return c | SCPE_KFLAG;
+}
+
+static t_bool sim_os_poll_kbd_ready (int ms_timeout)   /* Don't know how to do this on this platform */
+{
+sim_os_ms_sleep (MIN(20,ms_timeout));           /* Wait a little */
+return TRUE;                                    /* force a poll */
+}
+
+static t_stat sim_os_putchar (int32 c)
+{
+if (c != 0177) {
+    putchar (c);
+    fflush (stdout);
+    }
+return SCPE_OK;
+}
+
+/* BSD UNIX routines */
+
+#elif defined (BSDTTY)
+
+#include <sgtty.h>
+#include <fcntl.h>
+#include <unistd.h>
+
+struct sgttyb cmdtty,runtty;                            /* V6/V7 stty data */
+struct tchars cmdtchars,runtchars;                      /* V7 editing */
+struct ltchars cmdltchars,runltchars;                   /* 4.2 BSD editing */
+int cmdfl,runfl;                                        /* TTY flags */
+
+static t_stat sim_os_ttinit (void)
+{
+cmdfl = fcntl (0, F_GETFL, 0);                          /* get old flags  and status */
+runfl = cmdfl | FNDELAY;
+if (ioctl (0, TIOCGETP, &cmdtty) < 0)
+    return SCPE_TTIERR;
+if (ioctl (0, TIOCGETC, &cmdtchars) < 0)
+    return SCPE_TTIERR;
+if (ioctl (0, TIOCGLTC, &cmdltchars) < 0)
+    return SCPE_TTIERR;
+runtty = cmdtty;                                        /* initial run state */
+runtty.sg_flags = cmdtty.sg_flags & ~(ECHO|CRMOD) | CBREAK;
+runtchars.t_intrc = sim_int_char;                       /* interrupt */
+runtchars.t_quitc = 0xFF;                               /* no quit */
+runtchars.t_startc = 0xFF;                              /* no host sync */
+runtchars.t_stopc = 0xFF;
+runtchars.t_eofc = 0xFF;
+runtchars.t_brkc = 0xFF;
+runltchars.t_suspc = 0xFF;                              /* no specials of any kind */
+runltchars.t_dsuspc = 0xFF;
+runltchars.t_rprntc = 0xFF;
+runltchars.t_flushc = 0xFF;
+runltchars.t_werasc = 0xFF;
+runltchars.t_lnextc = 0xFF;
+return SCPE_OK;                                         /* return success */
+}
+
+static t_stat sim_os_ttrun (void)
+{
+runtchars.t_intrc = sim_int_char;                       /* in case changed */
+fcntl (0, F_SETFL, runfl);                              /* non-block mode */
+if (ioctl (0, TIOCSETP, &runtty) < 0)
+    return SCPE_TTIERR;
+if (ioctl (0, TIOCSETC, &runtchars) < 0)
+    return SCPE_TTIERR;
+if (ioctl (0, TIOCSLTC, &runltchars) < 0)
+    return SCPE_TTIERR;
+nice (10);                                              /* lower priority */
+return SCPE_OK;
+}
+
+static t_stat sim_os_ttcmd (void)
+{
+nice (-10);                                             /* restore priority */
+fcntl (0, F_SETFL, cmdfl);                              /* block mode */
+if (ioctl (0, TIOCSETP, &cmdtty) < 0)
+    return SCPE_TTIERR;
+if (ioctl (0, TIOCSETC, &cmdtchars) < 0)
+    return SCPE_TTIERR;
+if (ioctl (0, TIOCSLTC, &cmdltchars) < 0)
+    return SCPE_TTIERR;
+return SCPE_OK;
+}
+
+static t_stat sim_os_ttclose (void)
+{
+return sim_ttcmd ();
+}
+
+static t_bool sim_os_ttisatty (void)
+{
+return isatty (0);
+}
+
+static t_stat sim_os_poll_kbd (void)
+{
+int status;
+unsigned char buf[1];
+
+status = read (0, buf, 1);
+if (status != 1) return SCPE_OK;
+if (sim_brk_char && (buf[0] == sim_brk_char))
+    return SCPE_BREAK;
+else return (buf[0] | SCPE_KFLAG);
+}
+
+static t_bool sim_os_poll_kbd_ready (int ms_timeout)
+{
+fd_set readfds;
+struct timeval timeout;
+
+if (!isatty (0)) {                           /* skip if !tty */
+    sim_os_ms_sleep (ms_timeout);
+    return FALSE;
+    }
+FD_ZERO (&readfds);
+FD_SET (0, &readfds);
+timeout.tv_sec = (ms_timeout*1000)/1000000;
+timeout.tv_usec = (ms_timeout*1000)%1000000;
+return (1 == select (1, &readfds, NULL, NULL, &timeout));
+}
+
+static t_stat sim_os_putchar (int32 out)
+{
+char c;
+
+c = out;
+write (1, &c, 1);
+return SCPE_OK;
+}
+
+/* POSIX UNIX routines, from Leendert Van Doorn */
+
+#else
+
+#include <termios.h>
+#include <unistd.h>
+
+struct termios cmdtty, runtty;
+static int prior_norm = 1;
+
+static t_stat sim_os_ttinit (void)
+{
+if (!isatty (fileno (stdin)))                           /* skip if !tty */
+    return SCPE_OK;
+if (tcgetattr (0, &cmdtty) < 0)                         /* get old flags */
+    return SCPE_TTIERR;
+runtty = cmdtty;
+runtty.c_lflag = runtty.c_lflag & ~(ECHO | ICANON);     /* no echo or edit */
+runtty.c_oflag = runtty.c_oflag & ~OPOST;               /* no output edit */
+runtty.c_iflag = runtty.c_iflag & ~ICRNL;               /* no cr conversion */
+runtty.c_cc[VINTR] = sim_int_char;                      /* interrupt */
+runtty.c_cc[VQUIT] = 0;                                 /* no quit */
+runtty.c_cc[VERASE] = 0;
+runtty.c_cc[VKILL] = 0;
+runtty.c_cc[VEOF] = 0;
+runtty.c_cc[VEOL] = 0;
+runtty.c_cc[VSTART] = 0;                                /* no host sync */
+runtty.c_cc[VSUSP] = 0;
+runtty.c_cc[VSTOP] = 0;
+#if defined (VREPRINT)
+runtty.c_cc[VREPRINT] = 0;                              /* no specials */
+#endif
+#if defined (VDISCARD)
+runtty.c_cc[VDISCARD] = 0;
+#endif
+#if defined (VWERASE)
+runtty.c_cc[VWERASE] = 0;
+#endif
+#if defined (VLNEXT)
+runtty.c_cc[VLNEXT] = 0;
+#endif
+runtty.c_cc[VMIN] = 0;                                  /* no waiting */
+runtty.c_cc[VTIME] = 0;
+#if defined (VDSUSP)
+runtty.c_cc[VDSUSP] = 0;
+#endif
+#if defined (VSTATUS)
+runtty.c_cc[VSTATUS] = 0;
+#endif
+return SCPE_OK;
+}
+
+static t_stat sim_os_ttrun (void)
+{
+if (!isatty (fileno (stdin)))                           /* skip if !tty */
+    return SCPE_OK;
+runtty.c_cc[VINTR] = sim_int_char;                      /* in case changed */
+if (tcsetattr (0, TCSAFLUSH, &runtty) < 0)
+    return SCPE_TTIERR;
+if (prior_norm) {                                       /* at normal pri? */
+    errno =     0;
+    (void)nice (10);                                    /* try to lower pri */
+    prior_norm = errno;                                 /* if no error, done */
+    }
+return SCPE_OK;
+}
+
+static t_stat sim_os_ttcmd (void)
+{
+if (!isatty (fileno (stdin)))                           /* skip if !tty */
+    return SCPE_OK;
+if (!prior_norm) {                                      /* priority down? */
+    errno =     0;
+    (void)nice (-10);                                   /* try to raise pri */
+    prior_norm = (errno == 0);                          /* if no error, done */
+    }
+if (tcsetattr (0, TCSAFLUSH, &cmdtty) < 0)
+    return SCPE_TTIERR;
+return SCPE_OK;
+}
+
+static t_stat sim_os_ttclose (void)
+{
+return sim_ttcmd ();
+}
+
+static t_bool sim_os_ttisatty (void)
+{
+return isatty (fileno (stdin));
+}
+
+static t_stat sim_os_poll_kbd (void)
+{
+int status;
+unsigned char buf[1];
+
+status = read (0, buf, 1);
+if (status != 1) return SCPE_OK;
+if (sim_brk_char && (buf[0] == sim_brk_char))
+    return SCPE_BREAK;
+else return (buf[0] | SCPE_KFLAG);
+}
+
+static t_bool sim_os_poll_kbd_ready (int ms_timeout)
+{
+fd_set readfds;
+struct timeval timeout;
+
+if (!sim_os_ttisatty()) {                   /* skip if !tty */
+    sim_os_ms_sleep (ms_timeout);
+    return FALSE;
+    }
+FD_ZERO (&readfds);
+FD_SET (0, &readfds);
+timeout.tv_sec = (ms_timeout*1000)/1000000;
+timeout.tv_usec = (ms_timeout*1000)%1000000;
+return (1 == select (1, &readfds, NULL, NULL, &timeout));
+}
+
+static t_stat sim_os_putchar (int32 out)
+{
+char c;
+
+c = out;
+(void)write (1, &c, 1);
+return SCPE_OK;
+}
+
+#endif