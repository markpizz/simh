--- conflicted
+++ resolved
@@ -1,3959 +1,3949 @@
-/* sim_disk.c: simulator disk support library
-
-   Copyright (c) 2011, Mark Pizzolato
-
-   Permission is hereby granted, free of charge, to any person obtaining a
-   copy of this software and associated documentation files (the "Software"),
-   to deal in the Software without restriction, including without limitation
-   the rights to use, copy, modify, merge, publish, distribute, sublicense,
-   and/or sell copies of the Software, and to permit persons to whom the
-   Software is furnished to do so, subject to the following conditions:
-
-   The above copyright notice and this permission notice shall be included in
-   all copies or substantial portions of the Software.
-
-   THE SOFTWARE IS PROVIDED "AS IS", WITHOUT WARRANTY OF ANY KIND, EXPRESS OR
-   IMPLIED, INCLUDING BUT NOT LIMITED TO THE WARRANTIES OF MERCHANTABILITY,
-   FITNESS FOR A PARTICULAR PURPOSE AND NONINFRINGEMENT.  IN NO EVENT SHALL
-   ROBERT M SUPNIK BE LIABLE FOR ANY CLAIM, DAMAGES OR OTHER LIABILITY, WHETHER
-   IN AN ACTION OF CONTRACT, TORT OR OTHERWISE, ARISING FROM, OUT OF OR IN
-   CONNECTION WITH THE SOFTWARE OR THE USE OR OTHER DEALINGS IN THE SOFTWARE.
-
-   Except as contained in this notice, the names of Mark Pizzolato shall not be
-   used in advertising or otherwise to promote the sale, use or other dealings
-   in this Software without prior written authorization from Mark Pizzolato.
-
-
-
-   This is the place which hides processing of various disk formats,
-   as well as OS-specific direct hardware access.
-
-   25-Jan-11    MP      Initial Implemementation
-
-Public routines:
-
-   sim_disk_attach           attach disk unit
-   sim_disk_detach           detach disk unit
-   sim_disk_attach_help      help routine for attaching disks
-   sim_disk_rdsect           read disk sectors
-   sim_disk_rdsect_a         read disk sectors asynchronously
-   sim_disk_wrsect           write disk sectors
-   sim_disk_wrsect_a         write disk sectors asynchronously
-   sim_disk_unload           unload or detach a disk as needed
-   sim_disk_reset            reset unit
-   sim_disk_wrp              TRUE if write protected
-   sim_disk_isavailable      TRUE if available for I/O
-   sim_disk_size             get disk size
-   sim_disk_set_fmt          set disk format
-   sim_disk_show_fmt         show disk format
-   sim_disk_set_capac        set disk capacity
-   sim_disk_show_capac       show disk capacity
-   sim_disk_set_async        enable asynchronous operation
-   sim_disk_clr_async        disable asynchronous operation
-   sim_disk_data_trace       debug support
-
-Internal routines:
-
-   sim_os_disk_open_raw      platform specific open raw device
-   sim_os_disk_close_raw     platform specific close raw device
-   sim_os_disk_size_raw      platform specific raw device size
-   sim_os_disk_unload_raw    platform specific disk unload/eject
-   sim_os_disk_rdsect        platform specific read sectors
-   sim_os_disk_wrsect        platform specific write sectors
-
-   sim_vhd_disk_open         platform independent open virtual disk file
-   sim_vhd_disk_create       platform independent create virtual disk file
-   sim_vhd_disk_create_diff  platform independent create differencing virtual disk file
-   sim_vhd_disk_close        platform independent close virtual disk file
-   sim_vhd_disk_size         platform independent virtual disk size
-   sim_vhd_disk_rdsect       platform independent read virtual disk sectors
-   sim_vhd_disk_wrsect       platform independent write virtual disk sectors
-
-
-*/
-
-#include "sim_defs.h"
-#include "sim_disk.h"
-#include "sim_ether.h"
-#include <ctype.h>
-#include <sys/stat.h>
-
-#ifdef _WIN32
-#include <windows.h>
-#endif
-#if defined SIM_ASYNCH_IO
-#include <pthread.h>
-#endif
-
-struct disk_context {
-    DEVICE              *dptr;              /* Device for unit (access to debug flags) */
-    uint32              dbit;               /* debugging bit */
-    uint32              sector_size;        /* Disk Sector Size (of the pseudo disk) */
-    uint32              capac_factor;       /* Units of Capacity (2 = word, 1 = byte) */
-    uint32              xfer_element_size;  /* Disk Bus Transfer size (1 - byte, 2 - word, 4 - longword) */
-    uint32              storage_sector_size;/* Sector size of the containing storage */
-    uint32              removable;          /* Removable device flag */
-    uint32              auto_format;        /* Format determined dynamically */
-#if defined _WIN32
-    HANDLE              disk_handle;        /* OS specific Raw device handle */
-#endif
-#if defined SIM_ASYNCH_IO
-    int                 asynch_io;          /* Asynchronous Interrupt scheduling enabled */
-    int                 asynch_io_latency;  /* instructions to delay pending interrupt */
-    pthread_mutex_t     lock;
-    pthread_t           io_thread;          /* I/O Thread Id */
-    pthread_mutex_t     io_lock;
-    pthread_cond_t      io_cond;
-    pthread_cond_t      io_done;
-    pthread_cond_t      startup_cond;
-    int                 io_dop;
-    uint8               *buf;
-    t_seccnt            *rsects;
-    t_seccnt            sects;
-    t_lba               lba;
-    DISK_PCALLBACK      callback;
-    t_stat              io_status;
-#endif
-    };
-
-#define disk_ctx up8                        /* Field in Unit structure which points to the disk_context */
-
-#if defined SIM_ASYNCH_IO
-#define AIO_CALLSETUP                                               \
-struct disk_context *ctx = (struct disk_context *)uptr->disk_ctx;   \
-                                                                    \
-if ((!callback) || !ctx->asynch_io)
-
-#define AIO_CALL(op, _lba, _buf, _rsects, _sects,  _callback)   \
-    if (ctx->asynch_io) {                                       \
-        struct disk_context *ctx =                              \
-                      (struct disk_context *)uptr->disk_ctx;    \
-                                                                \
-        pthread_mutex_lock (&ctx->io_lock);                     \
-                                                                \
-        sim_debug (ctx->dbit, ctx->dptr,                        \
-      "sim_disk AIO_CALL(op=%d, unit=%d, lba=0x%X, sects=%d)\n",\
-                op, (int)(uptr-ctx->dptr->units), _lba, _sects);\
-                                                                \
-        if (ctx->callback)                                      \
-            abort(); /* horrible mistake, stop */               \
-        ctx->io_dop = op;                                       \
-        ctx->lba = _lba;                                        \
-        ctx->buf = _buf;                                        \
-        ctx->sects = _sects;                                    \
-        ctx->rsects = _rsects;                                  \
-        ctx->callback = _callback;                              \
-        pthread_cond_signal (&ctx->io_cond);                    \
-        pthread_mutex_unlock (&ctx->io_lock);                   \
-        }                                                       \
-    else                                                        \
-        if (_callback)                                          \
-            (_callback) (uptr, r);
-
-
-#define DOP_DONE  0             /* close */
-#define DOP_RSEC  1             /* sim_disk_rdsect_a */
-#define DOP_WSEC  2             /* sim_disk_wrsect_a */
-#define DOP_IAVL  3             /* sim_disk_isavailable_a */
-
-static void *
-_disk_io(void *arg)
-{
-UNIT* volatile uptr = (UNIT*)arg;
-int sched_policy;
-struct sched_param sched_priority;
-struct disk_context *ctx = (struct disk_context *)uptr->disk_ctx;
-
-/* Boost Priority for this I/O thread vs the CPU instruction execution
-   thread which in general won't be readily yielding the processor when
-   this thread needs to run */
-pthread_getschedparam (pthread_self(), &sched_policy, &sched_priority);
-++sched_priority.sched_priority;
-pthread_setschedparam (pthread_self(), sched_policy, &sched_priority);
-
-sim_debug (ctx->dbit, ctx->dptr, "_disk_io(unit=%d) starting\n", (int)(uptr-ctx->dptr->units));
-
-pthread_mutex_lock (&ctx->io_lock);
-pthread_cond_signal (&ctx->startup_cond);   /* Signal we're ready to go */
-while (ctx->asynch_io) {
-    pthread_cond_wait (&ctx->io_cond, &ctx->io_lock);
-    if (ctx->io_dop == DOP_DONE)
-        break;
-    pthread_mutex_unlock (&ctx->io_lock);
-    switch (ctx->io_dop) {
-        case DOP_RSEC:
-            ctx->io_status = sim_disk_rdsect (uptr, ctx->lba, ctx->buf, ctx->rsects, ctx->sects);
-            break;
-        case DOP_WSEC:
-            ctx->io_status = sim_disk_wrsect (uptr, ctx->lba, ctx->buf, ctx->rsects, ctx->sects);
-            break;
-        case DOP_IAVL:
-            ctx->io_status = sim_disk_isavailable (uptr);
-            break;
-        }
-    pthread_mutex_lock (&ctx->io_lock);
-    ctx->io_dop = DOP_DONE;
-    pthread_cond_signal (&ctx->io_done);
-    sim_activate (uptr, ctx->asynch_io_latency);
-    }
-pthread_mutex_unlock (&ctx->io_lock);
-
-sim_debug (ctx->dbit, ctx->dptr, "_disk_io(unit=%d) exiting\n", (int)(uptr-ctx->dptr->units));
-
-return NULL;
-}
-
-/* This routine is called in the context of the main simulator thread before
-   processing events for any unit. It is only called when an asynchronous
-   thread has called sim_activate() to activate a unit.  The job of this
-   routine is to put the unit in proper condition to digest what may have
-   occurred in the asynchrconous thread.
-  
-   Since disk processing only handles a single I/O at a time to a
-   particular disk device (due to using stdio for the SimH Disk format
-   and stdio doesn't have an atomic seek+(read|write) operation),
-   we have the opportunity to possibly detect improper attempts to
-   issue multiple concurrent I/O requests. */
-static void _disk_completion_dispatch (UNIT *uptr)
-{
-struct disk_context *ctx = (struct disk_context *)uptr->disk_ctx;
-DISK_PCALLBACK callback = ctx->callback;
-
-sim_debug (ctx->dbit, ctx->dptr, "_disk_completion_dispatch(unit=%d, dop=%d, callback=%p)\n", (int)(uptr-ctx->dptr->units), ctx->io_dop, ctx->callback);
-
-if (ctx->io_dop != DOP_DONE)
-    abort();                                            /* horribly wrong, stop */
-
-if (ctx->callback && ctx->io_dop == DOP_DONE) {
-    ctx->callback = NULL;
-    callback (uptr, ctx->io_status);
-    }
-}
-
-static t_bool _disk_is_active (UNIT *uptr)
-{
-struct disk_context *ctx = (struct disk_context *)uptr->disk_ctx;
-
-if (ctx) {
-    sim_debug (ctx->dbit, ctx->dptr, "_disk_is_active(unit=%d, dop=%d)\n", uptr-ctx->dptr->units, ctx->io_dop);
-    return (ctx->io_dop != DOP_DONE);
-    }
-return FALSE;
-}
-
-static void _disk_cancel (UNIT *uptr)
-{
-struct disk_context *ctx = (struct disk_context *)uptr->disk_ctx;
-
-if (ctx) {
-    sim_debug (ctx->dbit, ctx->dptr, "_disk_cancel(unit=%d, dop=%d)\n", uptr-ctx->dptr->units, ctx->io_dop);
-    if (ctx->asynch_io) {
-        pthread_mutex_lock (&ctx->io_lock);
-        while (ctx->io_dop != DOP_DONE)
-            pthread_cond_wait (&ctx->io_done, &ctx->io_lock);
-        pthread_mutex_unlock (&ctx->io_lock);
-        }
-    }
-}
-#else
-#define AIO_CALLSETUP
-#define AIO_CALL(op, _lba, _buf, _rsects, _sects,  _callback)   \
-    if (_callback)                                              \
-        (_callback) (uptr, r);
-#endif
-
-/* Forward declarations */
-
-static t_stat sim_vhd_disk_implemented (void);
-static FILE *sim_vhd_disk_open (const char *rawdevicename, const char *openmode);
-static FILE *sim_vhd_disk_create (const char *szVHDPath, t_offset desiredsize);
-static FILE *sim_vhd_disk_create_diff (const char *szVHDPath, const char *szParentVHDPath);
-static FILE *sim_vhd_disk_merge (const char *szVHDPath, char **ParentVHD);
-static int sim_vhd_disk_close (FILE *f);
-static void sim_vhd_disk_flush (FILE *f);
-static t_offset sim_vhd_disk_size (FILE *f);
-static t_stat sim_vhd_disk_rdsect (UNIT *uptr, t_lba lba, uint8 *buf, t_seccnt *sectsread, t_seccnt sects);
-static t_stat sim_vhd_disk_wrsect (UNIT *uptr, t_lba lba, uint8 *buf, t_seccnt *sectswritten, t_seccnt sects);
-static t_stat sim_vhd_disk_clearerr (UNIT *uptr);
-static t_stat sim_vhd_disk_set_dtype (FILE *f, const char *dtype);
-static const char *sim_vhd_disk_get_dtype (FILE *f);
-static t_stat sim_os_disk_implemented_raw (void);
-static FILE *sim_os_disk_open_raw (const char *rawdevicename, const char *openmode);
-static int sim_os_disk_close_raw (FILE *f);
-static void sim_os_disk_flush_raw (FILE *f);
-static t_offset sim_os_disk_size_raw (FILE *f);
-static t_stat sim_os_disk_unload_raw (FILE *f);
-static t_bool sim_os_disk_isavailable_raw (FILE *f);
-static t_stat sim_os_disk_rdsect (UNIT *uptr, t_lba lba, uint8 *buf, t_seccnt *sectsread, t_seccnt sects);
-static t_stat sim_os_disk_wrsect (UNIT *uptr, t_lba lba, uint8 *buf, t_seccnt *sectswritten, t_seccnt sects);
-static t_stat sim_os_disk_info_raw (FILE *f, uint32 *sector_size, uint32 *removable);
-static t_stat sim_disk_pdp11_bad_block (UNIT *uptr, int32 sec);
-static char *HostPathToVhdPath (const char *szHostPath, char *szVhdPath, size_t VhdPathSize);
-static char *VhdPathToHostPath (const char *szVhdPath, char *szHostPath, size_t HostPathSize);
-
-struct sim_disk_fmt {
-    char                *name;                          /* name */
-    int32               uflags;                         /* unit flags */
-    int32               fmtval;                         /* Format type value */
-    t_stat              (*impl_fnc)(void);              /* Implemented Test Function */
-    };
-
-static struct sim_disk_fmt fmts[DKUF_N_FMT] = {
-    { "SIMH", 0, DKUF_F_STD, NULL},
-    { "RAW",  0, DKUF_F_RAW, sim_os_disk_implemented_raw},
-    { "VHD",  0, DKUF_F_VHD, sim_vhd_disk_implemented},
-    { NULL,   0, 0}
-    };
-
-/* Set disk format */
-
-t_stat sim_disk_set_fmt (UNIT *uptr, int32 val, char *cptr, void *desc)
-{
-uint32 f;
-
-if (uptr == NULL)
-    return SCPE_IERR;
-if (cptr == NULL)
-    return SCPE_ARG;
-for (f = 0; f < DKUF_N_FMT && fmts[f].name; f++) {
-    if (fmts[f].name && (strcmp (cptr, fmts[f].name) == 0)) {
-        if ((fmts[f].impl_fnc) && (fmts[f].impl_fnc() != SCPE_OK))
-            return SCPE_NOFNC;
-        uptr->flags = (uptr->flags & ~DKUF_FMT) |
-            (fmts[f].fmtval << DKUF_V_FMT) | fmts[f].uflags;
-        return SCPE_OK;
-        }
-    }
-return SCPE_ARG;
-}
-
-/* Show disk format */
-
-t_stat sim_disk_show_fmt (FILE *st, UNIT *uptr, int32 val, void *desc)
-{
-int32 f = DK_GET_FMT (uptr);
-size_t i;
-
-for (i = 0; i < DKUF_N_FMT; i++)
-    if (fmts[i].fmtval == f) {
-        fprintf (st, "%s format", fmts[i].name);
-        return SCPE_OK;
-        }
-fprintf (st, "invalid format");
-return SCPE_OK;
-}
-
-/* Set disk capacity */
-
-t_stat sim_disk_set_capac (UNIT *uptr, int32 val, char *cptr, void *desc)
-{
-t_offset cap;
-t_stat r;
-DEVICE *dptr = find_dev_from_unit (uptr);
-
-if ((cptr == NULL) || (*cptr == 0))
-    return SCPE_ARG;
-if (uptr->flags & UNIT_ATT)
-    return SCPE_ALATT;
-cap = (t_offset) get_uint (cptr, 10, sim_taddr_64? 2000000: 2000, &r);
-if (r != SCPE_OK)
-    return SCPE_ARG;
-uptr->capac = (t_addr)((cap * ((t_offset) 1000000))/((dptr->flags & DEV_SECTORS) ? 512 : 1));
-return SCPE_OK;
-}
-
-/* Show disk capacity */
-
-t_stat sim_disk_show_capac (FILE *st, UNIT *uptr, int32 val, void *desc)
-{
-struct disk_context *ctx = (struct disk_context *)uptr->disk_ctx;
-char *cap_units = "B";
-DEVICE *dptr = find_dev_from_unit (uptr);
-t_offset capac = ((t_offset)uptr->capac)*((dptr->flags & DEV_SECTORS) ? 512 : 1);
-
-if (ctx->capac_factor == 2)
-    cap_units = "W";
-if (capac) {
-    if (capac >= (t_addr) 1000000)
-        fprintf (st, "capacity=%dM%s", (uint32) (capac / ((t_addr) 1000000)), cap_units);
-    else if (uptr->capac >= (t_addr) 1000)
-        fprintf (st, "capacity=%dK%s", (uint32) (capac / ((t_addr) 1000)), cap_units);
-    else fprintf (st, "capacity=%d%s", (uint32) capac, cap_units);
-    }
-else fprintf (st, "undefined capacity");
-return SCPE_OK;
-}
-
-/* Test for available */
-
-t_bool sim_disk_isavailable (UNIT *uptr)
-{
-if (!(uptr->flags & UNIT_ATT))                          /* attached? */
-    return FALSE;
-switch (DK_GET_FMT (uptr)) {                            /* case on format */
-    case DKUF_F_STD:                                    /* SIMH format */
-        return TRUE;
-    case DKUF_F_VHD:                                    /* VHD format */
-        return TRUE;
-        break;
-    case DKUF_F_RAW:                                    /* Raw Physical Disk Access */
-        return sim_os_disk_isavailable_raw (uptr->fileref);
-        break;
-    default:
-        return FALSE;
-    }
-}
-
-t_bool sim_disk_isavailable_a (UNIT *uptr, DISK_PCALLBACK callback)
-{
-t_bool r = FALSE;
-AIO_CALLSETUP
-    r = sim_disk_isavailable (uptr);
-AIO_CALL(DOP_IAVL, 0, NULL, NULL, 0, callback);
-return r;
-}
-
-/* Test for write protect */
-
-t_bool sim_disk_wrp (UNIT *uptr)
-{
-return (uptr->flags & DKUF_WRP)? TRUE: FALSE;
-}
-
-/* Get Disk size */
-
-t_offset sim_disk_size (UNIT *uptr)
-{
-switch (DK_GET_FMT (uptr)) {                            /* case on format */
-    case DKUF_F_STD:                                    /* SIMH format */
-        return sim_fsize_ex (uptr->fileref);
-    case DKUF_F_VHD:                                    /* VHD format */
-        return sim_vhd_disk_size (uptr->fileref);
-        break;
-    case DKUF_F_RAW:                                    /* Raw Physical Disk Access */
-        return sim_os_disk_size_raw (uptr->fileref);
-        break;
-    default:
-        return (t_offset)-1;
-    }
-}
-
-/* Enable asynchronous operation */
-
-t_stat sim_disk_set_async (UNIT *uptr, int latency)
-{
-#if !defined(SIM_ASYNCH_IO)
-char *msg = "Disk: can't operate asynchronously\r\n";
-printf ("%s", msg);
-if (sim_log) fprintf (sim_log, "%s", msg);
-return SCPE_NOFNC;
-#else
-struct disk_context *ctx = (struct disk_context *)uptr->disk_ctx;
-pthread_attr_t attr;
-
-sim_debug (ctx->dbit, ctx->dptr, "sim_disk_set_async(unit=%d)\n", (int)(uptr-ctx->dptr->units));
-
-ctx->asynch_io = sim_asynch_enabled;
-ctx->asynch_io_latency = latency;
-if (ctx->asynch_io) {
-    pthread_mutex_init (&ctx->io_lock, NULL);
-    pthread_cond_init (&ctx->io_cond, NULL);
-    pthread_cond_init (&ctx->io_done, NULL);
-    pthread_cond_init (&ctx->startup_cond, NULL);
-    pthread_attr_init(&attr);
-    pthread_attr_setscope(&attr, PTHREAD_SCOPE_SYSTEM);
-    pthread_mutex_lock (&ctx->io_lock);
-    pthread_create (&ctx->io_thread, &attr, _disk_io, (void *)uptr);
-    pthread_attr_destroy(&attr);
-    pthread_cond_wait (&ctx->startup_cond, &ctx->io_lock); /* Wait for thread to stabilize */
-    pthread_mutex_unlock (&ctx->io_lock);
-    pthread_cond_destroy (&ctx->startup_cond);
-    }
-uptr->a_check_completion = _disk_completion_dispatch;
-uptr->a_is_active = _disk_is_active;
-uptr->a_cancel = _disk_cancel;
-#endif
-return SCPE_OK;
-}
-
-/* Disable asynchronous operation */
-
-t_stat sim_disk_clr_async (UNIT *uptr)
-{
-#if !defined(SIM_ASYNCH_IO)
-return SCPE_NOFNC;
-#else
-struct disk_context *ctx = (struct disk_context *)uptr->disk_ctx;
-
-/* make sure device exists */
-if (!ctx) return SCPE_UNATT;
-
-sim_debug (ctx->dbit, ctx->dptr, "sim_disk_clr_async(unit=%d)\n", (int)(uptr-ctx->dptr->units));
-
-if (ctx->asynch_io) {
-    pthread_mutex_lock (&ctx->io_lock);
-    ctx->asynch_io = 0;
-    pthread_cond_signal (&ctx->io_cond);
-    pthread_mutex_unlock (&ctx->io_lock);
-    pthread_join (ctx->io_thread, NULL);
-    pthread_mutex_destroy (&ctx->io_lock);
-    pthread_cond_destroy (&ctx->io_cond);
-    pthread_cond_destroy (&ctx->io_done);
-    }
-return SCPE_OK;
-#endif
-}
-
-/* Read Sectors */
-
-static t_stat _sim_disk_rdsect (UNIT *uptr, t_lba lba, uint8 *buf, t_seccnt *sectsread, t_seccnt sects)
-{
-t_offset da;
-uint32 err, tbc;
-size_t i;
-struct disk_context *ctx = (struct disk_context *)uptr->disk_ctx;
-
-sim_debug (ctx->dbit, ctx->dptr, "_sim_disk_rdsect(unit=%d, lba=0x%X, sects=%d)\n", (int)(uptr-ctx->dptr->units), lba, sects);
-
-da = ((t_offset)lba) * ctx->sector_size;
-tbc = sects * ctx->sector_size;
-if (sectsread)
-    *sectsread = 0;
-err = sim_fseeko (uptr->fileref, da, SEEK_SET);          /* set pos */
-if (!err) {
-    i = sim_fread (buf, ctx->xfer_element_size, tbc/ctx->xfer_element_size, uptr->fileref);
-    if (i < tbc/ctx->xfer_element_size)                 /* fill */
-        memset (&buf[i*ctx->xfer_element_size], 0, tbc-(i*ctx->xfer_element_size));
-    err = ferror (uptr->fileref);
-    if ((!err) && (sectsread))
-        *sectsread = (t_seccnt)((i*ctx->xfer_element_size+ctx->sector_size-1)/ctx->sector_size);
-    }
-return err;
-}
-
-t_stat sim_disk_rdsect (UNIT *uptr, t_lba lba, uint8 *buf, t_seccnt *sectsread, t_seccnt sects)
-{
-t_stat r;
-struct disk_context *ctx = (struct disk_context *)uptr->disk_ctx;
-t_seccnt sread = 0;
-
-sim_debug (ctx->dbit, ctx->dptr, "sim_disk_rdsect(unit=%d, lba=0x%X, sects=%d)\n", (int)(uptr-ctx->dptr->units), lba, sects);
-
-if ((sects == 1) &&                                     /* Single sector reads */
-    (lba >= (uptr->capac*ctx->capac_factor)/(ctx->sector_size/((ctx->dptr->flags & DEV_SECTORS) ? 512 : 1)))) {/* beyond the end of the disk */
-    memset (buf, '\0', ctx->sector_size);               /* are bad block management efforts - zero buffer */
-    if (sectsread)
-        *sectsread = 1;
-    return SCPE_OK;                                     /* return success */
-    }
-
-if ((0 == (ctx->sector_size & (ctx->storage_sector_size - 1))) ||   /* Sector Aligned & whole sector transfers */
-    ((0 == ((lba*ctx->sector_size) & (ctx->storage_sector_size - 1))) &&
-     (0 == ((sects*ctx->sector_size) & (ctx->storage_sector_size - 1))))) {
-    switch (DK_GET_FMT (uptr)) {                        /* case on format */
-        case DKUF_F_STD:                                /* SIMH format */
-            return _sim_disk_rdsect (uptr, lba, buf, sectsread, sects);
-        case DKUF_F_VHD:                                /* VHD format */
-            r = sim_vhd_disk_rdsect (uptr, lba, buf, &sread, sects);
-            break;
-        case DKUF_F_RAW:                                /* Raw Physical Disk Access */
-            r = sim_os_disk_rdsect (uptr, lba, buf, &sread, sects);
-            break;
-        default:
-            return SCPE_NOFNC;
-        }
-    if (sectsread)
-        *sectsread = sread;
-    if (r != SCPE_OK)
-        return r;
-    sim_buf_swap_data (buf, ctx->xfer_element_size, (sread * ctx->sector_size) / ctx->xfer_element_size);
-    return r;
-    }
-else { /* Unaligned and/or partial sector transfers */
-    uint8 *tbuf = (uint8*) malloc (sects*ctx->sector_size + 2*ctx->storage_sector_size);
-    t_lba sspsts = ctx->storage_sector_size/ctx->sector_size; /* sim sectors in a storage sector */
-    t_lba tlba = lba & ~(sspsts - 1);
-    t_seccnt tsects = sects + (lba - tlba);
-
-    tsects = (tsects + (sspsts - 1)) & ~(sspsts - 1);
-    if (sectsread)
-        *sectsread = 0;
-    if (tbuf == NULL)
-        return SCPE_MEM;
-    switch (DK_GET_FMT (uptr)) {                        /* case on format */
-        case DKUF_F_STD:                                /* SIMH format */
-            r = _sim_disk_rdsect (uptr, tlba, tbuf, &sread, tsects);
-            break;
-        case DKUF_F_VHD:                                /* VHD format */
-            r = sim_vhd_disk_rdsect (uptr, tlba, tbuf, &sread, tsects);
-            if (r == SCPE_OK)
-                sim_buf_swap_data (tbuf, ctx->xfer_element_size, (sread * ctx->sector_size) / ctx->xfer_element_size);
-            break;
-        case DKUF_F_RAW:                                /* Raw Physical Disk Access */
-            r = sim_os_disk_rdsect (uptr, tlba, tbuf, &sread, tsects);
-            if (r == SCPE_OK)
-                sim_buf_swap_data (tbuf, ctx->xfer_element_size, (sread * ctx->sector_size) / ctx->xfer_element_size);
-            break;
-        default:
-            free (tbuf);
-            return SCPE_NOFNC;
-        }
-    if (r == SCPE_OK) {
-        memcpy (buf, tbuf + ((lba - tlba) * ctx->sector_size), sects * ctx->sector_size);
-        if (sectsread) {
-            *sectsread = sread - (lba - tlba);
-            if (*sectsread > sects)
-                *sectsread = sects;
-            }
-        }
-    free (tbuf);
-    return r;
-    }
-}
-
-t_stat sim_disk_rdsect_a (UNIT *uptr, t_lba lba, uint8 *buf, t_seccnt *sectsread, t_seccnt sects, DISK_PCALLBACK callback)
-{
-t_stat r = SCPE_OK;
-AIO_CALLSETUP
-    r = sim_disk_rdsect (uptr, lba, buf, sectsread, sects);
-AIO_CALL(DOP_RSEC, lba, buf, sectsread, sects, callback);
-return r;
-}
-
-/* Write Sectors */
-
-static t_stat _sim_disk_wrsect (UNIT *uptr, t_lba lba, uint8 *buf, t_seccnt *sectswritten, t_seccnt sects)
-{
-t_offset da;
-uint32 err, tbc;
-size_t i;
-struct disk_context *ctx = (struct disk_context *)uptr->disk_ctx;
-
-sim_debug (ctx->dbit, ctx->dptr, "_sim_disk_wrsect(unit=%d, lba=0x%X, sects=%d)\n", (int)(uptr-ctx->dptr->units), lba, sects);
-
-da = ((t_offset)lba) * ctx->sector_size;
-tbc = sects * ctx->sector_size;
-if (sectswritten)
-    *sectswritten = 0;
-err = sim_fseeko (uptr->fileref, da, SEEK_SET);          /* set pos */
-if (!err) {
-    i = sim_fwrite (buf, ctx->xfer_element_size, tbc/ctx->xfer_element_size, uptr->fileref);
-    err = ferror (uptr->fileref);
-    if ((!err) && (sectswritten))
-        *sectswritten = (t_seccnt)((i*ctx->xfer_element_size+ctx->sector_size-1)/ctx->sector_size);
-    }
-return err;
-}
-
-t_stat sim_disk_wrsect (UNIT *uptr, t_lba lba, uint8 *buf, t_seccnt *sectswritten, t_seccnt sects)
-{
-struct disk_context *ctx = (struct disk_context *)uptr->disk_ctx;
-uint32 f = DK_GET_FMT (uptr);
-t_stat r;
-uint8 *tbuf = NULL;
-
-sim_debug (ctx->dbit, ctx->dptr, "sim_disk_wrsect(unit=%d, lba=0x%X, sects=%d)\n", (int)(uptr-ctx->dptr->units), lba, sects);
-
-if (f == DKUF_F_STD)
-    return _sim_disk_wrsect (uptr, lba, buf, sectswritten, sects);
-if ((0 == (ctx->sector_size & (ctx->storage_sector_size - 1))) ||   /* Sector Aligned & whole sector transfers */
-    ((0 == ((lba*ctx->sector_size) & (ctx->storage_sector_size - 1))) &&
-     (0 == ((sects*ctx->sector_size) & (ctx->storage_sector_size - 1))))) {
-
-    if (sim_end || (ctx->xfer_element_size == sizeof (char)))
-        switch (DK_GET_FMT (uptr)) {                            /* case on format */
-            case DKUF_F_VHD:                                    /* VHD format */
-                return sim_vhd_disk_wrsect  (uptr, lba, buf, sectswritten, sects);
-            case DKUF_F_RAW:                                    /* Raw Physical Disk Access */
-                return sim_os_disk_wrsect  (uptr, lba, buf, sectswritten, sects);
-            default:
-                return SCPE_NOFNC;
-            }
-
-    tbuf = (uint8*) malloc (sects * ctx->sector_size);
-    if (NULL == tbuf)
-        return SCPE_MEM;
-    sim_buf_copy_swapped (tbuf, buf, ctx->xfer_element_size, (sects * ctx->sector_size) / ctx->xfer_element_size);
-
-    switch (DK_GET_FMT (uptr)) {                            /* case on format */
-        case DKUF_F_VHD:                                    /* VHD format */
-            r = sim_vhd_disk_wrsect (uptr, lba, tbuf, sectswritten, sects);
-            break;
-        case DKUF_F_RAW:                                    /* Raw Physical Disk Access */
-            r = sim_os_disk_wrsect (uptr, lba, tbuf, sectswritten, sects);
-            break;
-        default:
-            r = SCPE_NOFNC;
-            break;
-        }
-    }
-else { /* Unaligned and/or partial sector transfers */
-    t_lba sspsts = ctx->storage_sector_size/ctx->sector_size; /* sim sectors in a storage sector */
-    t_lba tlba = lba & ~(sspsts - 1);
-    t_seccnt tsects = sects + (lba - tlba);
-
-    tbuf = (uint8*) malloc (sects*ctx->sector_size + 2*ctx->storage_sector_size);
-    tsects = (tsects + (sspsts - 1)) & ~(sspsts - 1);
-    if (sectswritten)
-        *sectswritten = 0;
-    if (tbuf == NULL)
-        return SCPE_MEM;
-    /* Partial Sector writes require a read-modify-write sequence for the partial sectors */
-    if ((lba & (sspsts - 1)) ||
-        (sects < sspsts))
-        switch (DK_GET_FMT (uptr)) {                            /* case on format */
-            case DKUF_F_VHD:                                    /* VHD format */
-                sim_vhd_disk_rdsect (uptr, tlba, tbuf, NULL, sspsts);
-                break;
-            case DKUF_F_RAW:                                    /* Raw Physical Disk Access */
-                sim_os_disk_rdsect (uptr, tlba, tbuf, NULL, sspsts);
-                break;
-            default:
-                r = SCPE_NOFNC;
-                break;
-            }
-    if ((tsects > sspsts) &&
-        ((sects + lba - tlba) & (sspsts - 1)))
-        switch (DK_GET_FMT (uptr)) {                            /* case on format */
-            case DKUF_F_VHD:                                    /* VHD format */
-                sim_vhd_disk_rdsect (uptr, tlba + tsects - sspsts,
-                                     tbuf + (tsects - sspsts) * ctx->sector_size,
-                                     NULL, sspsts);
-                break;
-            case DKUF_F_RAW:                                    /* Raw Physical Disk Access */
-                sim_os_disk_rdsect (uptr, tlba + tsects - sspsts,
-                                    tbuf + (tsects - sspsts) * ctx->sector_size,
-                                    NULL, sspsts);
-                break;
-            default:
-                r = SCPE_NOFNC;
-                break;
-            }
-    sim_buf_copy_swapped (tbuf + (lba & (sspsts - 1)) * ctx->sector_size,
-                          buf, ctx->xfer_element_size, (sects * ctx->sector_size) / ctx->xfer_element_size);
-    switch (DK_GET_FMT (uptr)) {                            /* case on format */
-        case DKUF_F_VHD:                                    /* VHD format */
-            r = sim_vhd_disk_wrsect (uptr, tlba, tbuf, sectswritten, tsects);
-            break;
-        case DKUF_F_RAW:                                    /* Raw Physical Disk Access */
-            r = sim_os_disk_wrsect (uptr, tlba, tbuf, sectswritten, tsects);
-            break;
-        default:
-            r = SCPE_NOFNC;
-            break;
-        }
-    if ((r == SCPE_OK) && sectswritten) {
-        *sectswritten -= (lba - tlba);
-        if (*sectswritten > sects)
-            *sectswritten = sects;
-        }
-    }
-free (tbuf);
-return r;
-}
-
-t_stat sim_disk_wrsect_a (UNIT *uptr, t_lba lba, uint8 *buf, t_seccnt *sectswritten, t_seccnt sects, DISK_PCALLBACK callback)
-{
-t_stat r = SCPE_OK;
-AIO_CALLSETUP
-    r =  sim_disk_wrsect (uptr, lba, buf, sectswritten, sects);
-AIO_CALL(DOP_WSEC, lba, buf, sectswritten, sects, callback);
-return r;
-}
-
-t_stat sim_disk_unload (UNIT *uptr)
-{
-switch (DK_GET_FMT (uptr)) {                            /* case on format */
-    case DKUF_F_STD:                                    /* Simh */
-    case DKUF_F_VHD:                                    /* VHD format */
-        return sim_disk_detach (uptr);
-    case DKUF_F_RAW:                                    /* Raw Physical Disk Access */
-        return sim_os_disk_unload_raw (uptr->fileref);  /* remove/eject disk */
-        break;
-    default:
-        return SCPE_NOFNC;
-    }
-}
-
-/*
-   This routine is called when the simulator stops and any time
-   the asynch mode is changed (enabled or disabled)
-*/
-static void _sim_disk_io_flush (UNIT *uptr)
-{
-uint32 f = DK_GET_FMT (uptr);
-
-#if defined (SIM_ASYNCH_IO)
-struct disk_context *ctx = (struct disk_context *)uptr->disk_ctx;
-
-sim_disk_clr_async (uptr);
-if (sim_asynch_enabled)
-    sim_disk_set_async (uptr, ctx->asynch_io_latency);
-#endif
-switch (f) {                                            /* case on format */
-    case DKUF_F_STD:                                    /* Simh */
-        fflush (uptr->fileref);
-        break;
-    case DKUF_F_VHD:                                    /* Virtual Disk */
-        sim_vhd_disk_flush (uptr->fileref);
-        break;
-    case DKUF_F_RAW:                                    /* Physical */
-        sim_os_disk_flush_raw (uptr->fileref);
-        break;
-        }
-}
-
-static t_stat _err_return (UNIT *uptr, t_stat stat)
-{
-free (uptr->filename);
-uptr->filename = NULL;
-free (uptr->disk_ctx);
-uptr->disk_ctx = NULL;
-return stat;
-}
-
-
-t_stat sim_disk_attach (UNIT *uptr, char *cptr, size_t sector_size, size_t xfer_element_size, t_bool dontautosize,
-                        uint32 dbit, const char *dtype, uint32 pdp11tracksize, int completion_delay)
-{
-struct disk_context *ctx;
-DEVICE *dptr;
-FILE *(*open_function)(const char *filename, const char *mode) = sim_fopen;
-FILE *(*create_function)(const char *filename, t_offset desiredsize) = NULL;
-t_offset (*size_function)(FILE *file);
-t_stat (*storage_function)(FILE *file, uint32 *sector_size, uint32 *removable) = NULL;
-t_bool created = FALSE, copied = FALSE;
-t_bool auto_format = FALSE;
-t_offset capac;
-
-if (uptr->flags & UNIT_DIS)                             /* disabled? */
-    return SCPE_UDIS;
-if (!(uptr->flags & UNIT_ATTABLE))                      /* not attachable? */
-    return SCPE_NOATT;
-if ((dptr = find_dev_from_unit (uptr)) == NULL)
-    return SCPE_NOATT;
-if (sim_switches & SWMASK ('F')) {                      /* format spec? */
-    char gbuf[CBUFSIZE];
-    cptr = get_glyph (cptr, gbuf, 0);                   /* get spec */
-    if (*cptr == 0)                                     /* must be more */
-        return SCPE_2FARG;
-    if (sim_disk_set_fmt (uptr, 0, gbuf, NULL) != SCPE_OK)
-        return SCPE_ARG;
-    }
-if (sim_switches & SWMASK ('D')) {                      /* create difference disk? */
-    char gbuf[CBUFSIZE];
-    FILE *vhd;
-
-    sim_switches = sim_switches & ~(SWMASK ('D'));
-    cptr = get_glyph_nc (cptr, gbuf, 0);                /* get spec */
-    if (*cptr == 0)                                     /* must be more */
-        return SCPE_2FARG;
-    vhd = sim_vhd_disk_create_diff (gbuf, cptr);
-    if (vhd) {
-        sim_vhd_disk_close (vhd);
-        return sim_disk_attach (uptr, gbuf, sector_size, xfer_element_size, dontautosize, dbit, dtype, pdp11tracksize, completion_delay);
-        }
-    return SCPE_ARG;
-    }
-if (sim_switches & SWMASK ('C')) {                      /* create vhd disk & copy contents? */
-    char gbuf[CBUFSIZE];
-    FILE *vhd;
-    int saved_sim_switches = sim_switches;
-    int32 saved_sim_quiet = sim_quiet;
-    uint32 capac_factor;
-    t_stat r;
-
-    sim_switches = sim_switches & ~(SWMASK ('C'));
-    cptr = get_glyph_nc (cptr, gbuf, 0);                /* get spec */
-    if (*cptr == 0)                                     /* must be more */
-        return SCPE_2FARG;
-    sim_switches |= SWMASK ('R') | SWMASK ('E');
-    sim_quiet = TRUE;
-    /* First open the source of the copy operation */
-    r = sim_disk_attach (uptr, cptr, sector_size, xfer_element_size, dontautosize, dbit, dtype, pdp11tracksize, completion_delay);
-    sim_quiet = saved_sim_quiet;
-    if (r != SCPE_OK) {
-        sim_switches = saved_sim_switches;
-        return r;
-        }
-    if (!sim_quiet) {
-        printf ("%s%d: creating new virtual disk '%s'\n", sim_dname (dptr), (int)(uptr-dptr->units), gbuf);
-        if (sim_log)
-            fprintf (sim_log, "%s%d: creating new virtual disk '%s'\n", sim_dname (dptr), (int)(uptr-dptr->units), gbuf);
-        }
-    capac_factor = ((dptr->dwidth / dptr->aincr) == 16) ? 2 : 1; /* capacity units (word: 2, byte: 1) */
-    vhd = sim_vhd_disk_create (gbuf, ((t_offset)uptr->capac)*capac_factor*((dptr->flags & DEV_SECTORS) ? 512 : 1));
-    if (!vhd) {
-        if (!sim_quiet) {
-            printf ("%s%d: can't create virtual disk '%s'\n", sim_dname (dptr), (int)(uptr-dptr->units), gbuf);
-            if (sim_log)
-                fprintf (sim_log, "%s%d: can't create virtual disk '%s'\n", sim_dname (dptr), (int)(uptr-dptr->units), gbuf);
-            }
-        return SCPE_OPENERR;
-        }
-    else {
-        uint8 *copy_buf = (uint8*) malloc (1024*1024);
-        t_lba lba;
-        t_seccnt sectors_per_buffer = (t_seccnt)((1024*1024)/sector_size);
-        t_lba total_sectors = (t_lba)((uptr->capac*capac_factor)/(sector_size/((dptr->flags & DEV_SECTORS) ? 512 : 1)));
-        t_seccnt sects = sectors_per_buffer;
-
-        if (!copy_buf) {
-            sim_vhd_disk_close(vhd);
-            remove (gbuf);
-            return SCPE_MEM;
-            }
-        for (lba = 0; (lba < total_sectors) && (r == SCPE_OK); lba += sects) {
-            if (!sim_quiet) {
-                printf ("%s%d: Copied %dMB.  %d%% complete.\r", sim_dname (dptr), (int)(uptr-dptr->units), (int)((((float)lba)*sector_size)/1000000), (int)((((float)lba)*100)/total_sectors));
-<<<<<<< HEAD
-=======
-                if (sim_log)
-                    fprintf (sim_log, "%s%d: Copied %dMB.  %d%% complete.\r", sim_dname (dptr), (int)(uptr-dptr->units), (int)((((float)lba)*sector_size)/1000000), (int)((((float)lba)*100)/total_sectors));
->>>>>>> 00b77c85
-                }
-            sects = sectors_per_buffer;
-            if (lba + sects > total_sectors)
-                sects = total_sectors - lba;
-            r = sim_disk_rdsect (uptr, lba, copy_buf, NULL, sects);
-            if (r == SCPE_OK) {
-                uint32 saved_unit_flags = uptr->flags;
-                FILE *save_unit_fileref = uptr->fileref;
-
-                sim_disk_set_fmt (uptr, 0, "VHD", NULL);
-                uptr->fileref = vhd;
-                r = sim_disk_wrsect (uptr, lba, copy_buf, NULL, sects);
-                uptr->fileref = save_unit_fileref;
-                uptr->flags = saved_unit_flags;
-                }
-            }
-        if (!sim_quiet) {
-            if (r == SCPE_OK) {
-                printf ("\n%s%d: Copied %dMB. Done.\n", sim_dname (dptr), (int)(uptr-dptr->units), (int)(((t_offset)lba*sector_size)/1000000));
-                if (sim_log)
-                    fprintf (sim_log, "\n%s%d: Copied %dMB. Done.\n", sim_dname (dptr), (int)(uptr-dptr->units), (int)(((t_offset)lba*sector_size)/1000000));
-                }
-            else {
-                printf ("\n%s%d: Error copying: %s.\n", sim_dname (dptr), (int)(uptr-dptr->units), sim_error_text (r));
-<<<<<<< HEAD
-            if (sim_log) {
-                if (r == SCPE_OK)
-                    fprintf (sim_log, "\n%s%d: Copied %dMB. Done.\n", sim_dname (dptr), (int)(uptr-dptr->units), (int)(((t_offset)lba*sector_size)/1000000));
-                else
-=======
-                if (sim_log)
->>>>>>> 00b77c85
-                    fprintf (sim_log, "\n%s%d: Error copying: %s.\n", sim_dname (dptr), (int)(uptr-dptr->units), sim_error_text (r));
-                }
-            }
-        if ((r == SCPE_OK) && (sim_switches & SWMASK ('V'))) {
-            uint8 *verify_buf = (uint8*) malloc (1024*1024);
-
-            if (!verify_buf) {
-                sim_vhd_disk_close(vhd);
-                remove (gbuf);
-                free (copy_buf);
-                return SCPE_MEM;
-                }
-            for (lba = 0; (lba < total_sectors) && (r == SCPE_OK); lba += sects) {
-                if (!sim_quiet) {
-                    printf ("%s%d: Verified %dMB.  %d%% complete.\r", sim_dname (dptr), (int)(uptr-dptr->units), (int)((((float)lba)*sector_size)/1000000), (int)((((float)lba)*100)/total_sectors));
-                    if (sim_log)
-                        fprintf (sim_log, "%s%d: Verified %dMB.  %d%% complete.\r", sim_dname (dptr), (int)(uptr-dptr->units), (int)((((float)lba)*sector_size)/1000000), (int)((((float)lba)*100)/total_sectors));
-                    }
-                sects = sectors_per_buffer;
-                if (lba + sects > total_sectors)
-                    sects = total_sectors - lba;
-                r = sim_disk_rdsect (uptr, lba, copy_buf, NULL, sects);
-                if (r == SCPE_OK) {
-                    uint32 saved_unit_flags = uptr->flags;
-                    FILE *save_unit_fileref = uptr->fileref;
-
-                    sim_disk_set_fmt (uptr, 0, "VHD", NULL);
-                    uptr->fileref = vhd;
-                    r = sim_disk_rdsect (uptr, lba, verify_buf, NULL, sects);
-                    uptr->fileref = save_unit_fileref;
-                    uptr->flags = saved_unit_flags;
-                    if (r == SCPE_OK) {
-                        if (0 != memcmp (copy_buf, verify_buf, 1024*1024))
-                            r = SCPE_IOERR;
-                        }
-                    }
-                }
-            if (!sim_quiet) {
-                if (r == SCPE_OK) {
-                    printf ("\n%s%d: Verified %dMB. Done.\n", sim_dname (dptr), (int)(uptr-dptr->units), (int)(((t_offset)lba*sector_size)/1000000));
-                    if (sim_log)
-                        fprintf (sim_log, "\n%s%d: Verified %dMB. Done.\n", sim_dname (dptr), (int)(uptr-dptr->units), (int)(((t_offset)lba*sector_size)/1000000));
-                    }
-                else {
-                    t_lba i;
-                    uint32 save_dctrl = dptr->dctrl;
-                    FILE *save_sim_deb = sim_deb;
-
-                    for (i = 0; i < (1024*1024/sector_size); ++i)
-                        if (0 != memcmp (copy_buf+i*sector_size, verify_buf+i*sector_size, sector_size))
-                            break;
-                    printf ("\n%s%d: Verification Error on lbn %d.\n", sim_dname (dptr), (int)(uptr-dptr->units), lba+i);
-                    if (sim_log)
-                        fprintf (sim_log, "\n%s%d: Verification Error on lbn %d.\n", sim_dname (dptr), (int)(uptr-dptr->units), lba+i);
-                    dptr->dctrl = 0xFFFFFFFF;
-                    sim_deb = stdout;
-                    sim_disk_data_trace (uptr,   copy_buf+i*sector_size, lba+i, sector_size, "Expected", TRUE, 1);
-                    sim_disk_data_trace (uptr, verify_buf+i*sector_size, lba+i, sector_size,    "Found", TRUE, 1);
-                    dptr->dctrl = save_dctrl;
-                    sim_deb = save_sim_deb;
-                    }
-                }
-            free (verify_buf);
-            }
-        free (copy_buf);
-        sim_vhd_disk_close (vhd);
-        sim_disk_detach (uptr);
-        if (r == SCPE_OK) {
-            created = TRUE;
-            copied = TRUE;
-            strcpy (cptr, gbuf);
-            sim_disk_set_fmt (uptr, 0, "VHD", NULL);
-            sim_switches = saved_sim_switches;
-            }
-        else
-            return r;
-        /* fall through and open/return the newly created & copied vhd */
-        }
-    }
-else if (sim_switches & SWMASK ('M')) {                 /* merge difference disk? */
-    char gbuf[CBUFSIZE], *Parent = NULL;
-    FILE *vhd;
-
-    sim_switches = sim_switches & ~(SWMASK ('M'));
-    get_glyph_nc (cptr, gbuf, 0);                       /* get spec */
-    vhd = sim_vhd_disk_merge (gbuf, &Parent);
-    if (vhd) {
-        t_stat r;
-
-        sim_vhd_disk_close (vhd);
-        r = sim_disk_attach (uptr, Parent, sector_size, xfer_element_size, dontautosize, dbit, dtype, pdp11tracksize, completion_delay);
-        free (Parent);
-        return r;
-        }
-    return SCPE_ARG;
-    }
-
-switch (DK_GET_FMT (uptr)) {                            /* case on format */
-    case DKUF_F_STD:                                    /* SIMH format */
-        if (NULL == (uptr->fileref = sim_vhd_disk_open (cptr, "rb"))) {
-            open_function = sim_fopen;
-            size_function = sim_fsize_ex;
-            break;
-            }
-        sim_disk_set_fmt (uptr, 0, "VHD", NULL);        /* set file format to VHD */
-        sim_vhd_disk_close (uptr->fileref);             /* close vhd file*/
-        auto_format = TRUE;
-        uptr->fileref = NULL;
-        /* Fall through to normal VHD processing */
-    case DKUF_F_VHD:                                    /* VHD format */
-        open_function = sim_vhd_disk_open;
-        create_function = sim_vhd_disk_create;
-        size_function = sim_vhd_disk_size;
-        break;
-    case DKUF_F_RAW:                                    /* Raw Physical Disk Access */
-        open_function = sim_os_disk_open_raw;
-        size_function = sim_os_disk_size_raw;
-        storage_function = sim_os_disk_info_raw;
-        break;
-    default:
-        return SCPE_IERR;
-    }
-uptr->filename = (char *) calloc (CBUFSIZE, sizeof (char));/* alloc name buf */
-uptr->disk_ctx = ctx = (struct disk_context *)calloc(1, sizeof(struct disk_context));
-if ((uptr->filename == NULL) || (uptr->disk_ctx == NULL))
-    return _err_return (uptr, SCPE_MEM);
-strncpy (uptr->filename, cptr, CBUFSIZE);               /* save name */
-ctx->sector_size = (uint32)sector_size;                 /* save sector_size */
-ctx->capac_factor = ((dptr->dwidth / dptr->aincr) == 16) ? 2 : 1; /* save capacity units (word: 2, byte: 1) */
-ctx->xfer_element_size = (uint32)xfer_element_size;     /* save xfer_element_size */
-ctx->dptr = dptr;                                       /* save DEVICE pointer */
-ctx->dbit = dbit;                                       /* save debug bit */
-sim_debug (ctx->dbit, ctx->dptr, "sim_disk_attach(unit=%d,filename='%s')\n", (int)(uptr-ctx->dptr->units), uptr->filename);
-ctx->auto_format = auto_format;                         /* save that we auto selected format */
-ctx->storage_sector_size = (uint32)sector_size;         /* Default */
-if (sim_switches & SWMASK ('R')) {                      /* read only? */
-    if ((uptr->flags & UNIT_ROABLE) == 0)               /* allowed? */
-        return _err_return (uptr, SCPE_NORO);           /* no, error */
-    uptr->fileref = open_function (cptr, "rb");         /* open rd only */
-    if (uptr->fileref == NULL)                          /* open fail? */
-        return _err_return (uptr, SCPE_OPENERR);        /* yes, error */
-    uptr->flags = uptr->flags | UNIT_RO;                /* set rd only */
-    if (!sim_quiet) {
-        printf ("%s%d: unit is read only\n", sim_dname (dptr), (int)(uptr-dptr->units));
-        if (sim_log)
-            fprintf (sim_log, "%s%d: unit is read only\n", sim_dname (dptr), (int)(uptr-dptr->units));
-        }
-    }
-else {                                                  /* normal */
-    uptr->fileref = open_function (cptr, "rb+");        /* open r/w */
-    if (uptr->fileref == NULL) {                        /* open fail? */
-        if ((errno == EROFS) || (errno == EACCES)) {    /* read only? */
-            if ((uptr->flags & UNIT_ROABLE) == 0)       /* allowed? */
-                return _err_return (uptr, SCPE_NORO);   /* no error */
-            uptr->fileref = open_function (cptr, "rb"); /* open rd only */
-            if (uptr->fileref == NULL)                  /* open fail? */
-                return _err_return (uptr, SCPE_OPENERR);/* yes, error */
-            uptr->flags = uptr->flags | UNIT_RO;        /* set rd only */
-            if (!sim_quiet)
-                printf ("%s%d: unit is read only\n", sim_dname (dptr), (int)(uptr-dptr->units));
-            }
-        else {                                          /* doesn't exist */
-            if (sim_switches & SWMASK ('E'))            /* must exist? */
-                return _err_return (uptr, SCPE_OPENERR); /* yes, error */
-            if (create_function)
-                uptr->fileref = create_function (cptr, ((t_offset)uptr->capac)*ctx->capac_factor*((dptr->flags & DEV_SECTORS) ? 512 : 1));/* create new file */
-            else
-                uptr->fileref = open_function (cptr, "wb+");/* open new file */
-            if (uptr->fileref == NULL)                  /* open fail? */
-                return _err_return (uptr, SCPE_OPENERR);/* yes, error */
-            if (!sim_quiet)
-                printf ("%s%d: creating new file\n", sim_dname (dptr), (int)(uptr-dptr->units));
-            created = TRUE;
-            }
-        }                                               /* end if null */
-    }                                                   /* end else */
-if (DK_GET_FMT (uptr) == DKUF_F_VHD) {
-    if ((created) && dtype)
-        sim_vhd_disk_set_dtype (uptr->fileref, dtype);
-    if (dtype && strcmp (dtype, sim_vhd_disk_get_dtype (uptr->fileref))) {
-        char cmd[32];
-
-        sprintf (cmd, "%s%d %s", dptr->name, (int)(uptr-dptr->units), sim_vhd_disk_get_dtype (uptr->fileref));
-        set_cmd (0, cmd);
-        }
-    }
-uptr->flags = uptr->flags | UNIT_ATT;
-uptr->pos = 0;
-
-/* Get Device attributes if they are available */
-if (storage_function)
-    storage_function (uptr->fileref, &ctx->storage_sector_size, &ctx->removable);
-
-if ((created) && (!copied)) {
-    t_stat r = SCPE_OK;
-    uint8 *secbuf = (uint8 *)calloc (1, ctx->sector_size);       /* alloc temp sector buf */
-
-    /*
-       On a newly created disk, we write a zero sector to the last and the
-       first sectors.  This serves 3 purposes:
-         1) it avoids strange allocation delays writing newly allocated
-            storage at the end of the disk during simulator operation
-         2) it allocates storage for the whole disk at creation time to
-            avoid strange failures which may happen during simulator execution
-            if the containing disk is full
-         3) it leaves a Sinh Format disk at the intended size so it may
-            subsequently be autosized with the correct size.
-    */
-    if (secbuf == NULL)
-        r = SCPE_MEM;
-    if (r == SCPE_OK)
-        r = sim_disk_wrsect (uptr, (t_lba)(((((t_offset)uptr->capac)*ctx->capac_factor*((dptr->flags & DEV_SECTORS) ? 512 : 1)) - ctx->sector_size)/ctx->sector_size), secbuf, NULL, 1); /* Write Last Sector */
-    if (r == SCPE_OK)
-        r = sim_disk_wrsect (uptr, (t_lba)(0), secbuf, NULL, 1); /* Write First Sector */
-    free (secbuf);
-    if (r != SCPE_OK) {
-        sim_disk_detach (uptr);                         /* report error now */
-        remove (cptr);                                  /* remove the create file */
-        return SCPE_OPENERR;
-        }
-    if (pdp11tracksize)
-        sim_disk_pdp11_bad_block (uptr, pdp11tracksize);
-    }
-
-capac = size_function (uptr->fileref);
-if (capac && (capac != (t_offset)-1)) {
-    if (dontautosize) {
-        if ((capac < (((t_offset)uptr->capac)*ctx->capac_factor*((dptr->flags & DEV_SECTORS) ? 512 : 1))) && (DKUF_F_STD != DK_GET_FMT (uptr))) {
-            if (!sim_quiet) {
-                printf ("%s%d: non expandable disk %s is smaller than simulated device (", sim_dname (dptr), (int)(uptr-dptr->units), cptr);
-                fprint_val (stdout, (t_addr)(capac/ctx->capac_factor), 10, T_ADDR_W, PV_LEFT);
-                printf ("%s < ", (ctx->capac_factor == 2) ? "W" : "");
-                fprint_val (stdout, uptr->capac*((dptr->flags & DEV_SECTORS) ? 512 : 1), 10, T_ADDR_W, PV_LEFT);
-                printf ("%s)\n", (ctx->capac_factor == 2) ? "W" : "");
-                if (sim_log) {
-                    fprintf (sim_log, "%s%d: non expandable disk %s is smaller than simulated device (", sim_dname (dptr), (int)(uptr-dptr->units), cptr);
-                    fprint_val (sim_log, (t_addr)(capac/ctx->capac_factor), 10, T_ADDR_W, PV_LEFT);
-                    fprintf (sim_log, "%s < ", (ctx->capac_factor == 2) ? "W" : "");
-                    fprint_val (sim_log, uptr->capac*((dptr->flags & DEV_SECTORS) ? 512 : 1), 10, T_ADDR_W, PV_LEFT);
-                    fprintf (sim_log, "%s)\n", (ctx->capac_factor == 2) ? "W" : "");
-                    }
-                }
-            }
-        }
-    else
-        if ((capac > (((t_offset)uptr->capac)*ctx->capac_factor*((dptr->flags & DEV_SECTORS) ? 512 : 1))) || (DKUF_F_STD != DK_GET_FMT (uptr)))
-            uptr->capac = (t_addr)(capac/(ctx->capac_factor*((dptr->flags & DEV_SECTORS) ? 512 : 1)));
-    }
-
-#if defined (SIM_ASYNCH_IO)
-sim_disk_set_async (uptr, completion_delay);
-#endif
-uptr->io_flush = _sim_disk_io_flush;
-
-return SCPE_OK;
-}
-
-t_stat sim_disk_detach (UNIT *uptr)
-{
-struct disk_context *ctx;
-int (*close_function)(FILE *f);
-FILE *fileref;
-t_bool auto_format;
-
-if ((uptr == NULL) || !(uptr->flags & UNIT_ATT))
-    return SCPE_IERR;
-
-ctx = (struct disk_context *)uptr->disk_ctx;
-fileref = uptr->fileref;
-
-sim_debug (ctx->dbit, ctx->dptr, "sim_disk_detach(unit=%d,filename='%s')\n", (int)(uptr-ctx->dptr->units), uptr->filename);
-
-switch (DK_GET_FMT (uptr)) {                            /* case on format */
-    case DKUF_F_STD:                                    /* Simh */
-        close_function = fclose;
-        break;
-    case DKUF_F_VHD:                                    /* Virtual Disk */
-        close_function = sim_vhd_disk_close;
-        break;
-    case DKUF_F_RAW:                                    /* Physical */
-        close_function = sim_os_disk_close_raw;
-        break;
-    default:
-        return SCPE_IERR;
-        }
-if (!(uptr->flags & UNIT_ATTABLE))                      /* attachable? */
-    return SCPE_NOATT;
-if (!(uptr->flags & UNIT_ATT))                          /* attached? */
-    return SCPE_OK;
-if (NULL == find_dev_from_unit (uptr))
-    return SCPE_OK;
-auto_format = ctx->auto_format;
-
-if (uptr->io_flush)
-    uptr->io_flush (uptr);                              /* flush buffered data */
-
-sim_disk_clr_async (uptr);
-
-uptr->flags &= ~(UNIT_ATT | UNIT_RO);
-uptr->dynflags &= ~UNIT_NO_FIO;
-free (uptr->filename);
-uptr->filename = NULL;
-uptr->fileref = NULL;
-free (uptr->disk_ctx);
-uptr->disk_ctx = NULL;
-uptr->io_flush = NULL;
-if (auto_format)
-    sim_disk_set_fmt (uptr, 0, "SIMH", NULL);           /* restore file format */
-if (close_function (fileref) == EOF)
-    return SCPE_IOERR;
-return SCPE_OK;
-}
-
-t_stat sim_disk_attach_help(FILE *st, DEVICE *dptr, UNIT *uptr, int32 flag, char *cptr)
-{
-fprintf (st, "%s Disk Attach Help\n\n", dptr->name);
-
-fprintf (st, "Disk container files can be one of 3 different types:\n\n");
-fprintf (st, "    SIMH   A disk is an unstructured binary file of the size appropriate\n");
-fprintf (st, "           for the disk drive being simulated\n");
-fprintf (st, "    VHD    Virtual Disk format which is described in the \"Microsoft\n");
-fprintf (st, "           Virtual Hard Disk (VHD) Image Format Specification\".  The\n");
-fprintf (st, "           VHD implementation includes support for 1) Fixed (Preallocated)\n");
-fprintf (st, "           disks, 2) Dynamically Expanding disks, and 3) Differencing disks.\n");
-fprintf (st, "    RAW    platform specific access to physical disk or CDROM drives\n\n");
-fprintf (st, "Virtual (VHD) Disks  supported conform to \"Virtual Hard Disk Image Format\n");
-fprintf (st, "Specification\", Version 1.0 October 11, 2006.\n");
-fprintf (st, "Dynamically expanding disks never change their \"Virtual Size\", but they don't\n");
-fprintf (st, "consume disk space on the containing storage until the virtual sectors in the\n");
-fprintf (st, "disk are actually written to (i.e. a 2GB Dynamic disk container file with only\n");
-fprintf (st, "30MB of data will initially be about 30MB in size and this size will grow up to\n");
-fprintf (st, "2GB as different sectors are written to.  The VHD format contains metadata\n");
-fprintf (st, "which describes the drive size and the simh device type in use when the VHD\n");
-fprintf (st, "was created.  This metadata is therefore available whenever that VHD is\n");
-fprintf (st, "attached to an emulated disk device in the future so the device type and\n");
-fprintf (st, "size can be automatically be configured.\n\n");
-
-if (0 == (uptr-dptr->units)) {
-    if (dptr->numunits > 1) {
-        uint32 i;
-
-        for (i=0; i < dptr->numunits; ++i)
-            if (dptr->units[i].flags & UNIT_ATTABLE)
-                fprintf (st, "  sim> ATTACH {switches} %s%d diskfile\n", dptr->name, i);
-        }
-    else
-        fprintf (st, "  sim> ATTACH {switches} %s diskfile\n", dptr->name);
-    }
-else
-    fprintf (st, "  sim> ATTACH {switches} %s diskfile\n\n", dptr->name);
-fprintf (st, "\n%s attach command switches\n", dptr->name);
-fprintf (st, "    -R          Attach Read Only.\n");
-fprintf (st, "    -E          Must Exist (if not specified an attempt to create the indicated\n");
-fprintf (st, "                disk container will be attempted).\n");
-fprintf (st, "    -F          Open the indicated disk container in a specific format (default\n");
-fprintf (st, "                is to autodetect VHD defaulting to simh if the indicated\n");
-fprintf (st, "                container is not a VHD).\n");
-fprintf (st, "    -C          Create a VHD and copy its contents from another disk (simh, VHD,\n");
-fprintf (st, "                or RAW format). Add a -V switch to verify a copy operation.\n");
-fprintf (st, "    -V          Perform a verification pass to confirm successful data copy\n");
-fprintf (st, "                operation.\n");
-fprintf (st, "    -X          When creating a VHD, create a fixed sized VHD (vs a Dynamically\n");
-fprintf (st, "                expanding one).\n");
-fprintf (st, "    -D          Create a Differencing VHD (relative to an already existing VHD\n");
-fprintf (st, "                disk)\n");
-fprintf (st, "    -M          Merge a Differencing VHD into its parent VHD disk\n");
-fprintf (st, "    -O          Override consistency checks when attaching differencing disks\n");
-fprintf (st, "                which have unexpected parent disk GUID or timestamps\n\n");
-fprintf (st, "Examples:\n");
-fprintf (st, "  sim> show rq\n");
-fprintf (st, "    RQ, address=20001468-2000146B*, no vector, 4 units\n");
-fprintf (st, "    RQ0, 159MB, not attached, write enabled, RD54, autosize, SIMH format\n");
-fprintf (st, "    RQ1, 159MB, not attached, write enabled, RD54, autosize, SIMH format\n");
-fprintf (st, "    RQ2, 159MB, not attached, write enabled, RD54, autosize, SIMH format\n");
-fprintf (st, "    RQ3, 409KB, not attached, write enabled, RX50, autosize, SIMH format\n");
-fprintf (st, "  sim> atta rq0 RA81.vhd\n");
-fprintf (st, "  sim> show rq0\n");
-fprintf (st, "  RQ0, 456MB, attached to RA81.vhd, write enabled, RA81, autosize, VHD format\n");
-fprintf (st, "  sim> set rq2 ra92\n");
-fprintf (st, "  sim> att rq2 -f vhd RA92.vhd\n");
-fprintf (st, "  RQ2: creating new file\n");
-fprintf (st, "  sim> sho rq2\n");
-fprintf (st, "  RQ2, 1505MB, attached to RA92.vhd, write enabled, RA92, autosize, VHD format\n");
-fprintf (st, "  sim> ! dir RA92.vhd\n");
-fprintf (st, "   Volume in drive H is New Volume\n");
-fprintf (st, "   Volume Serial Number is F8DE-510C\n\n");
-fprintf (st, "   Directory of H:\\Data\n\n");
-fprintf (st, "  04/14/2011  12:57 PM             5,120 RA92.vhd\n");
-fprintf (st, "                 1 File(s)          5,120 bytes\n");
-fprintf (st, "  sim> atta rq3 -c RA92-1.vhd RA92.vhd\n");
-fprintf (st, "  sim> atta rq3 -c RA92-1.vhd RA92.vhd\n");
-fprintf (st, "  RQ3: creating new virtual disk 'RA92-1.vhd'\n");
-fprintf (st, "  RQ3: Copied 1505MB.  99%% complete.\n");
-fprintf (st, "  RQ3: Copied 1505MB. Done.\n");
-fprintf (st, "  sim> sh rq3\n");
-fprintf (st, "  RQ3, 1505MB, attached to RA92-1.vhd, write enabled, RA92, autosize, VHD format\n");
-fprintf (st, "  sim>  ! dir RA92*\n");
-fprintf (st, "   Volume in drive H is New Volume\n");
-fprintf (st, "   Volume Serial Number is F8DE-510C\n\n");
-fprintf (st, "   Directory of H:\\Data\n\n");
-fprintf (st, "  04/14/2011  01:12 PM             5,120 RA92-1.vhd\n");
-fprintf (st, "  04/14/2011  12:58 PM             5,120 RA92.vhd\n");
-fprintf (st, "                 2 File(s)         10,240 bytes\n");
-fprintf (st, "  sim> sho rq2\n");
-fprintf (st, "  RQ2, 1505MB, not attached, write enabled, RA92, autosize, VHD format\n");
-fprintf (st, "  sim> set rq2 ra81\n");
-fprintf (st, "  sim> set rq2 noauto\n");
-fprintf (st, "  sim> sho rq2\n");
-fprintf (st, "  RQ2, 456MB, not attached, write enabled, RA81, noautosize, VHD format\n");
-fprintf (st, "  sim> set rq2 format=simh\n");
-fprintf (st, "  sim> sho rq2\n");
-fprintf (st, "  RQ2, 456MB, not attached, write enabled, RA81, noautosize, SIMH format\n");
-fprintf (st, "  sim> atta rq2 -c RA81-Copy.vhd VMS055.dsk\n");
-fprintf (st, "  RQ2: creating new virtual disk 'RA81-Copy.vhd'\n");
-fprintf (st, "  RQ2: Copied 456MB.  99%% complete.\n");
-fprintf (st, "  RQ2: Copied 456MB. Done.\n");
-fprintf (st, "  sim> sho rq2\n");
-fprintf (st, "  RQ2, 456MB, attached to RA81-Copy.vhd, write enabled, RA81, noautosize, VHD format\n");
-return SCPE_OK;
-}
-
-t_bool sim_disk_vhd_support (void)
-{
-return SCPE_OK == sim_vhd_disk_implemented ();
-}
-
-t_bool sim_disk_raw_support (void)
-{
-return SCPE_OK == sim_os_disk_implemented_raw ();
-}
-
-t_stat sim_disk_reset (UNIT *uptr)
-{
-struct disk_context *ctx = (struct disk_context *)uptr->disk_ctx;
-
-if (!(uptr->flags & UNIT_ATT))                          /* attached? */
-    return SCPE_OK;
-
-sim_debug (ctx->dbit, ctx->dptr, "sim_disk_reset(unit=%d)\n", (int)(uptr-ctx->dptr->units));
-
-_sim_disk_io_flush(uptr);
-AIO_VALIDATE;
-AIO_UPDATE_QUEUE;
-return SCPE_OK;
-}
-
-t_stat sim_disk_perror (UNIT *uptr, const char *msg)
-{
-if (!(uptr->flags & UNIT_ATTABLE))                      /* not attachable? */
-    return SCPE_NOATT;
-switch (DK_GET_FMT (uptr)) {                            /* case on format */
-    case DKUF_F_STD:                                    /* SIMH format */
-    case DKUF_F_VHD:                                    /* VHD format */
-    case DKUF_F_RAW:                                    /* Raw Physical Disk Access */
-        perror (msg);
-    default:
-        ;
-    }
-return SCPE_OK;
-}
-
-t_stat sim_disk_clearerr (UNIT *uptr)
-{
-if (!(uptr->flags & UNIT_ATTABLE))                      /* not attachable? */
-    return SCPE_NOATT;
-switch (DK_GET_FMT (uptr)) {                            /* case on format */
-    case DKUF_F_STD:                                    /* SIMH format */
-        clearerr (uptr->fileref);
-        break;
-    case DKUF_F_VHD:                                    /* VHD format */
-        sim_vhd_disk_clearerr (uptr);
-        break;
-    default:
-        ;
-    }
-return SCPE_OK;
-}
-
-
-/* Factory bad block table creation routine
-
-   This routine writes a DEC standard 044 compliant bad block table on the
-   last track of the specified unit.  The bad block table consists of 10
-   repetitions of the same table, formatted as follows:
-
-        words 0-1       pack id number
-        words 2-3       cylinder/sector/surface specifications
-         :
-        words n-n+1     end of table (-1,-1)
-
-   Inputs:
-        uptr    =       pointer to unit
-        sec     =       number of sectors per surface
-   Outputs:
-        sta     =       status code
-*/
-
-static t_stat sim_disk_pdp11_bad_block (UNIT *uptr, int32 sec)
-{
-struct disk_context *ctx = (struct disk_context *)uptr->disk_ctx;
-int32 i;
-t_addr da;
-int32 wds = ctx->sector_size/sizeof (uint16);
-uint16 *buf;
-DEVICE *dptr;
-char *namebuf, *c;
-uint32 packid;
-
-if ((sec < 2) || (wds < 16))
-    return SCPE_ARG;
-if ((uptr->flags & UNIT_ATT) == 0)
-    return SCPE_UNATT;
-if ((dptr = find_dev_from_unit (uptr)) == NULL)
-    return SCPE_NOATT;
-if (uptr->flags & UNIT_RO)
-    return SCPE_RO;
-if (ctx->capac_factor != 2)                  /* Must be Word oriented Capacity */
-    return SCPE_IERR;
-if (!get_yn ("Overwrite last track? [N]", FALSE))
-    return SCPE_OK;
-if ((buf = (uint16 *) malloc (wds * sizeof (uint16))) == NULL)
-    return SCPE_MEM;
-if ((namebuf = (char *) malloc (1 + strlen (uptr->filename))) == NULL) {
-    free (buf);
-    return SCPE_MEM;
-    }
-strcpy (namebuf, uptr->filename);
-if ((c = strrchr (namebuf, '/')))
-    strcpy (namebuf, c+1);
-if ((c = strrchr (namebuf, '\\')))
-    strcpy (namebuf, c+1);
-if ((c = strrchr (namebuf, ']')))
-    strcpy (namebuf, c+1);
-packid = eth_crc32(0, namebuf, strlen (namebuf));
-buf[0] = (uint16)packid;
-buf[1] = (uint16)(packid >> 16) & 0x7FFF;   /* Make sure MSB is clear */
-buf[2] = buf[3] = 0;
-for (i = 4; i < wds; i++)
-    buf[i] = 0177777u;
-da = (uptr->capac*((dptr->flags & DEV_SECTORS) ? 512 : 1)) - (sec * wds);
-for (i = 0; (i < sec) && (i < 10); i++, da += wds)
-    if (sim_disk_wrsect (uptr, (t_lba)(da/wds), (void *)buf, NULL, 1)) {
-        free (buf);
-        return SCPE_IOERR;
-        }
-free (buf);
-return SCPE_OK;
-}
-
-void sim_disk_data_trace(UNIT *uptr, const uint8 *data, size_t lba, size_t len, const char* txt, int detail, uint32 reason)
-{
-struct disk_context *ctx = (struct disk_context *)uptr->disk_ctx;
-
-if (ctx->dptr->dctrl & reason) {
-    sim_debug (reason, ctx->dptr, "%s%d %s lbn: %08X len: %08X\n", ctx->dptr->name, (int)(uptr-ctx->dptr->units), txt, lba, len);
-    if (detail) {
-        size_t i, same, group, sidx, oidx;
-        char outbuf[80], strbuf[18];
-        static char hex[] = "0123456789ABCDEF";
-
-        for (i=same=0; i<len; i += 16) {
-            if ((i > 0) && (0 == memcmp (&data[i], &data[i-16], 16))) {
-                ++same;
-                continue;
-                }
-            if (same > 0) {
-                sim_debug (reason, ctx->dptr, "%04X thru %04X same as above\n", i-(16*same), i-1);
-                same = 0;
-                }
-            group = (((len - i) > 16) ? 16 : (len - i));
-            for (sidx=oidx=0; sidx<group; ++sidx) {
-                outbuf[oidx++] = ' ';
-                outbuf[oidx++] = hex[(data[i+sidx]>>4)&0xf];
-                outbuf[oidx++] = hex[data[i+sidx]&0xf];
-                if (isprint (data[i+sidx]))
-                    strbuf[sidx] = data[i+sidx];
-                else
-                    strbuf[sidx] = '.';
-                }
-            outbuf[oidx] = '\0';
-            strbuf[sidx] = '\0';
-            sim_debug (reason, ctx->dptr, "%04X%-48s %s\n", i, outbuf, strbuf);
-            }
-        if (same > 0) {
-            sim_debug (reason, ctx->dptr, "%04X thru %04X same as above\n", i-(16*same), len-1);
-            }
-        }
-    }
-}
-
-
-/* OS Specific RAW Disk I/O support */
-
-#if defined _WIN32
-
-static void _set_errno_from_status (DWORD dwStatus)
-{
-switch (dwStatus) {
-    case ERROR_FILE_NOT_FOUND:    case ERROR_PATH_NOT_FOUND:
-    case ERROR_INVALID_DRIVE:     case ERROR_NO_MORE_FILES:
-    case ERROR_BAD_NET_NAME:      case ERROR_BAD_NETPATH:
-    case ERROR_BAD_PATHNAME:      case ERROR_FILENAME_EXCED_RANGE:
-        errno = ENOENT;
-        return;
-    case ERROR_INVALID_ACCESS:    case ERROR_INVALID_DATA:
-    case ERROR_INVALID_FUNCTION:  case ERROR_INVALID_PARAMETER:
-    case ERROR_NEGATIVE_SEEK:
-        errno = EINVAL;
-        return;
-    case ERROR_ARENA_TRASHED:     case ERROR_NOT_ENOUGH_MEMORY:
-    case ERROR_INVALID_BLOCK:     case ERROR_NOT_ENOUGH_QUOTA:
-        errno = ENOMEM;
-        return;
-    case ERROR_TOO_MANY_OPEN_FILES:
-        errno = EMFILE;
-        return;
-    case ERROR_ACCESS_DENIED:     case ERROR_CURRENT_DIRECTORY:
-    case ERROR_LOCK_VIOLATION:    case ERROR_NETWORK_ACCESS_DENIED:
-    case ERROR_CANNOT_MAKE:       case ERROR_FAIL_I24:
-    case ERROR_DRIVE_LOCKED:      case ERROR_SEEK_ON_DEVICE:
-    case ERROR_NOT_LOCKED:        case ERROR_LOCK_FAILED:
-        errno = EACCES;
-        return;
-    case ERROR_ALREADY_EXISTS:    case ERROR_FILE_EXISTS:
-        errno = EEXIST;
-        return;
-    case ERROR_INVALID_HANDLE:    case ERROR_INVALID_TARGET_HANDLE:
-    case ERROR_DIRECT_ACCESS_HANDLE:
-        errno = EBADF;
-        return;
-    case ERROR_DIR_NOT_EMPTY:
-        errno = ENOTEMPTY;
-        return;
-    case ERROR_BAD_ENVIRONMENT:
-        errno = E2BIG;
-        return;
-    case ERROR_BAD_FORMAT:
-        errno = ENOEXEC;
-        return;
-    case ERROR_NOT_SAME_DEVICE:
-        errno = EXDEV;
-        return;
-    case ERROR_BROKEN_PIPE:
-        errno = EPIPE;
-        return;
-    case ERROR_DISK_FULL:
-        errno = ENOSPC;
-        return;
-    case ERROR_WAIT_NO_CHILDREN:  case ERROR_CHILD_NOT_COMPLETE:
-        errno = ECHILD;
-        return;
-    case ERROR_NO_PROC_SLOTS:     case ERROR_MAX_THRDS_REACHED:
-    case ERROR_NESTING_NOT_ALLOWED:
-        errno = EAGAIN;
-        return;
-    }
-if ((dwStatus >= ERROR_WRITE_PROTECT) && (dwStatus <= ERROR_SHARING_BUFFER_EXCEEDED)) {
-    errno = EACCES;
-    return;
-    }
-if ((dwStatus >= ERROR_INVALID_STARTING_CODESEG) && (dwStatus <= ERROR_INFLOOP_IN_RELOC_CHAIN)) {
-    errno = ENOEXEC;
-    return;
-    }
-errno = EINVAL;
-}
-#if defined(__GNUC__)
-#include <ddk/ntddstor.h>
-#include <ddk/ntdddisk.h>
-#else
-#include <winioctl.h>
-#endif
-struct _device_type {
-    int32 Type;
-    char *desc;
-    } DeviceTypes[] = {
-        {FILE_DEVICE_8042_PORT,             "8042_PORT"},
-        {FILE_DEVICE_ACPI,                  "ACPI"},
-        {FILE_DEVICE_BATTERY,               "BATTERY"},
-        {FILE_DEVICE_BEEP,                  "BEEP"},
-#ifdef FILE_DEVICE_BLUETOOTH
-        {FILE_DEVICE_BLUETOOTH,             "BLUETOOTH"},
-#endif
-        {FILE_DEVICE_BUS_EXTENDER,          "BUS_EXTENDER"},
-        {FILE_DEVICE_CD_ROM,                "CD_ROM"},
-        {FILE_DEVICE_CD_ROM_FILE_SYSTEM,    "CD_ROM_FILE_SYSTEM"},
-        {FILE_DEVICE_CHANGER,               "CHANGER"},
-        {FILE_DEVICE_CONTROLLER,            "CONTROLLER"},
-#ifdef FILE_DEVICE_CRYPT_PROVIDER
-        {FILE_DEVICE_CRYPT_PROVIDER,        "CRYPT_PROVIDER"},
-#endif
-        {FILE_DEVICE_DATALINK,              "DATALINK"},
-        {FILE_DEVICE_DFS,                   "DFS"},
-        {FILE_DEVICE_DFS_FILE_SYSTEM,       "DFS_FILE_SYSTEM"},
-        {FILE_DEVICE_DFS_VOLUME,            "DFS_VOLUME"},
-        {FILE_DEVICE_DISK,                  "DISK"},
-        {FILE_DEVICE_DISK_FILE_SYSTEM,      "DISK_FILE_SYSTEM"},
-        {FILE_DEVICE_DVD,                   "DVD"},
-        {FILE_DEVICE_FILE_SYSTEM,           "FILE_SYSTEM"},
-#ifdef FILE_DEVICE_FIPS
-        {FILE_DEVICE_FIPS,                  "FIPS"},
-#endif
-        {FILE_DEVICE_FULLSCREEN_VIDEO,      "FULLSCREEN_VIDEO"},
-#ifdef FILE_DEVICE_INFINIBAND
-        {FILE_DEVICE_INFINIBAND,            "INFINIBAND"},
-#endif
-        {FILE_DEVICE_INPORT_PORT,           "INPORT_PORT"},
-        {FILE_DEVICE_KEYBOARD,              "KEYBOARD"},
-        {FILE_DEVICE_KS,                    "KS"},
-        {FILE_DEVICE_KSEC,                  "KSEC"},
-        {FILE_DEVICE_MAILSLOT,              "MAILSLOT"},
-        {FILE_DEVICE_MASS_STORAGE,          "MASS_STORAGE"},
-        {FILE_DEVICE_MIDI_IN,               "MIDI_IN"},
-        {FILE_DEVICE_MIDI_OUT,              "MIDI_OUT"},
-        {FILE_DEVICE_MODEM,                 "MODEM"},
-        {FILE_DEVICE_MOUSE,                 "MOUSE"},
-        {FILE_DEVICE_MULTI_UNC_PROVIDER,    "MULTI_UNC_PROVIDER"},
-        {FILE_DEVICE_NAMED_PIPE,            "NAMED_PIPE"},
-        {FILE_DEVICE_NETWORK,               "NETWORK"},
-        {FILE_DEVICE_NETWORK_BROWSER,       "NETWORK_BROWSER"},
-        {FILE_DEVICE_NETWORK_FILE_SYSTEM,   "NETWORK_FILE_SYSTEM"},
-        {FILE_DEVICE_NETWORK_REDIRECTOR,    "NETWORK_REDIRECTOR"},
-        {FILE_DEVICE_NULL,                  "NULL"},
-        {FILE_DEVICE_PARALLEL_PORT,         "PARALLEL_PORT"},
-        {FILE_DEVICE_PHYSICAL_NETCARD,      "PHYSICAL_NETCARD"},
-        {FILE_DEVICE_PRINTER,               "PRINTER"},
-        {FILE_DEVICE_SCANNER,               "SCANNER"},
-        {FILE_DEVICE_SCREEN,                "SCREEN"},
-        {FILE_DEVICE_SERENUM,               "SERENUM"},
-        {FILE_DEVICE_SERIAL_MOUSE_PORT,     "SERIAL_MOUSE_PORT"},
-        {FILE_DEVICE_SERIAL_PORT,           "SERIAL_PORT"},
-        {FILE_DEVICE_SMARTCARD,             "SMARTCARD"},
-        {FILE_DEVICE_SMB,                   "SMB"},
-        {FILE_DEVICE_SOUND,                 "SOUND"},
-        {FILE_DEVICE_STREAMS,               "STREAMS"},
-        {FILE_DEVICE_TAPE,                  "TAPE"},
-        {FILE_DEVICE_TAPE_FILE_SYSTEM,      "TAPE_FILE_SYSTEM"},
-        {FILE_DEVICE_TERMSRV,               "TERMSRV"},
-        {FILE_DEVICE_TRANSPORT,             "TRANSPORT"},
-        {FILE_DEVICE_UNKNOWN,               "UNKNOWN"},
-        {FILE_DEVICE_VDM,                   "VDM"},
-        {FILE_DEVICE_VIDEO,                 "VIDEO"},
-        {FILE_DEVICE_VIRTUAL_DISK,          "VIRTUAL_DISK"},
-#ifdef FILE_DEVICE_VMBUS
-        {FILE_DEVICE_VMBUS,                 "VMBUS"},
-#endif
-        {FILE_DEVICE_WAVE_IN,               "WAVE_IN"},
-        {FILE_DEVICE_WAVE_OUT,              "WAVE_OUT"},
-#ifdef FILE_DEVICE_WPD
-        {FILE_DEVICE_WPD,                   "WPD"},
-#endif
-        {0,                                 NULL}};
-
-static const char *_device_type_name (int DeviceType)
-{
-int i;
-
-for (i=0; DeviceTypes[i].desc; i++)
-    if (DeviceTypes[i].Type == DeviceType)
-        return DeviceTypes[i].desc;
-return "Unknown";
-}
-
-static t_stat sim_os_disk_implemented_raw (void)
-{
-return sim_toffset_64 ? SCPE_OK : SCPE_NOFNC;
-}
-
-static FILE *sim_os_disk_open_raw (const char *rawdevicename, const char *openmode)
-{
-HANDLE Handle;
-DWORD DesiredAccess = 0;
-
-if (strchr (openmode, 'r'))
-    DesiredAccess |= GENERIC_READ;
-if (strchr (openmode, 'w') || strchr (openmode, '+'))
-    DesiredAccess |= GENERIC_WRITE;
-Handle = CreateFileA (rawdevicename, DesiredAccess, FILE_SHARE_READ|FILE_SHARE_WRITE, NULL, OPEN_EXISTING, FILE_FLAG_RANDOM_ACCESS|FILE_FLAG_WRITE_THROUGH, NULL);
-if (Handle == INVALID_HANDLE_VALUE) {
-    _set_errno_from_status (GetLastError ());
-    return NULL;
-    }
-return (FILE *)Handle;
-}
-
-static int sim_os_disk_close_raw (FILE *f)
-{
-if (!CloseHandle ((HANDLE)f)) {
-    _set_errno_from_status (GetLastError ());
-    return EOF;
-    }
-return 0;
-}
-
-static void sim_os_disk_flush_raw (FILE *f)
-{
-FlushFileBuffers ((HANDLE)f);
-}
-
-static t_offset sim_os_disk_size_raw (FILE *Disk)
-{
-DWORD IoctlReturnSize;
-LARGE_INTEGER Size;
-WINBASEAPI BOOL WINAPI GetFileSizeEx(HANDLE hFile, PLARGE_INTEGER lpFileSize);
-
-if (GetFileSizeEx((HANDLE)Disk, &Size))
-    return (t_offset)(Size.QuadPart);
-#ifdef IOCTL_STORAGE_READ_CAPACITY
-if (1) {
-    STORAGE_READ_CAPACITY S;
-
-    ZeroMemory (&S, sizeof (S));
-    S.Version = sizeof (STORAGE_READ_CAPACITY);
-    if (DeviceIoControl((HANDLE)Disk,                      /* handle to volume */
-                         IOCTL_STORAGE_READ_CAPACITY,      /* dwIoControlCode */
-                         NULL,                             /* lpInBuffer */
-                         0,                                /* nInBufferSize */
-                         (LPVOID) &S,                      /* output buffer */
-                         (DWORD) sizeof(S),                /* size of output buffer */
-                         (LPDWORD) &IoctlReturnSize,       /* number of bytes returned */
-                         (LPOVERLAPPED) NULL))             /* OVERLAPPED structure */
-        return (t_offset)(S.DiskLength.QuadPart);
-    }
-#endif
-#ifdef IOCTL_DISK_GET_DRIVE_GEOMETRY_EX
-if (1) {
-    DISK_GEOMETRY_EX G;
-
-    ZeroMemory (&G, sizeof (G));
-    if (DeviceIoControl((HANDLE)Disk,                      /* handle to volume */
-                         IOCTL_DISK_GET_DRIVE_GEOMETRY_EX, /* dwIoControlCode */
-                         NULL,                             /* lpInBuffer */
-                         0,                                /* nInBufferSize */
-                         (LPVOID) &G,                      /* output buffer */
-                         (DWORD) sizeof(G),                /* size of output buffer */
-                         (LPDWORD) &IoctlReturnSize,       /* number of bytes returned */
-                         (LPOVERLAPPED) NULL))             /* OVERLAPPED structure */
-        return (t_offset)(G.DiskSize.QuadPart);
-    }
-#endif
-#ifdef IOCTL_DISK_GET_DRIVE_GEOMETRY
-if (1) {
-    DISK_GEOMETRY G;
-
-    if (DeviceIoControl((HANDLE)Disk,                      /* handle to volume */
-                         IOCTL_DISK_GET_DRIVE_GEOMETRY,    /* dwIoControlCode */
-                         NULL,                             /* lpInBuffer */
-                         0,                                /* nInBufferSize */
-                         (LPVOID) &G,                      /* output buffer */
-                         (DWORD) sizeof(G),                /* size of output buffer */
-                         (LPDWORD) &IoctlReturnSize,       /* number of bytes returned */
-                         (LPOVERLAPPED) NULL))             /* OVERLAPPED structure */
-        return (t_offset)(G.Cylinders.QuadPart*G.TracksPerCylinder*G.SectorsPerTrack*G.BytesPerSector);
-    }
-#endif
-_set_errno_from_status (GetLastError ());
-return (t_offset)-1;
-}
-
-static t_stat sim_os_disk_unload_raw (FILE *Disk)
-{
-#ifdef IOCTL_STORAGE_EJECT_MEDIA
-DWORD BytesReturned;
-uint32 Removable = FALSE;
-
-sim_os_disk_info_raw (Disk, NULL, &Removable);
-if (Removable) {
-    if (!DeviceIoControl((HANDLE)Disk,                  /* handle to disk */
-                         IOCTL_STORAGE_EJECT_MEDIA,     /* dwIoControlCode */
-                         NULL,                          /* lpInBuffer */
-                         0,                             /* nInBufferSize */
-                         NULL,                          /* lpOutBuffer */
-                         0,                             /* nOutBufferSize */
-                         (LPDWORD) &BytesReturned,      /* number of bytes returned */
-                         (LPOVERLAPPED) NULL)) {        /* OVERLAPPED structure */
-        _set_errno_from_status (GetLastError ());
-        return SCPE_IOERR;
-        }
-    }
-return SCPE_OK;
-#else
-return SCPE_NOFNC;
-#endif
-}
-
-static t_bool sim_os_disk_isavailable_raw (FILE *Disk)
-{
-#ifdef IOCTL_STORAGE_EJECT_MEDIA
-DWORD BytesReturned;
-uint32 Removable = FALSE;
-
-sim_os_disk_info_raw (Disk, NULL, &Removable);
-if (Removable) {
-    if (!DeviceIoControl((HANDLE)Disk,                  /* handle to disk */
-                         IOCTL_STORAGE_CHECK_VERIFY,    /* dwIoControlCode */
-                         NULL,                          /* lpInBuffer */
-                         0,                             /* nInBufferSize */
-                         NULL,                          /* lpOutBuffer */
-                         0,                             /* nOutBufferSize */
-                         (LPDWORD) &BytesReturned,      /* number of bytes returned */
-                         (LPOVERLAPPED) NULL)) {        /* OVERLAPPED structure */
-        _set_errno_from_status (GetLastError ());
-        return FALSE;
-        }
-    }
-#endif
-return TRUE;
-}
-
-static t_stat sim_os_disk_info_raw (FILE *Disk, uint32 *sector_size, uint32 *removable)
-{
-DWORD IoctlReturnSize;
-STORAGE_DEVICE_NUMBER Device;
-
-ZeroMemory (&Device, sizeof (Device));
-if (DeviceIoControl((HANDLE)Disk,                      /* handle to volume */
-                     IOCTL_STORAGE_GET_DEVICE_NUMBER,  /* dwIoControlCode */
-                     NULL,                             /* lpInBuffer */
-                     0,                                /* nInBufferSize */
-                     (LPVOID) &Device,                 /* output buffer */
-                     (DWORD) sizeof(Device),           /* size of output buffer */
-                     (LPDWORD) &IoctlReturnSize,       /* number of bytes returned */
-                     (LPOVERLAPPED) NULL))             /* OVERLAPPED structure */
-     printf ("Device OK - Type: %s, Number: %d\n", _device_type_name (Device.DeviceType), (int)Device.DeviceNumber);
-
-if (sector_size)
-    *sector_size = 512;
-if (removable)
-    *removable = 0;
-#ifdef IOCTL_STORAGE_READ_CAPACITY
-if (1) {
-    STORAGE_READ_CAPACITY S;
-
-    ZeroMemory (&S, sizeof (S));
-    S.Version = sizeof (STORAGE_READ_CAPACITY);
-    if (DeviceIoControl((HANDLE)Disk,                      /* handle to volume */
-                         IOCTL_STORAGE_READ_CAPACITY,      /* dwIoControlCode */
-                         NULL,                             /* lpInBuffer */
-                         0,                                /* nInBufferSize */
-                         (LPVOID) &S,                      /* output buffer */
-                         (DWORD) sizeof(S),                /* size of output buffer */
-                         (LPDWORD) &IoctlReturnSize,       /* number of bytes returned */
-                         (LPOVERLAPPED) NULL))             /* OVERLAPPED structure */
-        if (sector_size)
-            *sector_size = S.BlockLength;
-    }
-#endif
-#ifdef IOCTL_DISK_GET_DRIVE_GEOMETRY_EX
-if (1) {
-    DISK_GEOMETRY_EX G;
-
-    ZeroMemory (&G, sizeof (G));
-    if (DeviceIoControl((HANDLE)Disk,                      /* handle to volume */
-                         IOCTL_DISK_GET_DRIVE_GEOMETRY_EX, /* dwIoControlCode */
-                         NULL,                             /* lpInBuffer */
-                         0,                                /* nInBufferSize */
-                         (LPVOID) &G,                      /* output buffer */
-                         (DWORD) sizeof(G),                /* size of output buffer */
-                         (LPDWORD) &IoctlReturnSize,       /* number of bytes returned */
-                         (LPOVERLAPPED) NULL))             /* OVERLAPPED structure */
-        if (sector_size)
-            *sector_size = G.Geometry.BytesPerSector;
-    }
-#endif
-#ifdef IOCTL_DISK_GET_DRIVE_GEOMETRY
-if (1) {
-    DISK_GEOMETRY G;
-
-    if (DeviceIoControl((HANDLE)Disk,                      /* handle to volume */
-                         IOCTL_DISK_GET_DRIVE_GEOMETRY,    /* dwIoControlCode */
-                         NULL,                             /* lpInBuffer */
-                         0,                                /* nInBufferSize */
-                         (LPVOID) &G,                      /* output buffer */
-                         (DWORD) sizeof(G),                /* size of output buffer */
-                         (LPDWORD) &IoctlReturnSize,       /* number of bytes returned */
-                         (LPOVERLAPPED) NULL))             /* OVERLAPPED structure */
-        if (sector_size)
-            *sector_size = G.BytesPerSector;
-    }
-#endif
-#ifdef IOCTL_STORAGE_GET_HOTPLUG_INFO
-if (1) {
-    STORAGE_HOTPLUG_INFO H;
-
-    ZeroMemory (&H, sizeof (H));
-    if (DeviceIoControl((HANDLE)Disk,                      /* handle to volume */
-                         IOCTL_STORAGE_GET_HOTPLUG_INFO,   /* dwIoControlCode */
-                         NULL,                             /* lpInBuffer */
-                         0,                                /* nInBufferSize */
-                         (LPVOID) &H,                      /* output buffer */
-                         (DWORD) sizeof(H),                /* size of output buffer */
-                         (LPDWORD) &IoctlReturnSize,       /* number of bytes returned */
-                         (LPOVERLAPPED) NULL))             /* OVERLAPPED structure */
-        if (removable)
-            *removable = H.MediaRemovable;
-    }
-#endif
-if (removable && *removable)
-    printf ("Removable Device\n");
-return SCPE_OK;
-}
-
-static t_stat sim_os_disk_rdsect (UNIT *uptr, t_lba lba, uint8 *buf, t_seccnt *sectsread, t_seccnt sects)
-{
-OVERLAPPED pos;
-struct disk_context *ctx = (struct disk_context *)uptr->disk_ctx;
-long long addr;
-
-sim_debug (ctx->dbit, ctx->dptr, "sim_os_disk_rdsect(unit=%d, lba=0x%X, sects=%d)\n", (int)(uptr-ctx->dptr->units), lba, sects);
-
-addr = ((long long)lba) * ctx->sector_size;
-memset (&pos, 0, sizeof (pos));
-pos.Offset = (DWORD)addr;
-pos.OffsetHigh = (DWORD)(addr >> 32);
-if (ReadFile ((HANDLE)(uptr->fileref), buf, sects * ctx->sector_size, (LPDWORD)sectsread, &pos)) {
-    if (sectsread)
-        *sectsread /= ctx->sector_size;
-    return SCPE_OK;
-    }
-_set_errno_from_status (GetLastError ());
-return SCPE_IOERR;
-}
-
-static t_stat sim_os_disk_wrsect (UNIT *uptr, t_lba lba, uint8 *buf, t_seccnt *sectswritten, t_seccnt sects)
-{
-OVERLAPPED pos;
-struct disk_context *ctx = (struct disk_context *)uptr->disk_ctx;
-long long addr;
-
-sim_debug (ctx->dbit, ctx->dptr, "sim_os_disk_wrsect(unit=%d, lba=0x%X, sects=%d)\n", (int)(uptr-ctx->dptr->units), lba, sects);
-
-addr = ((long long)lba) * ctx->sector_size;
-memset (&pos, 0, sizeof (pos));
-pos.Offset = (DWORD)addr;
-pos.OffsetHigh = (DWORD)(addr >> 32);
-if (WriteFile ((HANDLE)(uptr->fileref), buf, sects * ctx->sector_size, (LPDWORD)sectswritten, &pos)) {
-    if (sectswritten)
-        *sectswritten /= ctx->sector_size;
-    return SCPE_OK;
-    }
-_set_errno_from_status (GetLastError ());
-return SCPE_IOERR;
-}
-
-#elif defined (__linux) || defined (__linux__) || defined (__sun) || defined (__sun__) || defined (__hpux) || defined (_AIX)
-
-#include <sys/types.h>
-#include <sys/stat.h>
-#include <fcntl.h>
-#include <unistd.h>
-
-static t_stat sim_os_disk_implemented_raw (void)
-{
-return sim_toffset_64 ? SCPE_OK : SCPE_NOFNC;
-}
-
-static FILE *sim_os_disk_open_raw (const char *rawdevicename, const char *openmode)
-{
-int mode = 0;
-
-if (strchr (openmode, 'r') && (strchr (openmode, '+') || strchr (openmode, 'w')))
-    mode = O_RDWR;
-else
-    if (strchr (openmode, 'r'))
-        mode = O_RDONLY;
-#ifdef O_LARGEFILE
-mode |= O_LARGEFILE;
-#endif
-#ifdef O_DSYNC
-mode |= O_DSYNC;
-#endif
-return (FILE *)((long)open (rawdevicename, mode, 0));
-}
-
-static int sim_os_disk_close_raw (FILE *f)
-{
-return close ((int)((long)f));
-}
-
-static void sim_os_disk_flush_raw (FILE *f)
-{
-fsync ((int)((long)f));
-}
-
-static t_offset sim_os_disk_size_raw (FILE *f)
-{
-#if defined (DONT_DO_LARGEFILE)
-struct stat statb;
-
-if (fstat ((int)((long)f), &statb))
-    return (t_offset)-1;
-#else
-struct stat64 statb;
-
-if (fstat64 ((int)((long)f), &statb))
-    return (t_offset)-1;
-#endif
-return (t_offset)statb.st_size;
-}
-
-static t_stat sim_os_disk_unload_raw (FILE *f)
-{
-return SCPE_IOERR;
-}
-
-static t_bool sim_os_disk_isavailable_raw (FILE *Disk)
-{
-return TRUE;
-}
-
-static t_stat sim_os_disk_rdsect (UNIT *uptr, t_lba lba, uint8 *buf, t_seccnt *sectsread, t_seccnt sects)
-{
-struct disk_context *ctx = (struct disk_context *)uptr->disk_ctx;
-off_t addr;
-ssize_t bytesread;
-
-sim_debug (ctx->dbit, ctx->dptr, "sim_os_disk_rdsect(unit=%d, lba=0x%X, sects=%d)\n", (int)(uptr-ctx->dptr->units), lba, sects);
-
-addr = ((off_t)lba) * ctx->sector_size;
-bytesread = pread((int)((long)uptr->fileref), buf, sects * ctx->sector_size, addr);
-if (bytesread < 0) {
-    if (sectsread)
-        *sectsread = 0;
-    return SCPE_IOERR;
-    }
-if (sectsread)
-    *sectsread = bytesread / ctx->sector_size;
-return SCPE_OK;
-}
-
-static t_stat sim_os_disk_wrsect (UNIT *uptr, t_lba lba, uint8 *buf, t_seccnt *sectswritten, t_seccnt sects)
-{
-struct disk_context *ctx = (struct disk_context *)uptr->disk_ctx;
-off_t addr;
-ssize_t byteswritten;
-
-sim_debug (ctx->dbit, ctx->dptr, "sim_os_disk_wrsect(unit=%d, lba=0x%X, sects=%d)\n", (int)(uptr-ctx->dptr->units), lba, sects);
-
-addr = ((off_t)lba) * ctx->sector_size;
-byteswritten = pwrite((int)((long)uptr->fileref), buf, sects * ctx->sector_size, addr);
-if (byteswritten < 0) {
-    if (sectswritten)
-        *sectswritten = 0;
-    return SCPE_IOERR;
-    }
-if (sectswritten)
-    *sectswritten = byteswritten / ctx->sector_size;
-return SCPE_OK;
-}
-
-static t_stat sim_os_disk_info_raw (FILE *f, uint32 *sector_size, uint32 *removable)
-{
-if (sector_size)
-    *sector_size = 512;
-if (removable)
-    *removable = 0;
-return SCPE_OK;
-}
-
-#else
-/*============================================================================*/
-/*                        Non-implemented versions                            */
-/*============================================================================*/
-
-static t_stat sim_os_disk_implemented_raw (void)
-{
-return SCPE_NOFNC;
-}
-
-static FILE *sim_os_disk_open_raw (const char *rawdevicename, const char *openmode)
-{
-return NULL;
-}
-
-static int sim_os_disk_close_raw (FILE *f)
-{
-return EOF;
-}
-
-static void sim_os_disk_flush_raw (FILE *f)
-{
-}
-
-static t_offset sim_os_disk_size_raw (FILE *f)
-{
-return (t_offset)-1;
-}
-
-static t_stat sim_os_disk_unload_raw (FILE *f)
-{
-return SCPE_NOFNC;
-}
-
-static t_bool sim_os_disk_isavailable_raw (FILE *Disk)
-{
-return FALSE;
-}
-
-static t_stat sim_os_disk_rdsect (UNIT *uptr, t_lba lba, uint8 *buf, t_seccnt *sectsread, t_seccnt sects)
-{
-return SCPE_NOFNC;
-}
-
-static t_stat sim_os_disk_wrsect (UNIT *uptr, t_lba lba, uint8 *buf, t_seccnt *sectswritten, t_seccnt sects)
-{
-return SCPE_NOFNC;
-}
-
-static t_stat sim_os_disk_info_raw (FILE *f, uint32 *sector_size, uint32 *removable)
-{
-return SCPE_NOFNC;
-}
-
-#endif
-
-/* OS Independent Disk Virtual Disk (VHD) I/O support */
-
-#if (defined (VMS) && !(defined (__ALPHA) || defined (__ia64)))
-#define DONT_DO_VHD_SUPPORT  /* VAX/VMS compilers don't have 64 bit integers */
-#endif
-
-#if defined (DONT_DO_VHD_SUPPORT)
-
-/*============================================================================*/
-/*                        Non-implemented version                             */
-/*   This is only for hody systems which don't have 64 bit integer types      */
-/*============================================================================*/
-
-static t_stat sim_vhd_disk_implemented (void)
-{
-return SCPE_NOFNC;
-}
-
-static FILE *sim_vhd_disk_open (const char *vhdfilename, const char *openmode)
-{
-return NULL;
-}
-
-static FILE *sim_vhd_disk_merge (const char *szVHDPath, char **ParentVHD)
-{
-return NULL;
-}
-
-static FILE *sim_vhd_disk_create (const char *szVHDPath, t_offset desiredsize)
-{
-return NULL;
-}
-
-static FILE *sim_vhd_disk_create_diff (const char *szVHDPath, const char *szParentVHDPath)
-{
-return NULL;
-}
-
-static int sim_vhd_disk_close (FILE *f)
-{
-return -1;
-}
-
-static void sim_vhd_disk_flush (FILE *f)
-{
-}
-
-static t_offset sim_vhd_disk_size (FILE *f)
-{
-return (t_offset)-1;
-}
-
-static t_stat sim_vhd_disk_rdsect (UNIT *uptr, t_lba lba, uint8 *buf, t_seccnt *sectsread, t_seccnt sects)
-{
-return SCPE_IOERR;
-}
-
-static t_stat sim_vhd_disk_clearerr (UNIT *uptr)
-{
-return SCPE_IOERR;
-}
-
-static t_stat sim_vhd_disk_wrsect (UNIT *uptr, t_lba lba, uint8 *buf, t_seccnt *sectswritten, t_seccnt sects)
-{
-return SCPE_IOERR;
-}
-
-static t_stat sim_vhd_disk_set_dtype (FILE *f, const char *dtype)
-{
-return SCPE_NOFNC;
-}
-
-static const char *sim_vhd_disk_get_dtype (FILE *f)
-{
-return NULL;
-}
-
-#else
-
-/*++
-    This code follows the details specified in the "Virtual Hard Disk Image
-    Format Specification", Version 1.0 October 11, 2006.  This format
-    specification is available for anyone to implement under the
-    "Microsoft Open Specification Promise" described at:
-        http://www.microsoft.com/interop/osp/default.mspx.
---*/
-
-typedef t_uint64    uint64;
-typedef t_int64     int64;
-
-typedef struct _VHD_Footer {
-    /*
-    Cookies are used to uniquely identify the original creator of the hard disk
-    image. The values are case-sensitive.  Microsoft uses the "conectix" string
-    to identify this file as a hard disk image created by Microsoft Virtual
-    Server, Virtual PC, and predecessor products. The cookie is stored as an
-    eight-character ASCII string with the "c" in the first byte, the "o" in
-    the second byte, and so on.
-    */
-    char Cookie[8];
-    /*
-    This is a bit field used to indicate specific feature support. The following
-    table displays the list of features.
-    Any fields not listed are reserved.
-
-    Feature Value:
-       No features enabled     0x00000000
-       Temporary               0x00000001
-       Reserved                0x00000002
-
-       No features enabled.
-              The hard disk image has no special features enabled in it.
-       Temporary.
-              This bit is set if the current disk is a temporary disk. A
-              temporary disk designation indicates to an application that
-              this disk is a candidate for deletion on shutdown.
-       Reserved.
-              This bit must always be set to 1.
-       All other bits are also reserved and should be set to 0.
-    */
-    uint32 Features;
-    /*
-    This field is divided into a major/minor version and matches the version of
-    the specification used in creating the file. The most-significant two bytes
-    are for the major version. The least-significant two bytes are the minor
-    version.  This must match the file format specification. For the current
-    specification, this field must be initialized to 0x00010000.
-    The major version will be incremented only when the file format is modified
-    in such a way that it is no longer compatible with older versions of the
-    file format.
-    */
-    uint32 FileFormatVersion;
-    /*
-    This field holds the absolute byte offset, from the beginning of the file,
-    to the next structure. This field is used for dynamic disks and differencing
-    disks, but not fixed disks. For fixed disks, this field should be set to
-    0xFFFFFFFF.
-    */
-    uint64 DataOffset;
-    /*
-    This field stores the creation time of a hard disk image. This is the number
-    of seconds since January 1, 2000 12:00:00 AM in UTC/GMT.
-    */
-    uint32 TimeStamp;
-    /*
-    This field is used to document which application created the hard disk. The
-    field is a left-justified text field. It uses a single-byte character set.
-    If the hard disk is created by Microsoft Virtual PC, "vpc " is written in
-    this field. If the hard disk image is created by Microsoft Virtual Server,
-    then "vs  " is written in this field.
-    Other applications should use their own unique identifiers.
-    */
-    char CreatorApplication[4];
-    /*
-    This field holds the major/minor version of the application that created
-    the hard disk image.  Virtual Server 2004 sets this value to 0x00010000 and
-    Virtual PC 2004 sets this to 0x00050000.
-    */
-    uint32 CreatorVersion;
-    /*
-    This field stores the type of host operating system this disk image is
-    created on.
-       Host OS type    Value
-       Windows         0x5769326B (Wi2k)
-       Macintosh       0x4D616320 (Mac )
-    */
-    uint8 CreatorHostOS[4];
-    /*
-    This field stores the size of the hard disk in bytes, from the perspective
-    of the virtual machine, at creation time. This field is for informational
-    purposes.
-    */
-    uint64 OriginalSize;
-    /*
-    This field stores the current size of the hard disk, in bytes, from the
-    perspective of the virtual machine.
-    This value is same as the original size when the hard disk is created.
-    This value can change depending on whether the hard disk is expanded.
-    */
-    uint64 CurrentSize;
-    /*
-    This field stores the cylinder, heads, and sectors per track value for the
-    hard disk.
-       Disk Geometry field          Size (bytes)
-       Cylinder                     2
-       Heads                        1
-       Sectors per track/cylinder   1
-
-    When a hard disk is configured as an ATA hard disk, the CHS values (that is,
-    Cylinder, Heads, Sectors per track) are used by the ATA controller to
-    determine the size of the disk. When the user creates a hard disk of a
-    certain size, the size of the hard disk image in the virtual machine is
-    smaller than that created by the user. This is because CHS value calculated
-    from the hard disk size is rounded down. The pseudo-code for the algorithm
-    used to determine the CHS values can be found in the appendix of this
-    document.
-    */
-    uint32 DiskGeometry;
-    /*
-       Disk Type field              Value
-       None                         0
-       Reserved (deprecated)        1
-       Fixed hard disk              2
-       Dynamic hard disk            3
-       Differencing hard disk       4
-       Reserved (deprecated)        5
-       Reserved (deprecated)        6
-    */
-    uint32 DiskType;
-    /*
-    This field holds a basic checksum of the hard disk footer. It is just a
-    one's complement of the sum of all the bytes in the footer without the
-    checksum field.
-    If the checksum verification fails, the Virtual PC and Virtual Server
-    products will instead use the header. If the checksum in the header also
-    fails, the file should be assumed to be corrupt. The pseudo-code for the
-    algorithm used to determine the checksum can be found in the appendix of
-    this document.
-    */
-    uint32 Checksum;
-    /*
-    Every hard disk has a unique ID stored in the hard disk. This is used to
-    identify the hard disk. This is a 128-bit universally unique identifier
-    (UUID). This field is used to associate a parent hard disk image with its
-    differencing hard disk image(s).
-    */
-    uint8 UniqueID[16];
-    /*
-    This field holds a one-byte flag that describes whether the system is in
-    saved state. If the hard disk is in the saved state the value is set to 1.
-    Operations such as compaction and expansion cannot be performed on a hard
-    disk in a saved state.
-    */
-    uint8 SavedState;
-    /*
-    This field contains zeroes. It is 427 bytes in size.
-    */
-    uint8 Reserved1[11];
-    /*
-    This field is an extension to the VHD spec and includes a simh drive type
-    name as a nul terminated string.
-    */
-    uint8 DriveType[16];
-    /*
-    This field contains zeroes. It is 400 bytes in size.
-    */
-    uint8 Reserved[400];
-    } VHD_Footer;
-
-/*
-For dynamic and differencing disk images, the "Data Offset" field within
-the image footer points to a secondary structure that provides additional
-information about the disk image. The dynamic disk header should appear on
-a sector (512-byte) boundary.
-*/
-typedef struct _VHD_DynamicDiskHeader {
-    /*
-    This field holds the value "cxsparse". This field identifies the header.
-    */
-    char Cookie[8];
-    /*
-    This field contains the absolute byte offset to the next structure in the
-    hard disk image. It is currently unused by existing formats and should be
-    set to 0xFFFFFFFF.
-    */
-    uint64 DataOffset;
-    /*
-    This field stores the absolute byte offset of the Block Allocation Table
-    (BAT) in the file.
-    */
-    uint64 TableOffset;
-    /*
-    This field stores the version of the dynamic disk header. The field is
-    divided into Major/Minor version. The least-significant two bytes represent
-    the minor version, and the most-significant two bytes represent the major
-    version. This must match with the file format specification. For this
-    specification, this field must be initialized to 0x00010000.
-    The major version will be incremented only when the header format is
-    modified in such a way that it is no longer compatible with older versions
-    of the product.
-    */
-    uint32 HeaderVersion;
-    /*
-    This field holds the maximum entries present in the BAT. This should be
-    equal to the number of blocks in the disk (that is, the disk size divided
-    by the block size).
-    */
-    uint32 MaxTableEntries;
-    /*
-    A block is a unit of expansion for dynamic and differencing hard disks. It
-    is stored in bytes. This size does not include the size of the block bitmap.
-    It is only the size of the data section of the block. The sectors per block
-    must always be a power of two. The default value is 0x00200000 (indicating a
-    block size of 2 MB).
-    */
-    uint32 BlockSize;
-    /*
-    This field holds a basic checksum of the dynamic header. It is a one's
-    complement of the sum of all the bytes in the header without the checksum
-    field.
-    If the checksum verification fails the file should be assumed to be corrupt.
-    */
-    uint32 Checksum;
-    /*
-    This field is used for differencing hard disks. A differencing hard disk
-    stores a 128-bit UUID of the parent hard disk. For more information, see
-    "Creating Differencing Hard Disk Images" later in this paper.
-    */
-    uint8 ParentUniqueID[16];
-    /*
-    This field stores the modification time stamp of the parent hard disk. This
-    is the number of seconds since January 1, 2000 12:00:00 AM in UTC/GMT.
-    */
-    uint32 ParentTimeStamp;
-    /*
-    This field should be set to zero.
-    */
-    uint32 Reserved0;
-    /*
-    This field contains a Unicode string (UTF-16) of the parent hard disk
-    filename.
-    */
-    char ParentUnicodeName[512];
-    /*
-    These entries store an absolute byte offset in the file where the parent
-    locator for a differencing hard disk is stored. This field is used only for
-    differencing disks and should be set to zero for dynamic disks.
-    */
-    struct VHD_ParentLocator {
-        /*
-        The platform code describes which platform-specific format is used for the
-        file locator. For Windows, a file locator is stored as a path (for example.
-        "c:\disksimages\ParentDisk.vhd"). On a Macintosh system, the file locator
-        is a binary large object (blob) that contains an "alias." The parent locator
-        table is used to support moving hard disk images across platforms.
-        Some current platform codes include the following:
-           Platform Code        Description
-           None (0x0)
-           Wi2r (0x57693272)    [deprecated]
-           Wi2k (0x5769326B)    [deprecated]
-           W2ru (0x57327275)    Unicode pathname (UTF-16) on Windows relative to the differencing disk pathname.
-           W2ku (0x57326B75)    Absolute Unicode (UTF-16) pathname on Windows.
-           Mac (0x4D616320)     (Mac OS alias stored as a blob)
-           MacX(0x4D616358)     A file URL with UTF-8 encoding conforming to RFC 2396.
-        */
-        uint8 PlatformCode[4];
-        /*
-        This field stores the number of 512-byte sectors needed to store the parent
-        hard disk locator.
-        */
-        uint32 PlatformDataSpace;
-        /*
-        This field stores the actual length of the parent hard disk locator in bytes.
-        */
-        uint32 PlatformDataLength;
-        /*
-        This field must be set to zero.
-        */
-        uint32 Reserved;
-        /*
-        This field stores the absolute file offset in bytes where the platform
-        specific file locator data is stored.
-        */
-        uint64 PlatformDataOffset;
-        /*
-        This field stores the absolute file offset in bytes where the platform
-        specific file locator data is stored.
-        */
-        } ParentLocatorEntries[8];
-    /*
-    This must be initialized to zeroes.
-    */
-    char Reserved[256];
-    } VHD_DynamicDiskHeader;
-
-#define VHD_BAT_FREE_ENTRY (0xFFFFFFFF)
-#define VHD_DATA_BLOCK_ALIGNMENT ((uint64)4096)    /* Optimum when underlying storage has 4k sectors */
-
-#define VHD_DT_Fixed                 2  /* Fixed hard disk */
-#define VHD_DT_Dynamic               3  /* Dynamic hard disk */
-#define VHD_DT_Differencing          4  /* Differencing hard disk */
-
-static uint32 NtoHl(uint32 value);
-
-static uint64 NtoHll(uint64 value);
-
-typedef struct VHD_IOData *VHDHANDLE;
-
-static t_stat ReadFilePosition(FILE *File, void *buf, size_t bufsize, size_t *bytesread, uint64 position)
-{
-uint32 err = sim_fseeko (File, (t_offset)position, SEEK_SET);
-size_t i;
-
-if (bytesread)
-    *bytesread = 0;
-if (!err) {
-    i = fread (buf, 1, bufsize, File);
-    err = ferror (File);
-    if ((!err) && bytesread)
-        *bytesread = i;
-    }
-return (err ? SCPE_IOERR : SCPE_OK);
-}
-
-static t_stat WriteFilePosition(FILE *File, void *buf, size_t bufsize, size_t *byteswritten, uint64 position)
-{
-uint32 err = sim_fseeko (File, (t_offset)position, SEEK_SET);
-size_t i;
-
-if (byteswritten)
-    *byteswritten = 0;
-if (!err) {
-    i = fwrite (buf, 1, bufsize, File);
-    err = ferror (File);
-    if ((!err) && byteswritten)
-        *byteswritten = i;
-    }
-return (err ? SCPE_IOERR : SCPE_OK);
-}
-
-static uint32
-CalculateVhdFooterChecksum(void *data,
-                           size_t size)
-{
-uint32 sum = 0;
-uint8 *c = (uint8 *)data;
-
-while (size--)
-    sum += *c++;
-return ~sum;
-}
-
-#if defined(_WIN32) || defined (__ALPHA) || defined (__ia64) || defined (VMS)
-#ifndef __BYTE_ORDER__
-#define __BYTE_ORDER__ __ORDER_LITTLE_ENDIAN__
-#endif
-#endif
-#ifndef __BYTE_ORDER__
-#define __BYTE_ORDER__ UNKNOWN
-#endif
-#if __BYTE_ORDER__ == __ORDER_LITTLE_ENDIAN__
-static uint32
-NtoHl(uint32 value)
-{
-uint8 *l = (uint8 *)&value;
-return l[3] | (l[2]<<8) | (l[1]<<16) | (l[0]<<24);
-}
-
-static uint64
-NtoHll(uint64 value)
-{
-uint8 *l = (uint8 *)&value;
-uint64 highresult = l[3] | (l[2]<<8) | (l[1]<<16) | (l[0]<<24);
-uint32 lowresult = l[7] | (l[6]<<8) | (l[5]<<16) | (l[4]<<24);
-return (highresult << 32) | lowresult;
-}
-#elif  __BYTE_ORDER__ == __ORDER_BIG_ENDIAN__
-static uint32
-NtoHl(uint32 value)
-{
-return value;
-}
-
-static uint64
-NtoHll(uint64 value)
-{
-return value;
-}
-#else
-static uint32
-NtoHl(uint32 value)
-{
-uint8 *l = (uint8 *)&value;
-
-if (sim_end)
-    return l[3] | (l[2]<<8) | (l[1]<<16) | (l[0]<<24);
-return value;
-}
-
-static uint64
-NtoHll(uint64 value)
-{
-uint8 *l = (uint8 *)&value;
-
-if (sim_end) {
-    uint64 highresult = l[3] | (l[2]<<8) | (l[1]<<16) | (l[0]<<24);
-    uint32 lowresult = l[7] | (l[6]<<8) | (l[5]<<16) | (l[4]<<24);
-    return (highresult << 32) | lowresult;
-    }
-return value;
-}
-#endif
-
-static
-int
-GetVHDFooter(const char *szVHDPath,
-             VHD_Footer *sFooter,
-             VHD_DynamicDiskHeader *sDynamic,
-             uint32 **aBAT,
-             uint32 *ModifiedTimeStamp,
-             char *szParentVHDPath,
-             size_t ParentVHDPathSize)
-{
-FILE *File = NULL;
-uint64 position;
-uint32 sum, saved_sum;
-int Return = 0;
-VHD_Footer sHeader;
-struct stat statb;
-
-if (sFooter)
-    memset(sFooter, '\0', sizeof(*sFooter));
-if (sDynamic)
-    memset(sDynamic, '\0', sizeof(*sDynamic));
-if (aBAT)
-    *aBAT = NULL;
-File = sim_fopen (szVHDPath, "rb");
-if (!File) {
-    Return = errno;
-    goto Return_Cleanup;
-    }
-if (ModifiedTimeStamp) {
-    if (stat (szVHDPath, &statb)) {
-        Return = errno;
-        goto Return_Cleanup;
-        }
-    else
-        *ModifiedTimeStamp = NtoHl ((uint32)(statb.st_mtime-946684800));
-    }
-position = sim_fsize_ex (File);
-if (((int64)position) == -1) {
-    Return = errno;
-    goto Return_Cleanup;
-    }
-position -= sizeof(*sFooter);
-if (ReadFilePosition(File,
-                     sFooter,
-                     sizeof(*sFooter),
-                     NULL,
-                     position)) {
-    Return = errno;
-    goto Return_Cleanup;
-    }
-saved_sum = NtoHl(sFooter->Checksum);
-sFooter->Checksum = 0;
-sum = CalculateVhdFooterChecksum(sFooter, sizeof(*sFooter));
-sFooter->Checksum = NtoHl(saved_sum);
-if ((sum != saved_sum) || (memcmp("conectix", sFooter->Cookie, sizeof(sFooter->Cookie)))) {
-    Return = EINVAL;                                    /* File Corrupt */
-    goto Return_Cleanup;
-    }
-if (ReadFilePosition(File,
-                     &sHeader,
-                     sizeof(sHeader),
-                     NULL,
-                     (uint64)0)) {
-    Return = errno;
-    goto Return_Cleanup;
-    }
-if ((NtoHl(sFooter->DiskType) != VHD_DT_Dynamic) &&
-    (NtoHl(sFooter->DiskType) != VHD_DT_Differencing) &&
-    (NtoHl(sFooter->DiskType) != VHD_DT_Fixed)) {
-    Return = EINVAL;                                    /* File Corrupt */
-    goto Return_Cleanup;
-    }
-if (((NtoHl(sFooter->DiskType) == VHD_DT_Dynamic) ||
-     (NtoHl(sFooter->DiskType) == VHD_DT_Differencing)) &&
-     memcmp(sFooter, &sHeader, sizeof(sHeader))) {
-    Return = EINVAL;                                    /* File Corrupt */
-    goto Return_Cleanup;
-    }
-if ((sDynamic) &&
-    ((NtoHl(sFooter->DiskType) == VHD_DT_Dynamic) ||
-     (NtoHl(sFooter->DiskType) == VHD_DT_Differencing))) {
-    if (ReadFilePosition(File,
-                         sDynamic,
-                         sizeof (*sDynamic),
-                         NULL,
-                         NtoHll (sFooter->DataOffset))) {
-        Return = errno;
-        goto Return_Cleanup;
-        }
-    saved_sum = NtoHl (sDynamic->Checksum);
-    sDynamic->Checksum = 0;
-    sum = CalculateVhdFooterChecksum (sDynamic, sizeof(*sDynamic));
-    sDynamic->Checksum = NtoHl (saved_sum);
-    if ((sum != saved_sum) || (memcmp ("cxsparse", sDynamic->Cookie, sizeof (sDynamic->Cookie)))) {
-        Return = errno;
-        goto Return_Cleanup;
-        }
-    if (aBAT) {
-        *aBAT = (uint32*) malloc(512*((sizeof(**aBAT)*NtoHl(sDynamic->MaxTableEntries)+511)/512));
-        if (ReadFilePosition(File,
-                             *aBAT,
-                             sizeof (**aBAT)*NtoHl(sDynamic->MaxTableEntries),
-                             NULL,
-                             NtoHll (sDynamic->TableOffset))) {
-            Return = EINVAL;                            /* File Corrupt */
-            goto Return_Cleanup;
-            }
-        }
-    if (szParentVHDPath && ParentVHDPathSize) {
-        VHD_Footer sParentFooter;
-
-        memset (szParentVHDPath, '\0', ParentVHDPathSize);
-        if (NtoHl (sFooter->DiskType) == VHD_DT_Differencing) {
-            size_t i, j;
-
-            for (j=0; j<8; ++j) {
-                uint8 *Pdata;
-                uint32 PdataSize;
-                char ParentName[512];
-                char CheckPath[512];
-                uint32 ParentModificationTime;
-
-                if ('\0' == sDynamic->ParentLocatorEntries[j].PlatformCode[0])
-                    continue;
-                memset (ParentName, '\0', sizeof(ParentName));
-                memset (CheckPath, '\0', sizeof(CheckPath));
-                PdataSize = NtoHl(sDynamic->ParentLocatorEntries[j].PlatformDataSpace);
-                Pdata = (uint8*) calloc (1, PdataSize+2);
-                if (!Pdata)
-                    continue;
-                if (ReadFilePosition(File,
-                                     Pdata,
-                                     PdataSize,
-                                     NULL,
-                                     NtoHll (sDynamic->ParentLocatorEntries[j].PlatformDataOffset))) {
-                    free (Pdata);
-                    continue;
-                    }
-                for (i=0; i<NtoHl(sDynamic->ParentLocatorEntries[j].PlatformDataLength); i+=2)
-                    if ((Pdata[i] == '\0') && (Pdata[i+1] == '\0')) {
-                        ParentName[i/2] = '\0';
-                        break;
-                        }
-                    else
-                        ParentName[i/2] = Pdata[i] ? Pdata[i] : Pdata[i+1];
-                free (Pdata);
-                if (0 == memcmp (sDynamic->ParentLocatorEntries[j].PlatformCode, "W2ku", 4))
-                    strncpy (CheckPath, ParentName, sizeof (CheckPath)-1);
-                else
-                    if (0 == memcmp (sDynamic->ParentLocatorEntries[j].PlatformCode, "W2ru", 4)) {
-                        const char *c;
-
-                        if ((c = strrchr (szVHDPath, '\\')))
-                             memcpy (CheckPath, szVHDPath, c-szVHDPath+1);
-                             strncpy (CheckPath+strlen(CheckPath), ParentName, sizeof (CheckPath)-(strlen (CheckPath)+1));
-                        }
-                VhdPathToHostPath (CheckPath, CheckPath, sizeof (CheckPath));
-                if ((0 == GetVHDFooter(CheckPath,
-                                       &sParentFooter,
-                                       NULL,
-                                       NULL,
-                                       &ParentModificationTime,
-                                       NULL,
-                                       0)) &&
-                    (0 == memcmp (sDynamic->ParentUniqueID, sParentFooter.UniqueID, sizeof (sParentFooter.UniqueID))) &&
-                    ((sDynamic->ParentTimeStamp == ParentModificationTime) ||
-                     ((NtoHl(sDynamic->ParentTimeStamp)-NtoHl(ParentModificationTime)) == 3600) ||
-                     (sim_switches & SWMASK ('O')))) {
-                    strncpy (szParentVHDPath, CheckPath, ParentVHDPathSize);
-                    break;
-                    }
-                }
-            if (!*szParentVHDPath) {
-                Return = EINVAL;                        /* File Corrupt */
-                fprintf (stderr, "Error Invalid Parent VHD for Differencing VHD\n");
-                }
-            }
-        }
-    }
-Return_Cleanup:
-if (File)
-    fclose(File);
-if (aBAT && (0 != Return)) {
-    free (*aBAT);
-    *aBAT = NULL;
-    }
-return errno = Return;
-}
-
-struct VHD_IOData {
-    VHD_Footer Footer;
-    VHD_DynamicDiskHeader Dynamic;
-    uint32 *BAT;
-    FILE *File;
-    char ParentVHDPath[512];
-    struct VHD_IOData *Parent;
-    };
-
-static t_stat sim_vhd_disk_implemented (void)
-{
-return SCPE_OK;
-}
-
-static t_stat sim_vhd_disk_set_dtype (FILE *f, const char *dtype)
-{
-VHDHANDLE hVHD  = (VHDHANDLE)f;
-int Status = 0;
-
-memset (hVHD->Footer.DriveType, '\0', sizeof hVHD->Footer.DriveType);
-memcpy (hVHD->Footer.DriveType, dtype, ((1+strlen (dtype)) < sizeof (hVHD->Footer.DriveType)) ? (1+strlen (dtype)) : sizeof (hVHD->Footer.DriveType));
-hVHD->Footer.Checksum = 0;
-hVHD->Footer.Checksum = NtoHl (CalculateVhdFooterChecksum (&hVHD->Footer, sizeof(hVHD->Footer)));
-
-if (NtoHl (hVHD->Footer.DiskType) == VHD_DT_Fixed) {
-    if (WriteFilePosition(hVHD->File,
-                          &hVHD->Footer,
-                          sizeof(hVHD->Footer),
-                          NULL,
-                          NtoHll (hVHD->Footer.CurrentSize)))
-        Status = errno;
-    goto Cleanup_Return;
-    }
-else {
-    uint64 position;
-
-    position = sim_fsize_ex (hVHD->File);
-    if (((int64)position) == -1) {
-        Status = errno;
-        goto Cleanup_Return;
-        }
-    position -= sizeof(hVHD->Footer);
-    /* Update both copies on a dynamic disk */
-    if (WriteFilePosition(hVHD->File,
-                          &hVHD->Footer,
-                          sizeof(hVHD->Footer),
-                          NULL,
-                          (uint64)0)) {
-        Status = errno;
-        goto Cleanup_Return;
-        }
-    if (WriteFilePosition(hVHD->File,
-                          &hVHD->Footer,
-                          sizeof(hVHD->Footer),
-                          NULL,
-                          position)) {
-        Status = errno;
-        goto Cleanup_Return;
-        }
-    }
-Cleanup_Return:
-if (Status)
-    return SCPE_IOERR;
-return SCPE_OK;
-}
-
-static const char *sim_vhd_disk_get_dtype (FILE *f)
-{
-VHDHANDLE hVHD  = (VHDHANDLE)f;
-
-return (char *)(&hVHD->Footer.DriveType[0]);
-}
-
-static FILE *sim_vhd_disk_open (const char *szVHDPath, const char *DesiredAccess)
-    {
-    VHDHANDLE hVHD = (VHDHANDLE) calloc (1, sizeof(*hVHD));
-    int Status;
-
-    if (!hVHD)
-        return (FILE *)hVHD;
-    Status = GetVHDFooter (szVHDPath,
-                           &hVHD->Footer,
-                           &hVHD->Dynamic,
-                           &hVHD->BAT,
-                           NULL,
-                           hVHD->ParentVHDPath,
-                           sizeof (hVHD->ParentVHDPath));
-    if (Status)
-        goto Cleanup_Return;
-    if (NtoHl (hVHD->Footer.DiskType) == VHD_DT_Differencing) {
-        uint32 ParentModifiedTimeStamp;
-        VHD_Footer ParentFooter;
-        VHD_DynamicDiskHeader ParentDynamic;
-
-        hVHD->Parent = (VHDHANDLE)sim_vhd_disk_open (hVHD->ParentVHDPath, "rb");
-        if (!hVHD->Parent) {
-            Status = errno;
-            goto Cleanup_Return;
-            }
-        Status = GetVHDFooter (hVHD->ParentVHDPath,
-                               &ParentFooter,
-                               &ParentDynamic,
-                               NULL,
-                               &ParentModifiedTimeStamp,
-                               NULL,
-                               0);
-        if (Status)
-            goto Cleanup_Return;
-        if (ParentModifiedTimeStamp != hVHD->Dynamic.ParentTimeStamp) {
-            Status = EBADF;
-            goto Cleanup_Return;
-            }
-        }
-    if (hVHD->Footer.SavedState) {
-        Status = EAGAIN;                                /* Busy */
-        goto Cleanup_Return;
-        }
-    hVHD->File = sim_fopen (szVHDPath, DesiredAccess);
-    if (!hVHD->File) {
-        Status = errno;
-        goto Cleanup_Return;
-        }
-Cleanup_Return:
-    if (Status) {
-        sim_vhd_disk_close ((FILE *)hVHD);
-        hVHD = NULL;
-        }
-    errno = Status;
-    return (FILE *)hVHD;
-    }
-
-static t_stat
-WriteVirtualDiskSectors(VHDHANDLE hVHD,
-                        uint8 *buf,
-                        t_seccnt sects,
-                        t_seccnt *sectswritten,
-                        uint32 SectorSize,
-                        t_lba lba);
-
-static FILE *sim_vhd_disk_merge (const char *szVHDPath, char **ParentVHD)
-    {
-    VHDHANDLE hVHD = (VHDHANDLE) calloc (1, sizeof(*hVHD));
-    VHDHANDLE Parent = NULL;
-    int Status;
-    uint32 SectorSize, SectorsPerBlock, BlockSize, BlockNumber, BitMapBytes, BitMapSectors, BlocksToMerge, NeededBlock;
-    uint64 BlockOffset;
-    size_t BytesRead;
-    t_seccnt SectorsWritten;
-    void *BlockData = NULL;
-
-    if (!hVHD)
-        return (FILE *)hVHD;
-    if (0 != (Status = GetVHDFooter (szVHDPath,
-                                     &hVHD->Footer,
-                                     &hVHD->Dynamic,
-                                     &hVHD->BAT,
-                                     NULL,
-                                     hVHD->ParentVHDPath,
-                                     sizeof (hVHD->ParentVHDPath))))
-        goto Cleanup_Return;
-    if (NtoHl (hVHD->Footer.DiskType) != VHD_DT_Differencing) {
-        Status = EINVAL;
-        goto Cleanup_Return;
-        }
-    if (hVHD->Footer.SavedState) {
-        Status = EAGAIN;                                /* Busy */
-        goto Cleanup_Return;
-        }
-    SectorSize = 512;
-    BlockSize = NtoHl (hVHD->Dynamic.BlockSize);
-    BlockData = malloc (BlockSize*SectorSize);
-    if (NULL == BlockData) {
-        Status = errno;
-        goto Cleanup_Return;
-        }
-    Parent = (VHDHANDLE)sim_vhd_disk_open (hVHD->ParentVHDPath, "rb+");
-    if (!Parent) {
-        Status = errno;
-        goto Cleanup_Return;
-        }
-    hVHD->File = sim_fopen (szVHDPath, "rb");
-    if (!hVHD->File) {
-        Status = errno;
-        goto Cleanup_Return;
-        }
-    SectorsPerBlock = NtoHl (hVHD->Dynamic.BlockSize)/SectorSize;
-    BitMapBytes = (7+(NtoHl (hVHD->Dynamic.BlockSize)/SectorSize))/8;
-    BitMapSectors = (BitMapBytes+SectorSize-1)/SectorSize;
-    for (BlockNumber=BlocksToMerge=0; BlockNumber< NtoHl (hVHD->Dynamic.MaxTableEntries); ++BlockNumber) {
-        if (hVHD->BAT[BlockNumber] == VHD_BAT_FREE_ENTRY)
-            continue;
-        ++BlocksToMerge;
-        }
-    if (!sim_quiet)
-        printf ("Merging %s\ninto %s\n", szVHDPath, hVHD->ParentVHDPath);
-    for (BlockNumber=NeededBlock=0; BlockNumber < NtoHl (hVHD->Dynamic.MaxTableEntries); ++BlockNumber) {
-        uint32 BlockSectors = SectorsPerBlock;
-
-        if (hVHD->BAT[BlockNumber] == VHD_BAT_FREE_ENTRY)
-            continue;
-        ++NeededBlock;
-        BlockOffset = SectorSize*((uint64)(NtoHl (hVHD->BAT[BlockNumber]) + BitMapSectors));
-        if ((BlockNumber*SectorsPerBlock + BlockSectors) > ((uint64)NtoHll (hVHD->Footer.CurrentSize))/SectorSize)
-            BlockSectors = (uint32)(((uint64)NtoHll (hVHD->Footer.CurrentSize))/SectorSize - (BlockNumber*SectorsPerBlock));
-        if (ReadFilePosition(hVHD->File,
-                             BlockData,
-                             SectorSize*BlockSectors,
-                             &BytesRead,
-                             BlockOffset))
-            break;
-        if (WriteVirtualDiskSectors (Parent,
-                                     (uint8*)BlockData,
-                                     BlockSectors,
-                                     &SectorsWritten,
-                                     SectorSize,
-                                     SectorsPerBlock*BlockNumber))
-            break;
-        if (!sim_quiet)
-            printf ("Merged %dMB.  %d%% complete.\r", (int)((((float)NeededBlock)*SectorsPerBlock)*SectorSize/1000000), (int)((((float)NeededBlock)*100)/BlocksToMerge));
-        hVHD->BAT[BlockNumber] = VHD_BAT_FREE_ENTRY;
-        }
-    if (BlockNumber < NtoHl (hVHD->Dynamic.MaxTableEntries)) {
-        Status = errno;
-        }
-    else {
-        Status = 0;
-        if (!sim_quiet)
-            printf ("Merged %dMB.  100%% complete.\n", (int)((((float)NeededBlock)*SectorsPerBlock)*SectorSize/1000000));
-        fclose (hVHD->File);
-        hVHD->File = NULL;
-        remove (szVHDPath);
-        *ParentVHD = (char*) malloc (strlen (hVHD->ParentVHDPath)+1);
-        strcpy (*ParentVHD, hVHD->ParentVHDPath);
-        }
-Cleanup_Return:
-    free (BlockData);
-    if (hVHD->File)
-        fclose (hVHD->File);
-    if (Status) {
-        free (hVHD->BAT);
-        free (hVHD);
-        hVHD = NULL;
-        sim_vhd_disk_close ((FILE *)Parent);
-        }
-    else {
-        free (hVHD->BAT);
-        free (hVHD);
-        hVHD = Parent;
-        }
-    errno = Status;
-    return (FILE *)hVHD;
-    }
-
-static int sim_vhd_disk_close (FILE *f)
-{
-VHDHANDLE hVHD = (VHDHANDLE)f;
-
-if (NULL != hVHD) {
-    if (hVHD->Parent)
-        sim_vhd_disk_close ((FILE *)hVHD->Parent);
-    free (hVHD->BAT);
-    if (hVHD->File) {
-        fflush (hVHD->File);
-        fclose (hVHD->File);
-        }
-    free (hVHD);
-    return 0;
-    }
-return -1;
-}
-
-static void sim_vhd_disk_flush (FILE *f)
-{
-VHDHANDLE hVHD = (VHDHANDLE)f;
-
-if ((NULL != hVHD) && (hVHD->File))
-    fflush (hVHD->File);
-}
-
-static t_offset sim_vhd_disk_size (FILE *f)
-{
-VHDHANDLE hVHD = (VHDHANDLE)f;
-
-return (t_offset)(NtoHll (hVHD->Footer.CurrentSize));
-}
-
-#include <stdlib.h>
-#include <time.h>
-static void
-_rand_uuid_gen (void *uuidaddr)
-{
-int i;
-uint8 *b = (uint8 *)uuidaddr;
-uint32 timenow = (uint32)time (NULL);
-
-memcpy (uuidaddr, &timenow, sizeof (timenow));
-srand ((unsigned)timenow);
-for (i=4; i<16; i++) {
-    b[i] = (uint8)rand();
-    }
-}
-
-#if defined (_WIN32)
-static void
-uuid_gen (void *uuidaddr)
-{
-static
-RPC_STATUS
-(RPC_ENTRY *UuidCreate_c) (void *);
-
-if (!UuidCreate_c) {
-    HINSTANCE hDll;
-    hDll = LoadLibraryA("rpcrt4.dll");
-    UuidCreate_c = (RPC_STATUS (RPC_ENTRY *) (void *))GetProcAddress(hDll, "UuidCreate");
-    }
-if (UuidCreate_c)
-    UuidCreate_c(uuidaddr);
-else
-    _rand_uuid_gen (uuidaddr);
-}
-#elif defined (HAVE_DLOPEN)
-#include <dlfcn.h>
-
-static void
-uuid_gen (void *uuidaddr)
-{
-void (*uuid_generate_c) (void *) = NULL;
-void *handle;
-
-#define S__STR_QUOTE(tok) #tok
-#define S__STR(tok) S__STR_QUOTE(tok)
-    handle = dlopen("libuuid." S__STR(HAVE_DLOPEN), RTLD_NOW|RTLD_GLOBAL);
-    if (handle)
-        uuid_generate_c = (void (*)(void *))((size_t)dlsym(handle, "uuid_generate"));
-if (uuid_generate_c)
-    uuid_generate_c(uuidaddr);
-else
-    _rand_uuid_gen (uuidaddr);
-    if (handle)
-        dlclose(handle);
-}
-#else
-static void
-uuid_gen (void *uuidaddr)
-{
-_rand_uuid_gen (uuidaddr);
-}
-#endif
-
-static VHDHANDLE
-CreateVirtualDisk(const char *szVHDPath,
-                  uint32 SizeInSectors,
-                  uint32 BlockSize,
-                  t_bool bFixedVHD)
-{
-VHD_Footer Footer;
-VHD_DynamicDiskHeader Dynamic;
-uint32 *BAT = NULL;
-time_t now;
-uint32 i;
-FILE *File = NULL;
-uint32 Status = 0;
-uint32 BytesPerSector = 512;
-uint64 SizeInBytes = ((uint64)SizeInSectors)*BytesPerSector;
-uint64 TableOffset;
-uint32 MaxTableEntries;
-VHDHANDLE hVHD = NULL;
-
-if (SizeInBytes > ((uint64)(1024*1024*1024))*2040) {
-    Status = EFBIG;
-    goto Cleanup_Return;
-    }
-File = sim_fopen (szVHDPath, "rb");
-if (File) {
-    fclose (File);
-    File = NULL;
-    Status = EEXIST;
-    goto Cleanup_Return;
-    }
-File = sim_fopen (szVHDPath, "wb");
-if (!File) {
-    Status = errno;
-    goto Cleanup_Return;
-    }
-
-memset (&Footer, 0, sizeof(Footer));
-memcpy (Footer.Cookie, "conectix", 8);
-Footer.Features = NtoHl (0x00000002);;
-Footer.FileFormatVersion = NtoHl (0x00010000);;
-Footer.DataOffset = NtoHll (bFixedVHD ? ((long long)-1) : (long long)(sizeof(Footer)));
-time (&now);
-Footer.TimeStamp = NtoHl ((uint32)(now-946684800));
-memcpy (Footer.CreatorApplication, "simh", 4);
-Footer.CreatorVersion = NtoHl (0x00040000);
-memcpy (Footer.CreatorHostOS, "Wi2k", 4);
-Footer.OriginalSize = NtoHll (SizeInBytes);
-Footer.CurrentSize = NtoHll (SizeInBytes);
-uuid_gen (Footer.UniqueID);
-Footer.DiskType = NtoHl (bFixedVHD ? VHD_DT_Fixed : VHD_DT_Dynamic);
-Footer.DiskGeometry = NtoHl (0xFFFF10FF);
-if (1) { /* CHS Calculation */
-    uint32 totalSectors = (uint32)(SizeInBytes/BytesPerSector);/* Total data sectors present in the disk image */
-    uint32 cylinders;                                          /* Number of cylinders present on the disk */
-    uint32 heads;                                              /* Number of heads present on the disk */
-    uint32 sectorsPerTrack;                                    /* Sectors per track on the disk */
-    uint32 cylinderTimesHeads;                                 /* Cylinders x heads */
-
-    if (totalSectors > 65535 * 16 * 255)
-        totalSectors = 65535 * 16 * 255;
-
-    if (totalSectors >= 65535 * 16 * 63) {
-        sectorsPerTrack = 255;
-        heads = 16;
-        cylinderTimesHeads = totalSectors / sectorsPerTrack;
-        }
-    else {
-        sectorsPerTrack = 17;
-        cylinderTimesHeads = totalSectors / sectorsPerTrack;
-
-        heads = (cylinderTimesHeads + 1023) / 1024;
-
-        if (heads < 4)
-            heads = 4;
-        if (cylinderTimesHeads >= (heads * 1024) || heads > 16)
-            {
-            sectorsPerTrack = 31;
-            heads = 16;
-            cylinderTimesHeads = totalSectors / sectorsPerTrack;
-            }
-        if (cylinderTimesHeads >= (heads * 1024))
-            {
-            sectorsPerTrack = 63;
-            heads = 16;
-            cylinderTimesHeads = totalSectors / sectorsPerTrack;
-            }
-        }
-    cylinders = cylinderTimesHeads / heads;
-    Footer.DiskGeometry = NtoHl ((cylinders<<16)|(heads<<8)|sectorsPerTrack);
-    }
-Footer.Checksum = NtoHl (CalculateVhdFooterChecksum(&Footer, sizeof(Footer)));
-
-if (bFixedVHD) {
-    if (WriteFilePosition(File,
-                          &Footer,
-                          sizeof(Footer),
-                          NULL,
-                          SizeInBytes))
-        Status = errno;
-    goto Cleanup_Return;
-    }
-
-/* Dynamic Disk */
-memset (&Dynamic, 0, sizeof(Dynamic));
-memcpy (Dynamic.Cookie, "cxsparse", 8);
-Dynamic.DataOffset = NtoHll (0xFFFFFFFFFFFFFFFFLL);
-TableOffset = NtoHll(Footer.DataOffset)+sizeof(Dynamic);
-Dynamic.TableOffset = NtoHll (TableOffset);
-Dynamic.HeaderVersion = NtoHl (0x00010000);
-if (0 == BlockSize)
-    BlockSize = 2*1024*1024;
-Dynamic.BlockSize = NtoHl (BlockSize);
-MaxTableEntries = (uint32)((SizeInBytes+BlockSize-1)/BlockSize);
-Dynamic.MaxTableEntries = NtoHl (MaxTableEntries);
-Dynamic.Checksum = NtoHl (CalculateVhdFooterChecksum(&Dynamic, sizeof(Dynamic)));
-BAT = (uint32*) malloc (BytesPerSector*((MaxTableEntries*sizeof(*BAT)+BytesPerSector-1)/BytesPerSector));
-memset (BAT, 0, BytesPerSector*((MaxTableEntries*sizeof(*BAT)+BytesPerSector-1)/BytesPerSector));
-for (i=0; i<MaxTableEntries; ++i)
-    BAT[i] = VHD_BAT_FREE_ENTRY;
-
-if (WriteFilePosition(File,
-                      &Footer,
-                      sizeof(Footer),
-                      NULL,
-                      0)) {
-    Status = errno;
-    goto Cleanup_Return;
-    }
-if (WriteFilePosition(File,
-                      &Dynamic,
-                      sizeof(Dynamic),
-                      NULL,
-                      NtoHll(Footer.DataOffset))) {
-    Status = errno;
-    goto Cleanup_Return;
-    }
-if (WriteFilePosition(File,
-                      BAT,
-                      BytesPerSector*((MaxTableEntries*sizeof(*BAT)+BytesPerSector-1)/BytesPerSector),
-                      NULL,
-                      NtoHll(Dynamic.TableOffset))) {
-    Status = errno;
-    goto Cleanup_Return;
-    }
-if (WriteFilePosition(File,
-                      &Footer,
-                      sizeof(Footer),
-                      NULL,
-                      NtoHll(Dynamic.TableOffset)+BytesPerSector*((MaxTableEntries*sizeof(*BAT)+BytesPerSector-1)/BytesPerSector))) {
-    Status = errno;
-    goto Cleanup_Return;
-    }
-
-Cleanup_Return:
-free (BAT);
-if (File)
-    fclose (File);
-if (Status) {
-    if (Status != EEXIST)
-        remove (szVHDPath);
-    }
-else {
-    hVHD = (VHDHANDLE)sim_vhd_disk_open (szVHDPath, "rb+");
-    if (!hVHD)
-        Status = errno;
-    }
-errno = Status;
-return hVHD;
-}
-
-#if defined(__CYGWIN__) || defined(VMS) || defined(__APPLE__) || defined(__linux) || defined(__linux__) || defined(__unix__)
-#include <unistd.h>
-#endif
-static void
-ExpandToFullPath (const char *szFileSpec,
-                  char *szFullFileSpecBuffer,
-                  size_t BufferSize)
-{
-char *c;
-#ifdef _WIN32
-for (c = strchr (szFullFileSpecBuffer, '/'); c; c = strchr (szFullFileSpecBuffer, '/'))
-    *c = '\\';
-GetFullPathNameA (szFileSpec, (DWORD)BufferSize, szFullFileSpecBuffer, NULL);
-for (c = strchr (szFullFileSpecBuffer, '\\'); c; c = strchr (szFullFileSpecBuffer, '\\'))
-    *c = '/';
-#else
-char buffer[PATH_MAX];
-char *wd = getcwd(buffer, PATH_MAX);
-
-if ((szFileSpec[0] != '/') || (strchr (szFileSpec, ':')))
-    snprintf (szFullFileSpecBuffer, BufferSize, "%s/%s", wd, szFileSpec);
-else
-    strncpy (szFullFileSpecBuffer, szFileSpec, BufferSize);
-if ((c = strstr (szFullFileSpecBuffer, "]/")))
-    strcpy (c+1, c+2);
-memset (szFullFileSpecBuffer + strlen (szFullFileSpecBuffer), 0, BufferSize - strlen (szFullFileSpecBuffer));
-#endif
-}
-
-static char *
-HostPathToVhdPath (const char *szHostPath,
-                   char *szVhdPath,
-                   size_t VhdPathSize)
-{
-char *c, *d;
-
-strncpy (szVhdPath, szHostPath, VhdPathSize-1);
-szVhdPath[VhdPathSize-1] = '\0';
-if ((c = strrchr (szVhdPath, ']'))) {
-    *c = '\0';
-    if (!(d = strchr (szVhdPath, '[')))
-        return d;
-    *d = '/';
-    while ((d = strchr (d, '.')))
-        *d = '/';
-    *c = '/';
-    }
-while ((c = strchr (szVhdPath, '/')))
-    *c = '\\';
-for (c = strstr (szVhdPath, "\\.\\"); c; c = strstr (szVhdPath, "\\.\\"))
-    strcpy (c, c+2);
-for (c = strstr (szVhdPath, "\\\\"); c; c = strstr (szVhdPath, "\\\\"))
-    strcpy (c, c+1);
-while ((c = strstr (szVhdPath, "\\..\\"))) {
-    *c = '\0';
-    d = strrchr (szVhdPath, '\\');
-    if (d)
-        strcpy (d, c+3);
-    else
-        return d;
-    }
-memset (szVhdPath + strlen (szVhdPath), 0, VhdPathSize - strlen (szVhdPath));
-return szVhdPath;
-}
-
-static char *
-VhdPathToHostPath (const char *szVhdPath,
-                   char *szHostPath,
-                   size_t HostPathSize)
-{
-char *c;
-char *d = szHostPath;
-
-strncpy (szHostPath, szVhdPath, HostPathSize-1);
-szHostPath[HostPathSize-1] = '\0';
-#if defined(VMS)
-c = strchr (szVhdPath, ':');
-if (*(c+1) != '\\')
-    return NULL;
-*(c+1) = '[';
-d = strrchr (c+2, '\\');
-if (d) {
-    *d = ']';
-    while ((d = strrchr (c+2, '\\')))
-        *d = '.';
-    }
-else
-    return NULL;
-#else
-while ((c = strchr (d, '\\')))
-    *c = '/';
-#endif
-memset (szHostPath + strlen (szHostPath), 0, HostPathSize - strlen (szHostPath));
-return szHostPath;
-}
-
-static VHDHANDLE
-CreateDifferencingVirtualDisk(const char *szVHDPath,
-                              const char *szParentVHDPath)
-{
-uint32 BytesPerSector = 512;
-VHDHANDLE hVHD = NULL;
-VHD_Footer ParentFooter;
-VHD_DynamicDiskHeader ParentDynamic;
-uint32 ParentTimeStamp;
-uint32 Status = 0;
-char *RelativeParentVHDPath = NULL;
-char *FullParentVHDPath = NULL;
-char *RelativeParentVHDPathUnicode = NULL;
-char *FullParentVHDPathUnicode = NULL;
-char *FullVHDPath = NULL;
-size_t i, RelativeMatch, UpDirectories, LocatorsWritten = 0;
-int64 LocatorPosition;
-
-if ((Status = GetVHDFooter (szParentVHDPath,
-                            &ParentFooter,
-                            &ParentDynamic,
-                            NULL,
-                            &ParentTimeStamp,
-                            NULL,
-                            0)))
-    goto Cleanup_Return;
-hVHD = CreateVirtualDisk (szVHDPath,
-                          (uint32)(NtoHll(ParentFooter.CurrentSize)/BytesPerSector),
-                          NtoHl(ParentDynamic.BlockSize),
-                          FALSE);
-if (!hVHD) {
-    Status = errno;
-    goto Cleanup_Return;
-    }
-LocatorPosition = ((sizeof (hVHD->Footer) + BytesPerSector - 1)/BytesPerSector + (sizeof (hVHD->Dynamic) + BytesPerSector - 1)/BytesPerSector)*BytesPerSector;
-hVHD->Dynamic.Checksum = 0;
-RelativeParentVHDPath = (char*) calloc (1, BytesPerSector+2);
-FullParentVHDPath = (char*) calloc (1, BytesPerSector+2);
-RelativeParentVHDPathUnicode = (char*) calloc (1, BytesPerSector+2);
-FullParentVHDPathUnicode = (char*) calloc (1, BytesPerSector+2);
-FullVHDPath = (char*) calloc (1, BytesPerSector+2);
-ExpandToFullPath (szParentVHDPath, FullParentVHDPath, BytesPerSector);
-HostPathToVhdPath (FullParentVHDPath, FullParentVHDPath, BytesPerSector);
-for (i=0; i < strlen (FullParentVHDPath); i++)
-    hVHD->Dynamic.ParentUnicodeName[i*2+1] = FullParentVHDPath[i];  /* Big Endian Unicode */
-for (i=0; i < strlen (FullParentVHDPath); i++)
-    FullParentVHDPathUnicode[i*2] = FullParentVHDPath[i];           /* Little Endian Unicode */
-ExpandToFullPath (szVHDPath, FullVHDPath, BytesPerSector);
-HostPathToVhdPath (FullVHDPath, FullVHDPath, BytesPerSector);
-for (i=0, RelativeMatch=UpDirectories=0; i<strlen(FullVHDPath); i++)
-    if (FullVHDPath[i] == '\\') {
-        if (memcmp (FullVHDPath, FullParentVHDPath, i+1))
-            ++UpDirectories;
-        else
-            RelativeMatch = i;
-        }
-if (RelativeMatch) {
-    char UpDir[4] = "..\\";
-
-    UpDir[2] = FullParentVHDPath[RelativeMatch];
-    if (UpDirectories)
-        for (i=0; i<UpDirectories; i++)
-            strcpy (RelativeParentVHDPath+strlen (RelativeParentVHDPath), UpDir);
-    else
-        strcpy (RelativeParentVHDPath+strlen (RelativeParentVHDPath), UpDir+1);
-    strcpy (RelativeParentVHDPath+strlen (RelativeParentVHDPath), &FullParentVHDPath[RelativeMatch+1]);
-    }
-for (i=0; i < strlen(RelativeParentVHDPath); i++)
-    RelativeParentVHDPathUnicode[i*2] = RelativeParentVHDPath[i];
-hVHD->Dynamic.ParentTimeStamp = ParentTimeStamp;
-memcpy (hVHD->Dynamic.ParentUniqueID, ParentFooter.UniqueID, sizeof (hVHD->Dynamic.ParentUniqueID));
-hVHD->Dynamic.ParentLocatorEntries[7].PlatformDataSpace = NtoHl (BytesPerSector);
-hVHD->Dynamic.ParentLocatorEntries[7].Reserved = 0;
-hVHD->Dynamic.ParentLocatorEntries[7].PlatformDataOffset = NtoHll (LocatorPosition+LocatorsWritten*BytesPerSector);
-++LocatorsWritten;
-memcpy (hVHD->Dynamic.ParentLocatorEntries[6].PlatformCode, "Wi2k", 4);
-hVHD->Dynamic.ParentLocatorEntries[6].PlatformDataSpace = NtoHl (BytesPerSector);
-hVHD->Dynamic.ParentLocatorEntries[6].Reserved = 0;
-hVHD->Dynamic.ParentLocatorEntries[6].PlatformDataOffset = NtoHll (LocatorPosition+LocatorsWritten*BytesPerSector);
-++LocatorsWritten;
-if (RelativeMatch) {
-    memcpy (hVHD->Dynamic.ParentLocatorEntries[7].PlatformCode, "Wi2r", 4);
-    hVHD->Dynamic.ParentLocatorEntries[7].PlatformDataLength = NtoHl ((uint32)(strlen(RelativeParentVHDPath)));
-    memcpy (hVHD->Dynamic.ParentLocatorEntries[5].PlatformCode, "W2ru", 4);
-    hVHD->Dynamic.ParentLocatorEntries[5].PlatformDataSpace = NtoHl (BytesPerSector);
-    hVHD->Dynamic.ParentLocatorEntries[5].PlatformDataLength = NtoHl ((uint32)(2*strlen(RelativeParentVHDPath)));
-    hVHD->Dynamic.ParentLocatorEntries[5].Reserved = 0;
-    hVHD->Dynamic.ParentLocatorEntries[5].PlatformDataOffset = NtoHll (LocatorPosition+LocatorsWritten*BytesPerSector);
-    ++LocatorsWritten;
-    }
-memcpy (hVHD->Dynamic.ParentLocatorEntries[4].PlatformCode, "W2ku", 4);
-hVHD->Dynamic.ParentLocatorEntries[4].PlatformDataSpace = NtoHl (BytesPerSector);
-hVHD->Dynamic.ParentLocatorEntries[4].PlatformDataLength = NtoHl ((uint32)(2*strlen(FullParentVHDPath)));
-hVHD->Dynamic.ParentLocatorEntries[4].Reserved = 0;
-hVHD->Dynamic.ParentLocatorEntries[4].PlatformDataOffset = NtoHll (LocatorPosition+LocatorsWritten*BytesPerSector);
-++LocatorsWritten;
-hVHD->Dynamic.Checksum = NtoHl (CalculateVhdFooterChecksum (&hVHD->Dynamic, sizeof(hVHD->Dynamic)));
-hVHD->Footer.Checksum = 0;
-hVHD->Footer.DiskType = NtoHl (VHD_DT_Differencing);
-memcpy (hVHD->Footer.DriveType, ParentFooter.DriveType, sizeof (hVHD->Footer.DriveType));
-hVHD->Footer.Checksum = NtoHl (CalculateVhdFooterChecksum (&hVHD->Footer, sizeof(hVHD->Footer)));
-
-if (WriteFilePosition (hVHD->File,
-                       &hVHD->Footer,
-                       sizeof (hVHD->Footer),
-                       NULL,
-                       0)) {
-    Status = errno;
-    goto Cleanup_Return;
-    }
-if (WriteFilePosition (hVHD->File,
-                       &hVHD->Dynamic,
-                       sizeof (hVHD->Dynamic),
-                       NULL,
-                       NtoHll (hVHD->Footer.DataOffset))) {
-    Status = errno;
-    goto Cleanup_Return;
-    }
-if (WriteFilePosition (hVHD->File,
-                       &hVHD->Footer,
-                       sizeof (hVHD->Footer),
-                       NULL,
-                       NtoHll (hVHD->Dynamic.TableOffset)+BytesPerSector*((NtoHl (hVHD->Dynamic.MaxTableEntries)*sizeof(*hVHD->BAT)+BytesPerSector-1)/BytesPerSector))) {
-    Status = errno;
-    goto Cleanup_Return;
-    }
-if (WriteFilePosition (hVHD->File,
-                       RelativeParentVHDPath,
-                       BytesPerSector,
-                       NULL,
-                       NtoHll (hVHD->Dynamic.ParentLocatorEntries[7].PlatformDataOffset))) {
-    Status = errno;
-    goto Cleanup_Return;
-    }
-if (WriteFilePosition (hVHD->File,
-                       FullParentVHDPath,
-                       BytesPerSector,
-                       NULL,
-                       NtoHll (hVHD->Dynamic.ParentLocatorEntries[6].PlatformDataOffset))) {
-    Status = errno;
-    goto Cleanup_Return;
-    }
-if (WriteFilePosition (hVHD->File,
-                       RelativeParentVHDPathUnicode,
-                       BytesPerSector,
-                       NULL,
-                       NtoHll (hVHD->Dynamic.ParentLocatorEntries[5].PlatformDataOffset))) {
-    Status = errno;
-    goto Cleanup_Return;
-    }
-if (WriteFilePosition (hVHD->File,
-                       FullParentVHDPathUnicode,
-                       BytesPerSector,
-                       NULL,
-                       NtoHll (hVHD->Dynamic.ParentLocatorEntries[4].PlatformDataOffset))) {
-    Status = errno;
-    goto Cleanup_Return;
-    }
-
-Cleanup_Return:
-free (RelativeParentVHDPath);
-free (FullParentVHDPath);
-free (RelativeParentVHDPathUnicode);
-free (FullParentVHDPathUnicode);
-free (FullVHDPath);
-sim_vhd_disk_close ((FILE *)hVHD);
-hVHD = NULL;
-if (Status) {
-    if (EEXIST != Status)
-        remove (szVHDPath);
-    }
-else {
-    hVHD = (VHDHANDLE)sim_vhd_disk_open (szVHDPath, "rb+");
-    if (!hVHD)
-        Status = errno;
-    }
-errno = Status;
-return hVHD;
-}
-
-static FILE *sim_vhd_disk_create (const char *szVHDPath, t_offset desiredsize)
-{
-return (FILE *)CreateVirtualDisk (szVHDPath, (uint32)(desiredsize/512), 0, (sim_switches & SWMASK ('X')));
-}
-
-static FILE *sim_vhd_disk_create_diff (const char *szVHDPath, const char *szParentVHDPath)
-{
-return (FILE *)CreateDifferencingVirtualDisk (szVHDPath, szParentVHDPath);
-}
-
-static t_stat
-ReadVirtualDiskSectors(VHDHANDLE hVHD,
-                       uint8 *buf,
-                       t_seccnt sects,
-                       t_seccnt *sectsread,
-                       uint32 SectorSize,
-                       t_lba lba)
-{
-uint64 BlockOffset = ((uint64)lba)*SectorSize;
-uint32 BlocksRead = 0;
-uint32 SectorsInRead;
-size_t BytesRead = 0;
-
-if (!hVHD || (hVHD->File == NULL)) {
-    errno = EBADF;
-    return SCPE_IOERR;
-    }
-if ((BlockOffset + sects*SectorSize) > (uint64)NtoHll (hVHD->Footer.CurrentSize)) {
-    errno = ERANGE;
-    return SCPE_IOERR;
-    }
-if (NtoHl (hVHD->Footer.DiskType) == VHD_DT_Fixed) {
-    if (ReadFilePosition(hVHD->File,
-                         buf,
-                         sects*SectorSize,
-                         &BytesRead,
-                         BlockOffset)) {
-        if (sectsread)
-            *sectsread = (t_seccnt)(BytesRead/SectorSize);
-        return SCPE_IOERR;
-        }
-    if (sectsread)
-        *sectsread /= SectorSize;
-    return SCPE_OK;
-    }
-/* We are now dealing with a Dynamically expanding or differencing disk */
-while (sects) {
-    uint32 SectorsPerBlock = NtoHl (hVHD->Dynamic.BlockSize)/SectorSize;
-    uint64 BlockNumber = lba/SectorsPerBlock;
-    uint32 BitMapBytes = (7+(NtoHl (hVHD->Dynamic.BlockSize)/SectorSize))/8;
-    uint32 BitMapSectors = (BitMapBytes+SectorSize-1)/SectorSize;
-
-    SectorsInRead = SectorsPerBlock - lba%SectorsPerBlock;
-    if (SectorsInRead > sects)
-        SectorsInRead = sects;
-    if (hVHD->BAT[BlockNumber] == VHD_BAT_FREE_ENTRY) {
-        if (!hVHD->Parent)
-            memset (buf, 0, SectorSize*SectorsInRead);
-        else {
-            if (ReadVirtualDiskSectors(hVHD->Parent,
-                                       buf,
-                                       SectorsInRead,
-                                       NULL,
-                                       SectorSize,
-                                       lba)) {
-                if (sectsread)
-                    *sectsread = BlocksRead;
-                return FALSE;
-                }
-            }
-        }
-    else {
-        BlockOffset = SectorSize*((uint64)(NtoHl (hVHD->BAT[BlockNumber]) + lba%SectorsPerBlock + BitMapSectors));
-        if (ReadFilePosition(hVHD->File,
-                             buf,
-                             SectorsInRead*SectorSize,
-                             NULL,
-                             BlockOffset)) {
-            if (sectsread)
-                *sectsread = BlocksRead;
-            return SCPE_IOERR;
-            }
-        }
-    sects -= SectorsInRead;
-    buf = (uint8 *)(((char *)buf) + SectorSize*SectorsInRead);
-    lba += SectorsInRead;
-    BlocksRead += SectorsInRead;
-    }
-if (sectsread)
-    *sectsread = BlocksRead;
-return SCPE_OK;
-}
-
-static t_stat sim_vhd_disk_rdsect (UNIT *uptr, t_lba lba, uint8 *buf, t_seccnt *sectsread, t_seccnt sects)
-{
-VHDHANDLE hVHD = (VHDHANDLE)uptr->fileref;
-struct disk_context *ctx = (struct disk_context *)uptr->disk_ctx;
-
-return ReadVirtualDiskSectors(hVHD, buf, sects, sectsread, ctx->sector_size, lba);
-}
-
-static t_stat sim_vhd_disk_clearerr (UNIT *uptr)
-{
-VHDHANDLE hVHD = (VHDHANDLE)uptr->fileref;
-
-clearerr (hVHD->File);
-return SCPE_OK;
-}
-
-static t_bool
-BufferIsZeros(void *Buffer, size_t BufferSize)
-{
-size_t i;
-char *c = (char *)Buffer;
-
-for (i=0; i<BufferSize; ++i)
-    if (c[i])
-        return FALSE;
-return TRUE;
-}
-
-static t_stat
-WriteVirtualDiskSectors(VHDHANDLE hVHD,
-                        uint8 *buf,
-                        t_seccnt sects,
-                        t_seccnt *sectswritten,
-                        uint32 SectorSize,
-                        t_lba lba)
-{
-uint64 BlockOffset = ((uint64)lba)*SectorSize;
-uint32 BlocksWritten = 0;
-uint32 SectorsInWrite;
-size_t BytesWritten = 0;
-
-if (!hVHD || !hVHD->File) {
-    errno = EBADF;
-    return SCPE_IOERR;
-    }
-if ((BlockOffset + sects*SectorSize) > (uint64)NtoHll(hVHD->Footer.CurrentSize)) {
-    errno = ERANGE;
-    return SCPE_IOERR;
-    }
-if (NtoHl(hVHD->Footer.DiskType) == VHD_DT_Fixed) {
-    if (WriteFilePosition(hVHD->File,
-                          buf,
-                          sects*SectorSize,
-                          &BytesWritten,
-                          BlockOffset)) {
-        if (sectswritten)
-            *sectswritten = (t_seccnt)(BytesWritten/SectorSize);
-        return SCPE_IOERR;
-        }
-    if (sectswritten)
-        *sectswritten /= SectorSize;
-    return SCPE_OK;
-    }
-/* We are now dealing with a Dynamically expanding or differencing disk */
-while (sects) {
-    uint32 SectorsPerBlock = NtoHl(hVHD->Dynamic.BlockSize)/SectorSize;
-    uint64 BlockNumber = lba/SectorsPerBlock;
-    uint32 BitMapBytes = (7+(NtoHl(hVHD->Dynamic.BlockSize)/SectorSize))/8;
-    uint32 BitMapSectors = (BitMapBytes+SectorSize-1)/SectorSize;
-
-    if (BlockNumber >= NtoHl(hVHD->Dynamic.MaxTableEntries)) {
-        if (sectswritten)
-            *sectswritten = BlocksWritten;
-        return SCPE_EOF;
-        }
-    SectorsInWrite = 1;
-    if (hVHD->BAT[BlockNumber] == VHD_BAT_FREE_ENTRY) {
-        uint8 *BitMap = NULL;
-        uint32 BitMapBufferSize = VHD_DATA_BLOCK_ALIGNMENT;
-        uint8 *BitMapBuffer = NULL;
-        void *BlockData = NULL;
-        uint8 *BATUpdateBufferAddress;
-        uint32 BATUpdateBufferSize;
-        uint64 BATUpdateStorageAddress;
-
-        if (!hVHD->Parent && BufferIsZeros(buf, SectorSize))
-            goto IO_Done;
-        /* Need to allocate a new Data Block. */
-        BlockOffset = sim_fsize_ex (hVHD->File);
-        if (((int64)BlockOffset) == -1)
-            return SCPE_IOERR;
-        if (BitMapSectors*SectorSize > BitMapBufferSize)
-            BitMapBufferSize = BitMapSectors*SectorSize;
-        BitMapBuffer = (uint8 *)calloc(1, BitMapBufferSize + SectorSize*SectorsPerBlock);
-        if (BitMapBufferSize > BitMapSectors*SectorSize)
-            BitMap = BitMapBuffer + BitMapBufferSize-BitMapBytes;
-        else
-            BitMap = BitMapBuffer;
-        memset(BitMap, 0xFF, BitMapBytes);
-        BlockOffset -= sizeof(hVHD->Footer);
-        if (0 == (BlockOffset & ~(VHD_DATA_BLOCK_ALIGNMENT-1)))
-            {  // Already aligned, so use padded BitMapBuffer
-            if (WriteFilePosition(hVHD->File,
-                                  BitMapBuffer,
-                                  BitMapBufferSize + SectorSize*SectorsPerBlock,
-                                  NULL,
-                                  BlockOffset)) {
-                free (BitMapBuffer);
-                return SCPE_IOERR;
-                }
-            BlockOffset += BitMapBufferSize;
-            }
-        else
-            {
-            // align the data portion of the block to the desired alignment
-            // compute the address of the data portion of the block
-            BlockOffset += BitMapSectors*SectorSize;
-            // round up this address to the desired alignment
-            BlockOffset += VHD_DATA_BLOCK_ALIGNMENT-1;
-            BlockOffset &= ~(VHD_DATA_BLOCK_ALIGNMENT-1);
-            BlockOffset -= BitMapSectors*SectorSize;
-            if (WriteFilePosition(hVHD->File,
-                                  BitMap,
-                                  SectorSize * (BitMapSectors + SectorsPerBlock),
-                                  NULL,
-                                  BlockOffset)) {
-                free (BitMapBuffer);
-                return SCPE_IOERR;
-                }
-            BlockOffset += BitMapSectors*SectorSize;
-            }
-        free(BitMapBuffer);
-        BitMapBuffer = BitMap = NULL;
-        /* the BAT block address is the beginning of the block bitmap */
-        BlockOffset -= BitMapSectors*SectorSize;
-        hVHD->BAT[BlockNumber] = NtoHl((uint32)(BlockOffset/SectorSize));
-        BlockOffset += SectorSize * (SectorsPerBlock + BitMapSectors);
-        if (WriteFilePosition(hVHD->File,
-                              &hVHD->Footer,
-                              sizeof(hVHD->Footer),
-                              NULL,
-                              BlockOffset))
-            goto Fatal_IO_Error;
-        /* Write just the aligned sector which contains the updated BAT entry */
-        BATUpdateBufferAddress = (uint8 *)hVHD->BAT - (size_t)NtoHll(hVHD->Dynamic.TableOffset) +
-            (size_t)((((size_t)&hVHD->BAT[BlockNumber+1]) - (size_t)hVHD->BAT + (size_t)NtoHll(hVHD->Dynamic.TableOffset)) & ~(VHD_DATA_BLOCK_ALIGNMENT-1));
-        if (BATUpdateBufferAddress < (uint8 *)hVHD->BAT) {
-            BATUpdateBufferAddress = (uint8 *)hVHD->BAT;
-            BATUpdateBufferSize = (((((size_t)&hVHD->BAT[BlockNumber+1]) - (size_t)hVHD->BAT) + 511)/512)*512;
-            BATUpdateStorageAddress = NtoHll(hVHD->Dynamic.TableOffset);
-            }
-        else {
-            BATUpdateBufferSize = VHD_DATA_BLOCK_ALIGNMENT;
-            BATUpdateStorageAddress = NtoHll(hVHD->Dynamic.TableOffset) + BATUpdateBufferAddress - ((uint8 *)hVHD->BAT);
-            }
-        if ((size_t)(BATUpdateBufferAddress - (uint8 *)hVHD->BAT + BATUpdateBufferSize) > 512*((sizeof(*hVHD->BAT)*NtoHl(hVHD->Dynamic.MaxTableEntries) + 511)/512))
-            BATUpdateBufferSize = 512*((sizeof(*hVHD->BAT)*NtoHl(hVHD->Dynamic.MaxTableEntries) + 511)/512) - (BATUpdateBufferAddress - ((uint8 *)hVHD->BAT));
-        if (WriteFilePosition(hVHD->File,
-                              BATUpdateBufferAddress,
-                              BATUpdateBufferSize,
-                              NULL,
-                              BATUpdateStorageAddress))
-            goto Fatal_IO_Error;
-        if (hVHD->Parent)
-            { /* Need to populate data block contents from parent VHD */
-            uint32 BlockSectors = SectorsPerBlock;
-
-            BlockData = malloc(SectorsPerBlock*SectorSize);
-
-            if (((lba/SectorsPerBlock)*SectorsPerBlock + BlockSectors) > ((uint64)NtoHll (hVHD->Footer.CurrentSize))/SectorSize)
-                BlockSectors = (uint32)(((uint64)NtoHll (hVHD->Footer.CurrentSize))/SectorSize - (lba/SectorsPerBlock)*SectorsPerBlock);
-            if (ReadVirtualDiskSectors(hVHD->Parent,
-                                       (uint8*) BlockData,
-                                       BlockSectors,
-                                       NULL,
-                                       SectorSize,
-                                       (lba/SectorsPerBlock)*SectorsPerBlock))
-                goto Fatal_IO_Error;
-            if (WriteVirtualDiskSectors(hVHD,
-                                        (uint8*) BlockData,
-                                        BlockSectors,
-                                        NULL,
-                                        SectorSize,
-                                        (lba/SectorsPerBlock)*SectorsPerBlock))
-                goto Fatal_IO_Error;
-            free(BlockData);
-            }
-        continue;
-Fatal_IO_Error:
-        free (BitMap);
-        free (BlockData);
-        fclose (hVHD->File);
-        hVHD->File = NULL;
-        return SCPE_IOERR;
-        }
-    else {
-        BlockOffset = 512*((uint64)(NtoHl(hVHD->BAT[BlockNumber]) + lba%SectorsPerBlock + BitMapSectors));
-        SectorsInWrite = SectorsPerBlock - lba%SectorsPerBlock;
-        if (SectorsInWrite > sects)
-            SectorsInWrite = sects;
-        if (WriteFilePosition(hVHD->File,
-                              buf,
-                              SectorsInWrite*SectorSize,
-                              NULL,
-                              BlockOffset)) {
-            if (sectswritten)
-                *sectswritten = BlocksWritten;
-            return SCPE_IOERR;
-            }
-        }
-IO_Done:
-    sects -= SectorsInWrite;
-    buf = (uint8 *)(((char *)buf) + SectorsInWrite*SectorSize);
-    lba += SectorsInWrite;
-    BlocksWritten += SectorsInWrite;
-    }
-if (sectswritten)
-    *sectswritten = BlocksWritten;
-return SCPE_OK;
-}
-
-static t_stat sim_vhd_disk_wrsect (UNIT *uptr, t_lba lba, uint8 *buf, t_seccnt *sectswritten, t_seccnt sects)
-{
-VHDHANDLE hVHD = (VHDHANDLE)uptr->fileref;
-struct disk_context *ctx = (struct disk_context *)uptr->disk_ctx;
-
-return WriteVirtualDiskSectors(hVHD, buf, sects, sectswritten, ctx->sector_size, lba);
-}
-#endif
+/* sim_disk.c: simulator disk support library
+
+   Copyright (c) 2011, Mark Pizzolato
+
+   Permission is hereby granted, free of charge, to any person obtaining a
+   copy of this software and associated documentation files (the "Software"),
+   to deal in the Software without restriction, including without limitation
+   the rights to use, copy, modify, merge, publish, distribute, sublicense,
+   and/or sell copies of the Software, and to permit persons to whom the
+   Software is furnished to do so, subject to the following conditions:
+
+   The above copyright notice and this permission notice shall be included in
+   all copies or substantial portions of the Software.
+
+   THE SOFTWARE IS PROVIDED "AS IS", WITHOUT WARRANTY OF ANY KIND, EXPRESS OR
+   IMPLIED, INCLUDING BUT NOT LIMITED TO THE WARRANTIES OF MERCHANTABILITY,
+   FITNESS FOR A PARTICULAR PURPOSE AND NONINFRINGEMENT.  IN NO EVENT SHALL
+   ROBERT M SUPNIK BE LIABLE FOR ANY CLAIM, DAMAGES OR OTHER LIABILITY, WHETHER
+   IN AN ACTION OF CONTRACT, TORT OR OTHERWISE, ARISING FROM, OUT OF OR IN
+   CONNECTION WITH THE SOFTWARE OR THE USE OR OTHER DEALINGS IN THE SOFTWARE.
+
+   Except as contained in this notice, the names of Mark Pizzolato shall not be
+   used in advertising or otherwise to promote the sale, use or other dealings
+   in this Software without prior written authorization from Mark Pizzolato.
+
+
+
+   This is the place which hides processing of various disk formats,
+   as well as OS-specific direct hardware access.
+
+   25-Jan-11    MP      Initial Implemementation
+
+Public routines:
+
+   sim_disk_attach           attach disk unit
+   sim_disk_detach           detach disk unit
+   sim_disk_attach_help      help routine for attaching disks
+   sim_disk_rdsect           read disk sectors
+   sim_disk_rdsect_a         read disk sectors asynchronously
+   sim_disk_wrsect           write disk sectors
+   sim_disk_wrsect_a         write disk sectors asynchronously
+   sim_disk_unload           unload or detach a disk as needed
+   sim_disk_reset            reset unit
+   sim_disk_wrp              TRUE if write protected
+   sim_disk_isavailable      TRUE if available for I/O
+   sim_disk_size             get disk size
+   sim_disk_set_fmt          set disk format
+   sim_disk_show_fmt         show disk format
+   sim_disk_set_capac        set disk capacity
+   sim_disk_show_capac       show disk capacity
+   sim_disk_set_async        enable asynchronous operation
+   sim_disk_clr_async        disable asynchronous operation
+   sim_disk_data_trace       debug support
+
+Internal routines:
+
+   sim_os_disk_open_raw      platform specific open raw device
+   sim_os_disk_close_raw     platform specific close raw device
+   sim_os_disk_size_raw      platform specific raw device size
+   sim_os_disk_unload_raw    platform specific disk unload/eject
+   sim_os_disk_rdsect        platform specific read sectors
+   sim_os_disk_wrsect        platform specific write sectors
+
+   sim_vhd_disk_open         platform independent open virtual disk file
+   sim_vhd_disk_create       platform independent create virtual disk file
+   sim_vhd_disk_create_diff  platform independent create differencing virtual disk file
+   sim_vhd_disk_close        platform independent close virtual disk file
+   sim_vhd_disk_size         platform independent virtual disk size
+   sim_vhd_disk_rdsect       platform independent read virtual disk sectors
+   sim_vhd_disk_wrsect       platform independent write virtual disk sectors
+
+
+*/
+
+#include "sim_defs.h"
+#include "sim_disk.h"
+#include "sim_ether.h"
+#include <ctype.h>
+#include <sys/stat.h>
+
+#ifdef _WIN32
+#include <windows.h>
+#endif
+#if defined SIM_ASYNCH_IO
+#include <pthread.h>
+#endif
+
+struct disk_context {
+    DEVICE              *dptr;              /* Device for unit (access to debug flags) */
+    uint32              dbit;               /* debugging bit */
+    uint32              sector_size;        /* Disk Sector Size (of the pseudo disk) */
+    uint32              capac_factor;       /* Units of Capacity (2 = word, 1 = byte) */
+    uint32              xfer_element_size;  /* Disk Bus Transfer size (1 - byte, 2 - word, 4 - longword) */
+    uint32              storage_sector_size;/* Sector size of the containing storage */
+    uint32              removable;          /* Removable device flag */
+    uint32              auto_format;        /* Format determined dynamically */
+#if defined _WIN32
+    HANDLE              disk_handle;        /* OS specific Raw device handle */
+#endif
+#if defined SIM_ASYNCH_IO
+    int                 asynch_io;          /* Asynchronous Interrupt scheduling enabled */
+    int                 asynch_io_latency;  /* instructions to delay pending interrupt */
+    pthread_mutex_t     lock;
+    pthread_t           io_thread;          /* I/O Thread Id */
+    pthread_mutex_t     io_lock;
+    pthread_cond_t      io_cond;
+    pthread_cond_t      io_done;
+    pthread_cond_t      startup_cond;
+    int                 io_dop;
+    uint8               *buf;
+    t_seccnt            *rsects;
+    t_seccnt            sects;
+    t_lba               lba;
+    DISK_PCALLBACK      callback;
+    t_stat              io_status;
+#endif
+    };
+
+#define disk_ctx up8                        /* Field in Unit structure which points to the disk_context */
+
+#if defined SIM_ASYNCH_IO
+#define AIO_CALLSETUP                                               \
+struct disk_context *ctx = (struct disk_context *)uptr->disk_ctx;   \
+                                                                    \
+if ((!callback) || !ctx->asynch_io)
+
+#define AIO_CALL(op, _lba, _buf, _rsects, _sects,  _callback)   \
+    if (ctx->asynch_io) {                                       \
+        struct disk_context *ctx =                              \
+                      (struct disk_context *)uptr->disk_ctx;    \
+                                                                \
+        pthread_mutex_lock (&ctx->io_lock);                     \
+                                                                \
+        sim_debug (ctx->dbit, ctx->dptr,                        \
+      "sim_disk AIO_CALL(op=%d, unit=%d, lba=0x%X, sects=%d)\n",\
+                op, (int)(uptr-ctx->dptr->units), _lba, _sects);\
+                                                                \
+        if (ctx->callback)                                      \
+            abort(); /* horrible mistake, stop */               \
+        ctx->io_dop = op;                                       \
+        ctx->lba = _lba;                                        \
+        ctx->buf = _buf;                                        \
+        ctx->sects = _sects;                                    \
+        ctx->rsects = _rsects;                                  \
+        ctx->callback = _callback;                              \
+        pthread_cond_signal (&ctx->io_cond);                    \
+        pthread_mutex_unlock (&ctx->io_lock);                   \
+        }                                                       \
+    else                                                        \
+        if (_callback)                                          \
+            (_callback) (uptr, r);
+
+
+#define DOP_DONE  0             /* close */
+#define DOP_RSEC  1             /* sim_disk_rdsect_a */
+#define DOP_WSEC  2             /* sim_disk_wrsect_a */
+#define DOP_IAVL  3             /* sim_disk_isavailable_a */
+
+static void *
+_disk_io(void *arg)
+{
+UNIT* volatile uptr = (UNIT*)arg;
+int sched_policy;
+struct sched_param sched_priority;
+struct disk_context *ctx = (struct disk_context *)uptr->disk_ctx;
+
+/* Boost Priority for this I/O thread vs the CPU instruction execution
+   thread which in general won't be readily yielding the processor when
+   this thread needs to run */
+pthread_getschedparam (pthread_self(), &sched_policy, &sched_priority);
+++sched_priority.sched_priority;
+pthread_setschedparam (pthread_self(), sched_policy, &sched_priority);
+
+sim_debug (ctx->dbit, ctx->dptr, "_disk_io(unit=%d) starting\n", (int)(uptr-ctx->dptr->units));
+
+pthread_mutex_lock (&ctx->io_lock);
+pthread_cond_signal (&ctx->startup_cond);   /* Signal we're ready to go */
+while (ctx->asynch_io) {
+    pthread_cond_wait (&ctx->io_cond, &ctx->io_lock);
+    if (ctx->io_dop == DOP_DONE)
+        break;
+    pthread_mutex_unlock (&ctx->io_lock);
+    switch (ctx->io_dop) {
+        case DOP_RSEC:
+            ctx->io_status = sim_disk_rdsect (uptr, ctx->lba, ctx->buf, ctx->rsects, ctx->sects);
+            break;
+        case DOP_WSEC:
+            ctx->io_status = sim_disk_wrsect (uptr, ctx->lba, ctx->buf, ctx->rsects, ctx->sects);
+            break;
+        case DOP_IAVL:
+            ctx->io_status = sim_disk_isavailable (uptr);
+            break;
+        }
+    pthread_mutex_lock (&ctx->io_lock);
+    ctx->io_dop = DOP_DONE;
+    pthread_cond_signal (&ctx->io_done);
+    sim_activate (uptr, ctx->asynch_io_latency);
+    }
+pthread_mutex_unlock (&ctx->io_lock);
+
+sim_debug (ctx->dbit, ctx->dptr, "_disk_io(unit=%d) exiting\n", (int)(uptr-ctx->dptr->units));
+
+return NULL;
+}
+
+/* This routine is called in the context of the main simulator thread before
+   processing events for any unit. It is only called when an asynchronous
+   thread has called sim_activate() to activate a unit.  The job of this
+   routine is to put the unit in proper condition to digest what may have
+   occurred in the asynchrconous thread.
+  
+   Since disk processing only handles a single I/O at a time to a
+   particular disk device (due to using stdio for the SimH Disk format
+   and stdio doesn't have an atomic seek+(read|write) operation),
+   we have the opportunity to possibly detect improper attempts to
+   issue multiple concurrent I/O requests. */
+static void _disk_completion_dispatch (UNIT *uptr)
+{
+struct disk_context *ctx = (struct disk_context *)uptr->disk_ctx;
+DISK_PCALLBACK callback = ctx->callback;
+
+sim_debug (ctx->dbit, ctx->dptr, "_disk_completion_dispatch(unit=%d, dop=%d, callback=%p)\n", (int)(uptr-ctx->dptr->units), ctx->io_dop, ctx->callback);
+
+if (ctx->io_dop != DOP_DONE)
+    abort();                                            /* horribly wrong, stop */
+
+if (ctx->callback && ctx->io_dop == DOP_DONE) {
+    ctx->callback = NULL;
+    callback (uptr, ctx->io_status);
+    }
+}
+
+static t_bool _disk_is_active (UNIT *uptr)
+{
+struct disk_context *ctx = (struct disk_context *)uptr->disk_ctx;
+
+if (ctx) {
+    sim_debug (ctx->dbit, ctx->dptr, "_disk_is_active(unit=%d, dop=%d)\n", uptr-ctx->dptr->units, ctx->io_dop);
+    return (ctx->io_dop != DOP_DONE);
+    }
+return FALSE;
+}
+
+static void _disk_cancel (UNIT *uptr)
+{
+struct disk_context *ctx = (struct disk_context *)uptr->disk_ctx;
+
+if (ctx) {
+    sim_debug (ctx->dbit, ctx->dptr, "_disk_cancel(unit=%d, dop=%d)\n", uptr-ctx->dptr->units, ctx->io_dop);
+    if (ctx->asynch_io) {
+        pthread_mutex_lock (&ctx->io_lock);
+        while (ctx->io_dop != DOP_DONE)
+            pthread_cond_wait (&ctx->io_done, &ctx->io_lock);
+        pthread_mutex_unlock (&ctx->io_lock);
+        }
+    }
+}
+#else
+#define AIO_CALLSETUP
+#define AIO_CALL(op, _lba, _buf, _rsects, _sects,  _callback)   \
+    if (_callback)                                              \
+        (_callback) (uptr, r);
+#endif
+
+/* Forward declarations */
+
+static t_stat sim_vhd_disk_implemented (void);
+static FILE *sim_vhd_disk_open (const char *rawdevicename, const char *openmode);
+static FILE *sim_vhd_disk_create (const char *szVHDPath, t_offset desiredsize);
+static FILE *sim_vhd_disk_create_diff (const char *szVHDPath, const char *szParentVHDPath);
+static FILE *sim_vhd_disk_merge (const char *szVHDPath, char **ParentVHD);
+static int sim_vhd_disk_close (FILE *f);
+static void sim_vhd_disk_flush (FILE *f);
+static t_offset sim_vhd_disk_size (FILE *f);
+static t_stat sim_vhd_disk_rdsect (UNIT *uptr, t_lba lba, uint8 *buf, t_seccnt *sectsread, t_seccnt sects);
+static t_stat sim_vhd_disk_wrsect (UNIT *uptr, t_lba lba, uint8 *buf, t_seccnt *sectswritten, t_seccnt sects);
+static t_stat sim_vhd_disk_clearerr (UNIT *uptr);
+static t_stat sim_vhd_disk_set_dtype (FILE *f, const char *dtype);
+static const char *sim_vhd_disk_get_dtype (FILE *f);
+static t_stat sim_os_disk_implemented_raw (void);
+static FILE *sim_os_disk_open_raw (const char *rawdevicename, const char *openmode);
+static int sim_os_disk_close_raw (FILE *f);
+static void sim_os_disk_flush_raw (FILE *f);
+static t_offset sim_os_disk_size_raw (FILE *f);
+static t_stat sim_os_disk_unload_raw (FILE *f);
+static t_bool sim_os_disk_isavailable_raw (FILE *f);
+static t_stat sim_os_disk_rdsect (UNIT *uptr, t_lba lba, uint8 *buf, t_seccnt *sectsread, t_seccnt sects);
+static t_stat sim_os_disk_wrsect (UNIT *uptr, t_lba lba, uint8 *buf, t_seccnt *sectswritten, t_seccnt sects);
+static t_stat sim_os_disk_info_raw (FILE *f, uint32 *sector_size, uint32 *removable);
+static t_stat sim_disk_pdp11_bad_block (UNIT *uptr, int32 sec);
+static char *HostPathToVhdPath (const char *szHostPath, char *szVhdPath, size_t VhdPathSize);
+static char *VhdPathToHostPath (const char *szVhdPath, char *szHostPath, size_t HostPathSize);
+
+struct sim_disk_fmt {
+    char                *name;                          /* name */
+    int32               uflags;                         /* unit flags */
+    int32               fmtval;                         /* Format type value */
+    t_stat              (*impl_fnc)(void);              /* Implemented Test Function */
+    };
+
+static struct sim_disk_fmt fmts[DKUF_N_FMT] = {
+    { "SIMH", 0, DKUF_F_STD, NULL},
+    { "RAW",  0, DKUF_F_RAW, sim_os_disk_implemented_raw},
+    { "VHD",  0, DKUF_F_VHD, sim_vhd_disk_implemented},
+    { NULL,   0, 0}
+    };
+
+/* Set disk format */
+
+t_stat sim_disk_set_fmt (UNIT *uptr, int32 val, char *cptr, void *desc)
+{
+uint32 f;
+
+if (uptr == NULL)
+    return SCPE_IERR;
+if (cptr == NULL)
+    return SCPE_ARG;
+for (f = 0; f < DKUF_N_FMT && fmts[f].name; f++) {
+    if (fmts[f].name && (strcmp (cptr, fmts[f].name) == 0)) {
+        if ((fmts[f].impl_fnc) && (fmts[f].impl_fnc() != SCPE_OK))
+            return SCPE_NOFNC;
+        uptr->flags = (uptr->flags & ~DKUF_FMT) |
+            (fmts[f].fmtval << DKUF_V_FMT) | fmts[f].uflags;
+        return SCPE_OK;
+        }
+    }
+return SCPE_ARG;
+}
+
+/* Show disk format */
+
+t_stat sim_disk_show_fmt (FILE *st, UNIT *uptr, int32 val, void *desc)
+{
+int32 f = DK_GET_FMT (uptr);
+size_t i;
+
+for (i = 0; i < DKUF_N_FMT; i++)
+    if (fmts[i].fmtval == f) {
+        fprintf (st, "%s format", fmts[i].name);
+        return SCPE_OK;
+        }
+fprintf (st, "invalid format");
+return SCPE_OK;
+}
+
+/* Set disk capacity */
+
+t_stat sim_disk_set_capac (UNIT *uptr, int32 val, char *cptr, void *desc)
+{
+t_offset cap;
+t_stat r;
+DEVICE *dptr = find_dev_from_unit (uptr);
+
+if ((cptr == NULL) || (*cptr == 0))
+    return SCPE_ARG;
+if (uptr->flags & UNIT_ATT)
+    return SCPE_ALATT;
+cap = (t_offset) get_uint (cptr, 10, sim_taddr_64? 2000000: 2000, &r);
+if (r != SCPE_OK)
+    return SCPE_ARG;
+uptr->capac = (t_addr)((cap * ((t_offset) 1000000))/((dptr->flags & DEV_SECTORS) ? 512 : 1));
+return SCPE_OK;
+}
+
+/* Show disk capacity */
+
+t_stat sim_disk_show_capac (FILE *st, UNIT *uptr, int32 val, void *desc)
+{
+struct disk_context *ctx = (struct disk_context *)uptr->disk_ctx;
+char *cap_units = "B";
+DEVICE *dptr = find_dev_from_unit (uptr);
+t_offset capac = ((t_offset)uptr->capac)*((dptr->flags & DEV_SECTORS) ? 512 : 1);
+
+if (ctx->capac_factor == 2)
+    cap_units = "W";
+if (capac) {
+    if (capac >= (t_addr) 1000000)
+        fprintf (st, "capacity=%dM%s", (uint32) (capac / ((t_addr) 1000000)), cap_units);
+    else if (uptr->capac >= (t_addr) 1000)
+        fprintf (st, "capacity=%dK%s", (uint32) (capac / ((t_addr) 1000)), cap_units);
+    else fprintf (st, "capacity=%d%s", (uint32) capac, cap_units);
+    }
+else fprintf (st, "undefined capacity");
+return SCPE_OK;
+}
+
+/* Test for available */
+
+t_bool sim_disk_isavailable (UNIT *uptr)
+{
+if (!(uptr->flags & UNIT_ATT))                          /* attached? */
+    return FALSE;
+switch (DK_GET_FMT (uptr)) {                            /* case on format */
+    case DKUF_F_STD:                                    /* SIMH format */
+        return TRUE;
+    case DKUF_F_VHD:                                    /* VHD format */
+        return TRUE;
+        break;
+    case DKUF_F_RAW:                                    /* Raw Physical Disk Access */
+        return sim_os_disk_isavailable_raw (uptr->fileref);
+        break;
+    default:
+        return FALSE;
+    }
+}
+
+t_bool sim_disk_isavailable_a (UNIT *uptr, DISK_PCALLBACK callback)
+{
+t_bool r = FALSE;
+AIO_CALLSETUP
+    r = sim_disk_isavailable (uptr);
+AIO_CALL(DOP_IAVL, 0, NULL, NULL, 0, callback);
+return r;
+}
+
+/* Test for write protect */
+
+t_bool sim_disk_wrp (UNIT *uptr)
+{
+return (uptr->flags & DKUF_WRP)? TRUE: FALSE;
+}
+
+/* Get Disk size */
+
+t_offset sim_disk_size (UNIT *uptr)
+{
+switch (DK_GET_FMT (uptr)) {                            /* case on format */
+    case DKUF_F_STD:                                    /* SIMH format */
+        return sim_fsize_ex (uptr->fileref);
+    case DKUF_F_VHD:                                    /* VHD format */
+        return sim_vhd_disk_size (uptr->fileref);
+        break;
+    case DKUF_F_RAW:                                    /* Raw Physical Disk Access */
+        return sim_os_disk_size_raw (uptr->fileref);
+        break;
+    default:
+        return (t_offset)-1;
+    }
+}
+
+/* Enable asynchronous operation */
+
+t_stat sim_disk_set_async (UNIT *uptr, int latency)
+{
+#if !defined(SIM_ASYNCH_IO)
+char *msg = "Disk: can't operate asynchronously\r\n";
+printf ("%s", msg);
+if (sim_log) fprintf (sim_log, "%s", msg);
+return SCPE_NOFNC;
+#else
+struct disk_context *ctx = (struct disk_context *)uptr->disk_ctx;
+pthread_attr_t attr;
+
+sim_debug (ctx->dbit, ctx->dptr, "sim_disk_set_async(unit=%d)\n", (int)(uptr-ctx->dptr->units));
+
+ctx->asynch_io = sim_asynch_enabled;
+ctx->asynch_io_latency = latency;
+if (ctx->asynch_io) {
+    pthread_mutex_init (&ctx->io_lock, NULL);
+    pthread_cond_init (&ctx->io_cond, NULL);
+    pthread_cond_init (&ctx->io_done, NULL);
+    pthread_cond_init (&ctx->startup_cond, NULL);
+    pthread_attr_init(&attr);
+    pthread_attr_setscope(&attr, PTHREAD_SCOPE_SYSTEM);
+    pthread_mutex_lock (&ctx->io_lock);
+    pthread_create (&ctx->io_thread, &attr, _disk_io, (void *)uptr);
+    pthread_attr_destroy(&attr);
+    pthread_cond_wait (&ctx->startup_cond, &ctx->io_lock); /* Wait for thread to stabilize */
+    pthread_mutex_unlock (&ctx->io_lock);
+    pthread_cond_destroy (&ctx->startup_cond);
+    }
+uptr->a_check_completion = _disk_completion_dispatch;
+uptr->a_is_active = _disk_is_active;
+uptr->a_cancel = _disk_cancel;
+#endif
+return SCPE_OK;
+}
+
+/* Disable asynchronous operation */
+
+t_stat sim_disk_clr_async (UNIT *uptr)
+{
+#if !defined(SIM_ASYNCH_IO)
+return SCPE_NOFNC;
+#else
+struct disk_context *ctx = (struct disk_context *)uptr->disk_ctx;
+
+/* make sure device exists */
+if (!ctx) return SCPE_UNATT;
+
+sim_debug (ctx->dbit, ctx->dptr, "sim_disk_clr_async(unit=%d)\n", (int)(uptr-ctx->dptr->units));
+
+if (ctx->asynch_io) {
+    pthread_mutex_lock (&ctx->io_lock);
+    ctx->asynch_io = 0;
+    pthread_cond_signal (&ctx->io_cond);
+    pthread_mutex_unlock (&ctx->io_lock);
+    pthread_join (ctx->io_thread, NULL);
+    pthread_mutex_destroy (&ctx->io_lock);
+    pthread_cond_destroy (&ctx->io_cond);
+    pthread_cond_destroy (&ctx->io_done);
+    }
+return SCPE_OK;
+#endif
+}
+
+/* Read Sectors */
+
+static t_stat _sim_disk_rdsect (UNIT *uptr, t_lba lba, uint8 *buf, t_seccnt *sectsread, t_seccnt sects)
+{
+t_offset da;
+uint32 err, tbc;
+size_t i;
+struct disk_context *ctx = (struct disk_context *)uptr->disk_ctx;
+
+sim_debug (ctx->dbit, ctx->dptr, "_sim_disk_rdsect(unit=%d, lba=0x%X, sects=%d)\n", (int)(uptr-ctx->dptr->units), lba, sects);
+
+da = ((t_offset)lba) * ctx->sector_size;
+tbc = sects * ctx->sector_size;
+if (sectsread)
+    *sectsread = 0;
+err = sim_fseeko (uptr->fileref, da, SEEK_SET);          /* set pos */
+if (!err) {
+    i = sim_fread (buf, ctx->xfer_element_size, tbc/ctx->xfer_element_size, uptr->fileref);
+    if (i < tbc/ctx->xfer_element_size)                 /* fill */
+        memset (&buf[i*ctx->xfer_element_size], 0, tbc-(i*ctx->xfer_element_size));
+    err = ferror (uptr->fileref);
+    if ((!err) && (sectsread))
+        *sectsread = (t_seccnt)((i*ctx->xfer_element_size+ctx->sector_size-1)/ctx->sector_size);
+    }
+return err;
+}
+
+t_stat sim_disk_rdsect (UNIT *uptr, t_lba lba, uint8 *buf, t_seccnt *sectsread, t_seccnt sects)
+{
+t_stat r;
+struct disk_context *ctx = (struct disk_context *)uptr->disk_ctx;
+t_seccnt sread = 0;
+
+sim_debug (ctx->dbit, ctx->dptr, "sim_disk_rdsect(unit=%d, lba=0x%X, sects=%d)\n", (int)(uptr-ctx->dptr->units), lba, sects);
+
+if ((sects == 1) &&                                     /* Single sector reads */
+    (lba >= (uptr->capac*ctx->capac_factor)/(ctx->sector_size/((ctx->dptr->flags & DEV_SECTORS) ? 512 : 1)))) {/* beyond the end of the disk */
+    memset (buf, '\0', ctx->sector_size);               /* are bad block management efforts - zero buffer */
+    if (sectsread)
+        *sectsread = 1;
+    return SCPE_OK;                                     /* return success */
+    }
+
+if ((0 == (ctx->sector_size & (ctx->storage_sector_size - 1))) ||   /* Sector Aligned & whole sector transfers */
+    ((0 == ((lba*ctx->sector_size) & (ctx->storage_sector_size - 1))) &&
+     (0 == ((sects*ctx->sector_size) & (ctx->storage_sector_size - 1))))) {
+    switch (DK_GET_FMT (uptr)) {                        /* case on format */
+        case DKUF_F_STD:                                /* SIMH format */
+            return _sim_disk_rdsect (uptr, lba, buf, sectsread, sects);
+        case DKUF_F_VHD:                                /* VHD format */
+            r = sim_vhd_disk_rdsect (uptr, lba, buf, &sread, sects);
+            break;
+        case DKUF_F_RAW:                                /* Raw Physical Disk Access */
+            r = sim_os_disk_rdsect (uptr, lba, buf, &sread, sects);
+            break;
+        default:
+            return SCPE_NOFNC;
+        }
+    if (sectsread)
+        *sectsread = sread;
+    if (r != SCPE_OK)
+        return r;
+    sim_buf_swap_data (buf, ctx->xfer_element_size, (sread * ctx->sector_size) / ctx->xfer_element_size);
+    return r;
+    }
+else { /* Unaligned and/or partial sector transfers */
+    uint8 *tbuf = (uint8*) malloc (sects*ctx->sector_size + 2*ctx->storage_sector_size);
+    t_lba sspsts = ctx->storage_sector_size/ctx->sector_size; /* sim sectors in a storage sector */
+    t_lba tlba = lba & ~(sspsts - 1);
+    t_seccnt tsects = sects + (lba - tlba);
+
+    tsects = (tsects + (sspsts - 1)) & ~(sspsts - 1);
+    if (sectsread)
+        *sectsread = 0;
+    if (tbuf == NULL)
+        return SCPE_MEM;
+    switch (DK_GET_FMT (uptr)) {                        /* case on format */
+        case DKUF_F_STD:                                /* SIMH format */
+            r = _sim_disk_rdsect (uptr, tlba, tbuf, &sread, tsects);
+            break;
+        case DKUF_F_VHD:                                /* VHD format */
+            r = sim_vhd_disk_rdsect (uptr, tlba, tbuf, &sread, tsects);
+            if (r == SCPE_OK)
+                sim_buf_swap_data (tbuf, ctx->xfer_element_size, (sread * ctx->sector_size) / ctx->xfer_element_size);
+            break;
+        case DKUF_F_RAW:                                /* Raw Physical Disk Access */
+            r = sim_os_disk_rdsect (uptr, tlba, tbuf, &sread, tsects);
+            if (r == SCPE_OK)
+                sim_buf_swap_data (tbuf, ctx->xfer_element_size, (sread * ctx->sector_size) / ctx->xfer_element_size);
+            break;
+        default:
+            free (tbuf);
+            return SCPE_NOFNC;
+        }
+    if (r == SCPE_OK) {
+        memcpy (buf, tbuf + ((lba - tlba) * ctx->sector_size), sects * ctx->sector_size);
+        if (sectsread) {
+            *sectsread = sread - (lba - tlba);
+            if (*sectsread > sects)
+                *sectsread = sects;
+            }
+        }
+    free (tbuf);
+    return r;
+    }
+}
+
+t_stat sim_disk_rdsect_a (UNIT *uptr, t_lba lba, uint8 *buf, t_seccnt *sectsread, t_seccnt sects, DISK_PCALLBACK callback)
+{
+t_stat r = SCPE_OK;
+AIO_CALLSETUP
+    r = sim_disk_rdsect (uptr, lba, buf, sectsread, sects);
+AIO_CALL(DOP_RSEC, lba, buf, sectsread, sects, callback);
+return r;
+}
+
+/* Write Sectors */
+
+static t_stat _sim_disk_wrsect (UNIT *uptr, t_lba lba, uint8 *buf, t_seccnt *sectswritten, t_seccnt sects)
+{
+t_offset da;
+uint32 err, tbc;
+size_t i;
+struct disk_context *ctx = (struct disk_context *)uptr->disk_ctx;
+
+sim_debug (ctx->dbit, ctx->dptr, "_sim_disk_wrsect(unit=%d, lba=0x%X, sects=%d)\n", (int)(uptr-ctx->dptr->units), lba, sects);
+
+da = ((t_offset)lba) * ctx->sector_size;
+tbc = sects * ctx->sector_size;
+if (sectswritten)
+    *sectswritten = 0;
+err = sim_fseeko (uptr->fileref, da, SEEK_SET);          /* set pos */
+if (!err) {
+    i = sim_fwrite (buf, ctx->xfer_element_size, tbc/ctx->xfer_element_size, uptr->fileref);
+    err = ferror (uptr->fileref);
+    if ((!err) && (sectswritten))
+        *sectswritten = (t_seccnt)((i*ctx->xfer_element_size+ctx->sector_size-1)/ctx->sector_size);
+    }
+return err;
+}
+
+t_stat sim_disk_wrsect (UNIT *uptr, t_lba lba, uint8 *buf, t_seccnt *sectswritten, t_seccnt sects)
+{
+struct disk_context *ctx = (struct disk_context *)uptr->disk_ctx;
+uint32 f = DK_GET_FMT (uptr);
+t_stat r;
+uint8 *tbuf = NULL;
+
+sim_debug (ctx->dbit, ctx->dptr, "sim_disk_wrsect(unit=%d, lba=0x%X, sects=%d)\n", (int)(uptr-ctx->dptr->units), lba, sects);
+
+if (f == DKUF_F_STD)
+    return _sim_disk_wrsect (uptr, lba, buf, sectswritten, sects);
+if ((0 == (ctx->sector_size & (ctx->storage_sector_size - 1))) ||   /* Sector Aligned & whole sector transfers */
+    ((0 == ((lba*ctx->sector_size) & (ctx->storage_sector_size - 1))) &&
+     (0 == ((sects*ctx->sector_size) & (ctx->storage_sector_size - 1))))) {
+
+    if (sim_end || (ctx->xfer_element_size == sizeof (char)))
+        switch (DK_GET_FMT (uptr)) {                            /* case on format */
+            case DKUF_F_VHD:                                    /* VHD format */
+                return sim_vhd_disk_wrsect  (uptr, lba, buf, sectswritten, sects);
+            case DKUF_F_RAW:                                    /* Raw Physical Disk Access */
+                return sim_os_disk_wrsect  (uptr, lba, buf, sectswritten, sects);
+            default:
+                return SCPE_NOFNC;
+            }
+
+    tbuf = (uint8*) malloc (sects * ctx->sector_size);
+    if (NULL == tbuf)
+        return SCPE_MEM;
+    sim_buf_copy_swapped (tbuf, buf, ctx->xfer_element_size, (sects * ctx->sector_size) / ctx->xfer_element_size);
+
+    switch (DK_GET_FMT (uptr)) {                            /* case on format */
+        case DKUF_F_VHD:                                    /* VHD format */
+            r = sim_vhd_disk_wrsect (uptr, lba, tbuf, sectswritten, sects);
+            break;
+        case DKUF_F_RAW:                                    /* Raw Physical Disk Access */
+            r = sim_os_disk_wrsect (uptr, lba, tbuf, sectswritten, sects);
+            break;
+        default:
+            r = SCPE_NOFNC;
+            break;
+        }
+    }
+else { /* Unaligned and/or partial sector transfers */
+    t_lba sspsts = ctx->storage_sector_size/ctx->sector_size; /* sim sectors in a storage sector */
+    t_lba tlba = lba & ~(sspsts - 1);
+    t_seccnt tsects = sects + (lba - tlba);
+
+    tbuf = (uint8*) malloc (sects*ctx->sector_size + 2*ctx->storage_sector_size);
+    tsects = (tsects + (sspsts - 1)) & ~(sspsts - 1);
+    if (sectswritten)
+        *sectswritten = 0;
+    if (tbuf == NULL)
+        return SCPE_MEM;
+    /* Partial Sector writes require a read-modify-write sequence for the partial sectors */
+    if ((lba & (sspsts - 1)) ||
+        (sects < sspsts))
+        switch (DK_GET_FMT (uptr)) {                            /* case on format */
+            case DKUF_F_VHD:                                    /* VHD format */
+                sim_vhd_disk_rdsect (uptr, tlba, tbuf, NULL, sspsts);
+                break;
+            case DKUF_F_RAW:                                    /* Raw Physical Disk Access */
+                sim_os_disk_rdsect (uptr, tlba, tbuf, NULL, sspsts);
+                break;
+            default:
+                r = SCPE_NOFNC;
+                break;
+            }
+    if ((tsects > sspsts) &&
+        ((sects + lba - tlba) & (sspsts - 1)))
+        switch (DK_GET_FMT (uptr)) {                            /* case on format */
+            case DKUF_F_VHD:                                    /* VHD format */
+                sim_vhd_disk_rdsect (uptr, tlba + tsects - sspsts,
+                                     tbuf + (tsects - sspsts) * ctx->sector_size,
+                                     NULL, sspsts);
+                break;
+            case DKUF_F_RAW:                                    /* Raw Physical Disk Access */
+                sim_os_disk_rdsect (uptr, tlba + tsects - sspsts,
+                                    tbuf + (tsects - sspsts) * ctx->sector_size,
+                                    NULL, sspsts);
+                break;
+            default:
+                r = SCPE_NOFNC;
+                break;
+            }
+    sim_buf_copy_swapped (tbuf + (lba & (sspsts - 1)) * ctx->sector_size,
+                          buf, ctx->xfer_element_size, (sects * ctx->sector_size) / ctx->xfer_element_size);
+    switch (DK_GET_FMT (uptr)) {                            /* case on format */
+        case DKUF_F_VHD:                                    /* VHD format */
+            r = sim_vhd_disk_wrsect (uptr, tlba, tbuf, sectswritten, tsects);
+            break;
+        case DKUF_F_RAW:                                    /* Raw Physical Disk Access */
+            r = sim_os_disk_wrsect (uptr, tlba, tbuf, sectswritten, tsects);
+            break;
+        default:
+            r = SCPE_NOFNC;
+            break;
+        }
+    if ((r == SCPE_OK) && sectswritten) {
+        *sectswritten -= (lba - tlba);
+        if (*sectswritten > sects)
+            *sectswritten = sects;
+        }
+    }
+free (tbuf);
+return r;
+}
+
+t_stat sim_disk_wrsect_a (UNIT *uptr, t_lba lba, uint8 *buf, t_seccnt *sectswritten, t_seccnt sects, DISK_PCALLBACK callback)
+{
+t_stat r = SCPE_OK;
+AIO_CALLSETUP
+    r =  sim_disk_wrsect (uptr, lba, buf, sectswritten, sects);
+AIO_CALL(DOP_WSEC, lba, buf, sectswritten, sects, callback);
+return r;
+}
+
+t_stat sim_disk_unload (UNIT *uptr)
+{
+switch (DK_GET_FMT (uptr)) {                            /* case on format */
+    case DKUF_F_STD:                                    /* Simh */
+    case DKUF_F_VHD:                                    /* VHD format */
+        return sim_disk_detach (uptr);
+    case DKUF_F_RAW:                                    /* Raw Physical Disk Access */
+        return sim_os_disk_unload_raw (uptr->fileref);  /* remove/eject disk */
+        break;
+    default:
+        return SCPE_NOFNC;
+    }
+}
+
+/*
+   This routine is called when the simulator stops and any time
+   the asynch mode is changed (enabled or disabled)
+*/
+static void _sim_disk_io_flush (UNIT *uptr)
+{
+uint32 f = DK_GET_FMT (uptr);
+
+#if defined (SIM_ASYNCH_IO)
+struct disk_context *ctx = (struct disk_context *)uptr->disk_ctx;
+
+sim_disk_clr_async (uptr);
+if (sim_asynch_enabled)
+    sim_disk_set_async (uptr, ctx->asynch_io_latency);
+#endif
+switch (f) {                                            /* case on format */
+    case DKUF_F_STD:                                    /* Simh */
+        fflush (uptr->fileref);
+        break;
+    case DKUF_F_VHD:                                    /* Virtual Disk */
+        sim_vhd_disk_flush (uptr->fileref);
+        break;
+    case DKUF_F_RAW:                                    /* Physical */
+        sim_os_disk_flush_raw (uptr->fileref);
+        break;
+        }
+}
+
+static t_stat _err_return (UNIT *uptr, t_stat stat)
+{
+free (uptr->filename);
+uptr->filename = NULL;
+free (uptr->disk_ctx);
+uptr->disk_ctx = NULL;
+return stat;
+}
+
+
+t_stat sim_disk_attach (UNIT *uptr, char *cptr, size_t sector_size, size_t xfer_element_size, t_bool dontautosize,
+                        uint32 dbit, const char *dtype, uint32 pdp11tracksize, int completion_delay)
+{
+struct disk_context *ctx;
+DEVICE *dptr;
+FILE *(*open_function)(const char *filename, const char *mode) = sim_fopen;
+FILE *(*create_function)(const char *filename, t_offset desiredsize) = NULL;
+t_offset (*size_function)(FILE *file);
+t_stat (*storage_function)(FILE *file, uint32 *sector_size, uint32 *removable) = NULL;
+t_bool created = FALSE, copied = FALSE;
+t_bool auto_format = FALSE;
+t_offset capac;
+
+if (uptr->flags & UNIT_DIS)                             /* disabled? */
+    return SCPE_UDIS;
+if (!(uptr->flags & UNIT_ATTABLE))                      /* not attachable? */
+    return SCPE_NOATT;
+if ((dptr = find_dev_from_unit (uptr)) == NULL)
+    return SCPE_NOATT;
+if (sim_switches & SWMASK ('F')) {                      /* format spec? */
+    char gbuf[CBUFSIZE];
+    cptr = get_glyph (cptr, gbuf, 0);                   /* get spec */
+    if (*cptr == 0)                                     /* must be more */
+        return SCPE_2FARG;
+    if (sim_disk_set_fmt (uptr, 0, gbuf, NULL) != SCPE_OK)
+        return SCPE_ARG;
+    }
+if (sim_switches & SWMASK ('D')) {                      /* create difference disk? */
+    char gbuf[CBUFSIZE];
+    FILE *vhd;
+
+    sim_switches = sim_switches & ~(SWMASK ('D'));
+    cptr = get_glyph_nc (cptr, gbuf, 0);                /* get spec */
+    if (*cptr == 0)                                     /* must be more */
+        return SCPE_2FARG;
+    vhd = sim_vhd_disk_create_diff (gbuf, cptr);
+    if (vhd) {
+        sim_vhd_disk_close (vhd);
+        return sim_disk_attach (uptr, gbuf, sector_size, xfer_element_size, dontautosize, dbit, dtype, pdp11tracksize, completion_delay);
+        }
+    return SCPE_ARG;
+    }
+if (sim_switches & SWMASK ('C')) {                      /* create vhd disk & copy contents? */
+    char gbuf[CBUFSIZE];
+    FILE *vhd;
+    int saved_sim_switches = sim_switches;
+    int32 saved_sim_quiet = sim_quiet;
+    uint32 capac_factor;
+    t_stat r;
+
+    sim_switches = sim_switches & ~(SWMASK ('C'));
+    cptr = get_glyph_nc (cptr, gbuf, 0);                /* get spec */
+    if (*cptr == 0)                                     /* must be more */
+        return SCPE_2FARG;
+    sim_switches |= SWMASK ('R') | SWMASK ('E');
+    sim_quiet = TRUE;
+    /* First open the source of the copy operation */
+    r = sim_disk_attach (uptr, cptr, sector_size, xfer_element_size, dontautosize, dbit, dtype, pdp11tracksize, completion_delay);
+    sim_quiet = saved_sim_quiet;
+    if (r != SCPE_OK) {
+        sim_switches = saved_sim_switches;
+        return r;
+        }
+    if (!sim_quiet) {
+        printf ("%s%d: creating new virtual disk '%s'\n", sim_dname (dptr), (int)(uptr-dptr->units), gbuf);
+        if (sim_log)
+            fprintf (sim_log, "%s%d: creating new virtual disk '%s'\n", sim_dname (dptr), (int)(uptr-dptr->units), gbuf);
+        }
+    capac_factor = ((dptr->dwidth / dptr->aincr) == 16) ? 2 : 1; /* capacity units (word: 2, byte: 1) */
+    vhd = sim_vhd_disk_create (gbuf, ((t_offset)uptr->capac)*capac_factor*((dptr->flags & DEV_SECTORS) ? 512 : 1));
+    if (!vhd) {
+        if (!sim_quiet) {
+            printf ("%s%d: can't create virtual disk '%s'\n", sim_dname (dptr), (int)(uptr-dptr->units), gbuf);
+            if (sim_log)
+                fprintf (sim_log, "%s%d: can't create virtual disk '%s'\n", sim_dname (dptr), (int)(uptr-dptr->units), gbuf);
+            }
+        return SCPE_OPENERR;
+        }
+    else {
+        uint8 *copy_buf = (uint8*) malloc (1024*1024);
+        t_lba lba;
+        t_seccnt sectors_per_buffer = (t_seccnt)((1024*1024)/sector_size);
+        t_lba total_sectors = (t_lba)((uptr->capac*capac_factor)/(sector_size/((dptr->flags & DEV_SECTORS) ? 512 : 1)));
+        t_seccnt sects = sectors_per_buffer;
+
+        if (!copy_buf) {
+            sim_vhd_disk_close(vhd);
+            remove (gbuf);
+            return SCPE_MEM;
+            }
+        for (lba = 0; (lba < total_sectors) && (r == SCPE_OK); lba += sects) {
+            if (!sim_quiet) {
+                printf ("%s%d: Copied %dMB.  %d%% complete.\r", sim_dname (dptr), (int)(uptr-dptr->units), (int)((((float)lba)*sector_size)/1000000), (int)((((float)lba)*100)/total_sectors));
+                if (sim_log)
+                    fprintf (sim_log, "%s%d: Copied %dMB.  %d%% complete.\r", sim_dname (dptr), (int)(uptr-dptr->units), (int)((((float)lba)*sector_size)/1000000), (int)((((float)lba)*100)/total_sectors));
+                }
+            sects = sectors_per_buffer;
+            if (lba + sects > total_sectors)
+                sects = total_sectors - lba;
+            r = sim_disk_rdsect (uptr, lba, copy_buf, NULL, sects);
+            if (r == SCPE_OK) {
+                uint32 saved_unit_flags = uptr->flags;
+                FILE *save_unit_fileref = uptr->fileref;
+
+                sim_disk_set_fmt (uptr, 0, "VHD", NULL);
+                uptr->fileref = vhd;
+                r = sim_disk_wrsect (uptr, lba, copy_buf, NULL, sects);
+                uptr->fileref = save_unit_fileref;
+                uptr->flags = saved_unit_flags;
+                }
+            }
+        if (!sim_quiet) {
+            if (r == SCPE_OK) {
+                printf ("\n%s%d: Copied %dMB. Done.\n", sim_dname (dptr), (int)(uptr-dptr->units), (int)(((t_offset)lba*sector_size)/1000000));
+                if (sim_log)
+                    fprintf (sim_log, "\n%s%d: Copied %dMB. Done.\n", sim_dname (dptr), (int)(uptr-dptr->units), (int)(((t_offset)lba*sector_size)/1000000));
+                }
+            else {
+                printf ("\n%s%d: Error copying: %s.\n", sim_dname (dptr), (int)(uptr-dptr->units), sim_error_text (r));
+                if (sim_log)
+                    fprintf (sim_log, "\n%s%d: Error copying: %s.\n", sim_dname (dptr), (int)(uptr-dptr->units), sim_error_text (r));
+                }
+            }
+        if ((r == SCPE_OK) && (sim_switches & SWMASK ('V'))) {
+            uint8 *verify_buf = (uint8*) malloc (1024*1024);
+
+            if (!verify_buf) {
+                sim_vhd_disk_close(vhd);
+                remove (gbuf);
+                free (copy_buf);
+                return SCPE_MEM;
+                }
+            for (lba = 0; (lba < total_sectors) && (r == SCPE_OK); lba += sects) {
+                if (!sim_quiet) {
+                    printf ("%s%d: Verified %dMB.  %d%% complete.\r", sim_dname (dptr), (int)(uptr-dptr->units), (int)((((float)lba)*sector_size)/1000000), (int)((((float)lba)*100)/total_sectors));
+                    if (sim_log)
+                        fprintf (sim_log, "%s%d: Verified %dMB.  %d%% complete.\r", sim_dname (dptr), (int)(uptr-dptr->units), (int)((((float)lba)*sector_size)/1000000), (int)((((float)lba)*100)/total_sectors));
+                    }
+                sects = sectors_per_buffer;
+                if (lba + sects > total_sectors)
+                    sects = total_sectors - lba;
+                r = sim_disk_rdsect (uptr, lba, copy_buf, NULL, sects);
+                if (r == SCPE_OK) {
+                    uint32 saved_unit_flags = uptr->flags;
+                    FILE *save_unit_fileref = uptr->fileref;
+
+                    sim_disk_set_fmt (uptr, 0, "VHD", NULL);
+                    uptr->fileref = vhd;
+                    r = sim_disk_rdsect (uptr, lba, verify_buf, NULL, sects);
+                    uptr->fileref = save_unit_fileref;
+                    uptr->flags = saved_unit_flags;
+                    if (r == SCPE_OK) {
+                        if (0 != memcmp (copy_buf, verify_buf, 1024*1024))
+                            r = SCPE_IOERR;
+                        }
+                    }
+                }
+            if (!sim_quiet) {
+                if (r == SCPE_OK) {
+                    printf ("\n%s%d: Verified %dMB. Done.\n", sim_dname (dptr), (int)(uptr-dptr->units), (int)(((t_offset)lba*sector_size)/1000000));
+                    if (sim_log)
+                        fprintf (sim_log, "\n%s%d: Verified %dMB. Done.\n", sim_dname (dptr), (int)(uptr-dptr->units), (int)(((t_offset)lba*sector_size)/1000000));
+                    }
+                else {
+                    t_lba i;
+                    uint32 save_dctrl = dptr->dctrl;
+                    FILE *save_sim_deb = sim_deb;
+
+                    for (i = 0; i < (1024*1024/sector_size); ++i)
+                        if (0 != memcmp (copy_buf+i*sector_size, verify_buf+i*sector_size, sector_size))
+                            break;
+                    printf ("\n%s%d: Verification Error on lbn %d.\n", sim_dname (dptr), (int)(uptr-dptr->units), lba+i);
+                    if (sim_log)
+                        fprintf (sim_log, "\n%s%d: Verification Error on lbn %d.\n", sim_dname (dptr), (int)(uptr-dptr->units), lba+i);
+                    dptr->dctrl = 0xFFFFFFFF;
+                    sim_deb = stdout;
+                    sim_disk_data_trace (uptr,   copy_buf+i*sector_size, lba+i, sector_size, "Expected", TRUE, 1);
+                    sim_disk_data_trace (uptr, verify_buf+i*sector_size, lba+i, sector_size,    "Found", TRUE, 1);
+                    dptr->dctrl = save_dctrl;
+                    sim_deb = save_sim_deb;
+                    }
+                }
+            free (verify_buf);
+            }
+        free (copy_buf);
+        sim_vhd_disk_close (vhd);
+        sim_disk_detach (uptr);
+        if (r == SCPE_OK) {
+            created = TRUE;
+            copied = TRUE;
+            strcpy (cptr, gbuf);
+            sim_disk_set_fmt (uptr, 0, "VHD", NULL);
+            sim_switches = saved_sim_switches;
+            }
+        else
+            return r;
+        /* fall through and open/return the newly created & copied vhd */
+        }
+    }
+else if (sim_switches & SWMASK ('M')) {                 /* merge difference disk? */
+    char gbuf[CBUFSIZE], *Parent = NULL;
+    FILE *vhd;
+
+    sim_switches = sim_switches & ~(SWMASK ('M'));
+    get_glyph_nc (cptr, gbuf, 0);                       /* get spec */
+    vhd = sim_vhd_disk_merge (gbuf, &Parent);
+    if (vhd) {
+        t_stat r;
+
+        sim_vhd_disk_close (vhd);
+        r = sim_disk_attach (uptr, Parent, sector_size, xfer_element_size, dontautosize, dbit, dtype, pdp11tracksize, completion_delay);
+        free (Parent);
+        return r;
+        }
+    return SCPE_ARG;
+    }
+
+switch (DK_GET_FMT (uptr)) {                            /* case on format */
+    case DKUF_F_STD:                                    /* SIMH format */
+        if (NULL == (uptr->fileref = sim_vhd_disk_open (cptr, "rb"))) {
+            open_function = sim_fopen;
+            size_function = sim_fsize_ex;
+            break;
+            }
+        sim_disk_set_fmt (uptr, 0, "VHD", NULL);        /* set file format to VHD */
+        sim_vhd_disk_close (uptr->fileref);             /* close vhd file*/
+        auto_format = TRUE;
+        uptr->fileref = NULL;
+        /* Fall through to normal VHD processing */
+    case DKUF_F_VHD:                                    /* VHD format */
+        open_function = sim_vhd_disk_open;
+        create_function = sim_vhd_disk_create;
+        size_function = sim_vhd_disk_size;
+        break;
+    case DKUF_F_RAW:                                    /* Raw Physical Disk Access */
+        open_function = sim_os_disk_open_raw;
+        size_function = sim_os_disk_size_raw;
+        storage_function = sim_os_disk_info_raw;
+        break;
+    default:
+        return SCPE_IERR;
+    }
+uptr->filename = (char *) calloc (CBUFSIZE, sizeof (char));/* alloc name buf */
+uptr->disk_ctx = ctx = (struct disk_context *)calloc(1, sizeof(struct disk_context));
+if ((uptr->filename == NULL) || (uptr->disk_ctx == NULL))
+    return _err_return (uptr, SCPE_MEM);
+strncpy (uptr->filename, cptr, CBUFSIZE);               /* save name */
+ctx->sector_size = (uint32)sector_size;                 /* save sector_size */
+ctx->capac_factor = ((dptr->dwidth / dptr->aincr) == 16) ? 2 : 1; /* save capacity units (word: 2, byte: 1) */
+ctx->xfer_element_size = (uint32)xfer_element_size;     /* save xfer_element_size */
+ctx->dptr = dptr;                                       /* save DEVICE pointer */
+ctx->dbit = dbit;                                       /* save debug bit */
+sim_debug (ctx->dbit, ctx->dptr, "sim_disk_attach(unit=%d,filename='%s')\n", (int)(uptr-ctx->dptr->units), uptr->filename);
+ctx->auto_format = auto_format;                         /* save that we auto selected format */
+ctx->storage_sector_size = (uint32)sector_size;         /* Default */
+if (sim_switches & SWMASK ('R')) {                      /* read only? */
+    if ((uptr->flags & UNIT_ROABLE) == 0)               /* allowed? */
+        return _err_return (uptr, SCPE_NORO);           /* no, error */
+    uptr->fileref = open_function (cptr, "rb");         /* open rd only */
+    if (uptr->fileref == NULL)                          /* open fail? */
+        return _err_return (uptr, SCPE_OPENERR);        /* yes, error */
+    uptr->flags = uptr->flags | UNIT_RO;                /* set rd only */
+    if (!sim_quiet) {
+        printf ("%s%d: unit is read only\n", sim_dname (dptr), (int)(uptr-dptr->units));
+        if (sim_log)
+            fprintf (sim_log, "%s%d: unit is read only\n", sim_dname (dptr), (int)(uptr-dptr->units));
+        }
+    }
+else {                                                  /* normal */
+    uptr->fileref = open_function (cptr, "rb+");        /* open r/w */
+    if (uptr->fileref == NULL) {                        /* open fail? */
+        if ((errno == EROFS) || (errno == EACCES)) {    /* read only? */
+            if ((uptr->flags & UNIT_ROABLE) == 0)       /* allowed? */
+                return _err_return (uptr, SCPE_NORO);   /* no error */
+            uptr->fileref = open_function (cptr, "rb"); /* open rd only */
+            if (uptr->fileref == NULL)                  /* open fail? */
+                return _err_return (uptr, SCPE_OPENERR);/* yes, error */
+            uptr->flags = uptr->flags | UNIT_RO;        /* set rd only */
+            if (!sim_quiet)
+                printf ("%s%d: unit is read only\n", sim_dname (dptr), (int)(uptr-dptr->units));
+            }
+        else {                                          /* doesn't exist */
+            if (sim_switches & SWMASK ('E'))            /* must exist? */
+                return _err_return (uptr, SCPE_OPENERR); /* yes, error */
+            if (create_function)
+                uptr->fileref = create_function (cptr, ((t_offset)uptr->capac)*ctx->capac_factor*((dptr->flags & DEV_SECTORS) ? 512 : 1));/* create new file */
+            else
+                uptr->fileref = open_function (cptr, "wb+");/* open new file */
+            if (uptr->fileref == NULL)                  /* open fail? */
+                return _err_return (uptr, SCPE_OPENERR);/* yes, error */
+            if (!sim_quiet)
+                printf ("%s%d: creating new file\n", sim_dname (dptr), (int)(uptr-dptr->units));
+            created = TRUE;
+            }
+        }                                               /* end if null */
+    }                                                   /* end else */
+if (DK_GET_FMT (uptr) == DKUF_F_VHD) {
+    if ((created) && dtype)
+        sim_vhd_disk_set_dtype (uptr->fileref, dtype);
+    if (dtype && strcmp (dtype, sim_vhd_disk_get_dtype (uptr->fileref))) {
+        char cmd[32];
+
+        sprintf (cmd, "%s%d %s", dptr->name, (int)(uptr-dptr->units), sim_vhd_disk_get_dtype (uptr->fileref));
+        set_cmd (0, cmd);
+        }
+    }
+uptr->flags = uptr->flags | UNIT_ATT;
+uptr->pos = 0;
+
+/* Get Device attributes if they are available */
+if (storage_function)
+    storage_function (uptr->fileref, &ctx->storage_sector_size, &ctx->removable);
+
+if ((created) && (!copied)) {
+    t_stat r = SCPE_OK;
+    uint8 *secbuf = (uint8 *)calloc (1, ctx->sector_size);       /* alloc temp sector buf */
+
+    /*
+       On a newly created disk, we write a zero sector to the last and the
+       first sectors.  This serves 3 purposes:
+         1) it avoids strange allocation delays writing newly allocated
+            storage at the end of the disk during simulator operation
+         2) it allocates storage for the whole disk at creation time to
+            avoid strange failures which may happen during simulator execution
+            if the containing disk is full
+         3) it leaves a Sinh Format disk at the intended size so it may
+            subsequently be autosized with the correct size.
+    */
+    if (secbuf == NULL)
+        r = SCPE_MEM;
+    if (r == SCPE_OK)
+        r = sim_disk_wrsect (uptr, (t_lba)(((((t_offset)uptr->capac)*ctx->capac_factor*((dptr->flags & DEV_SECTORS) ? 512 : 1)) - ctx->sector_size)/ctx->sector_size), secbuf, NULL, 1); /* Write Last Sector */
+    if (r == SCPE_OK)
+        r = sim_disk_wrsect (uptr, (t_lba)(0), secbuf, NULL, 1); /* Write First Sector */
+    free (secbuf);
+    if (r != SCPE_OK) {
+        sim_disk_detach (uptr);                         /* report error now */
+        remove (cptr);                                  /* remove the create file */
+        return SCPE_OPENERR;
+        }
+    if (pdp11tracksize)
+        sim_disk_pdp11_bad_block (uptr, pdp11tracksize);
+    }
+
+capac = size_function (uptr->fileref);
+if (capac && (capac != (t_offset)-1)) {
+    if (dontautosize) {
+        if ((capac < (((t_offset)uptr->capac)*ctx->capac_factor*((dptr->flags & DEV_SECTORS) ? 512 : 1))) && (DKUF_F_STD != DK_GET_FMT (uptr))) {
+            if (!sim_quiet) {
+                printf ("%s%d: non expandable disk %s is smaller than simulated device (", sim_dname (dptr), (int)(uptr-dptr->units), cptr);
+                fprint_val (stdout, (t_addr)(capac/ctx->capac_factor), 10, T_ADDR_W, PV_LEFT);
+                printf ("%s < ", (ctx->capac_factor == 2) ? "W" : "");
+                fprint_val (stdout, uptr->capac*((dptr->flags & DEV_SECTORS) ? 512 : 1), 10, T_ADDR_W, PV_LEFT);
+                printf ("%s)\n", (ctx->capac_factor == 2) ? "W" : "");
+                if (sim_log) {
+                    fprintf (sim_log, "%s%d: non expandable disk %s is smaller than simulated device (", sim_dname (dptr), (int)(uptr-dptr->units), cptr);
+                    fprint_val (sim_log, (t_addr)(capac/ctx->capac_factor), 10, T_ADDR_W, PV_LEFT);
+                    fprintf (sim_log, "%s < ", (ctx->capac_factor == 2) ? "W" : "");
+                    fprint_val (sim_log, uptr->capac*((dptr->flags & DEV_SECTORS) ? 512 : 1), 10, T_ADDR_W, PV_LEFT);
+                    fprintf (sim_log, "%s)\n", (ctx->capac_factor == 2) ? "W" : "");
+                    }
+                }
+            }
+        }
+    else
+        if ((capac > (((t_offset)uptr->capac)*ctx->capac_factor*((dptr->flags & DEV_SECTORS) ? 512 : 1))) || (DKUF_F_STD != DK_GET_FMT (uptr)))
+            uptr->capac = (t_addr)(capac/(ctx->capac_factor*((dptr->flags & DEV_SECTORS) ? 512 : 1)));
+    }
+
+#if defined (SIM_ASYNCH_IO)
+sim_disk_set_async (uptr, completion_delay);
+#endif
+uptr->io_flush = _sim_disk_io_flush;
+
+return SCPE_OK;
+}
+
+t_stat sim_disk_detach (UNIT *uptr)
+{
+struct disk_context *ctx;
+int (*close_function)(FILE *f);
+FILE *fileref;
+t_bool auto_format;
+
+if ((uptr == NULL) || !(uptr->flags & UNIT_ATT))
+    return SCPE_IERR;
+
+ctx = (struct disk_context *)uptr->disk_ctx;
+fileref = uptr->fileref;
+
+sim_debug (ctx->dbit, ctx->dptr, "sim_disk_detach(unit=%d,filename='%s')\n", (int)(uptr-ctx->dptr->units), uptr->filename);
+
+switch (DK_GET_FMT (uptr)) {                            /* case on format */
+    case DKUF_F_STD:                                    /* Simh */
+        close_function = fclose;
+        break;
+    case DKUF_F_VHD:                                    /* Virtual Disk */
+        close_function = sim_vhd_disk_close;
+        break;
+    case DKUF_F_RAW:                                    /* Physical */
+        close_function = sim_os_disk_close_raw;
+        break;
+    default:
+        return SCPE_IERR;
+        }
+if (!(uptr->flags & UNIT_ATTABLE))                      /* attachable? */
+    return SCPE_NOATT;
+if (!(uptr->flags & UNIT_ATT))                          /* attached? */
+    return SCPE_OK;
+if (NULL == find_dev_from_unit (uptr))
+    return SCPE_OK;
+auto_format = ctx->auto_format;
+
+if (uptr->io_flush)
+    uptr->io_flush (uptr);                              /* flush buffered data */
+
+sim_disk_clr_async (uptr);
+
+uptr->flags &= ~(UNIT_ATT | UNIT_RO);
+uptr->dynflags &= ~UNIT_NO_FIO;
+free (uptr->filename);
+uptr->filename = NULL;
+uptr->fileref = NULL;
+free (uptr->disk_ctx);
+uptr->disk_ctx = NULL;
+uptr->io_flush = NULL;
+if (auto_format)
+    sim_disk_set_fmt (uptr, 0, "SIMH", NULL);           /* restore file format */
+if (close_function (fileref) == EOF)
+    return SCPE_IOERR;
+return SCPE_OK;
+}
+
+t_stat sim_disk_attach_help(FILE *st, DEVICE *dptr, UNIT *uptr, int32 flag, char *cptr)
+{
+fprintf (st, "%s Disk Attach Help\n\n", dptr->name);
+
+fprintf (st, "Disk container files can be one of 3 different types:\n\n");
+fprintf (st, "    SIMH   A disk is an unstructured binary file of the size appropriate\n");
+fprintf (st, "           for the disk drive being simulated\n");
+fprintf (st, "    VHD    Virtual Disk format which is described in the \"Microsoft\n");
+fprintf (st, "           Virtual Hard Disk (VHD) Image Format Specification\".  The\n");
+fprintf (st, "           VHD implementation includes support for 1) Fixed (Preallocated)\n");
+fprintf (st, "           disks, 2) Dynamically Expanding disks, and 3) Differencing disks.\n");
+fprintf (st, "    RAW    platform specific access to physical disk or CDROM drives\n\n");
+fprintf (st, "Virtual (VHD) Disks  supported conform to \"Virtual Hard Disk Image Format\n");
+fprintf (st, "Specification\", Version 1.0 October 11, 2006.\n");
+fprintf (st, "Dynamically expanding disks never change their \"Virtual Size\", but they don't\n");
+fprintf (st, "consume disk space on the containing storage until the virtual sectors in the\n");
+fprintf (st, "disk are actually written to (i.e. a 2GB Dynamic disk container file with only\n");
+fprintf (st, "30MB of data will initially be about 30MB in size and this size will grow up to\n");
+fprintf (st, "2GB as different sectors are written to.  The VHD format contains metadata\n");
+fprintf (st, "which describes the drive size and the simh device type in use when the VHD\n");
+fprintf (st, "was created.  This metadata is therefore available whenever that VHD is\n");
+fprintf (st, "attached to an emulated disk device in the future so the device type and\n");
+fprintf (st, "size can be automatically be configured.\n\n");
+
+if (0 == (uptr-dptr->units)) {
+    if (dptr->numunits > 1) {
+        uint32 i;
+
+        for (i=0; i < dptr->numunits; ++i)
+            if (dptr->units[i].flags & UNIT_ATTABLE)
+                fprintf (st, "  sim> ATTACH {switches} %s%d diskfile\n", dptr->name, i);
+        }
+    else
+        fprintf (st, "  sim> ATTACH {switches} %s diskfile\n", dptr->name);
+    }
+else
+    fprintf (st, "  sim> ATTACH {switches} %s diskfile\n\n", dptr->name);
+fprintf (st, "\n%s attach command switches\n", dptr->name);
+fprintf (st, "    -R          Attach Read Only.\n");
+fprintf (st, "    -E          Must Exist (if not specified an attempt to create the indicated\n");
+fprintf (st, "                disk container will be attempted).\n");
+fprintf (st, "    -F          Open the indicated disk container in a specific format (default\n");
+fprintf (st, "                is to autodetect VHD defaulting to simh if the indicated\n");
+fprintf (st, "                container is not a VHD).\n");
+fprintf (st, "    -C          Create a VHD and copy its contents from another disk (simh, VHD,\n");
+fprintf (st, "                or RAW format). Add a -V switch to verify a copy operation.\n");
+fprintf (st, "    -V          Perform a verification pass to confirm successful data copy\n");
+fprintf (st, "                operation.\n");
+fprintf (st, "    -X          When creating a VHD, create a fixed sized VHD (vs a Dynamically\n");
+fprintf (st, "                expanding one).\n");
+fprintf (st, "    -D          Create a Differencing VHD (relative to an already existing VHD\n");
+fprintf (st, "                disk)\n");
+fprintf (st, "    -M          Merge a Differencing VHD into its parent VHD disk\n");
+fprintf (st, "    -O          Override consistency checks when attaching differencing disks\n");
+fprintf (st, "                which have unexpected parent disk GUID or timestamps\n\n");
+fprintf (st, "Examples:\n");
+fprintf (st, "  sim> show rq\n");
+fprintf (st, "    RQ, address=20001468-2000146B*, no vector, 4 units\n");
+fprintf (st, "    RQ0, 159MB, not attached, write enabled, RD54, autosize, SIMH format\n");
+fprintf (st, "    RQ1, 159MB, not attached, write enabled, RD54, autosize, SIMH format\n");
+fprintf (st, "    RQ2, 159MB, not attached, write enabled, RD54, autosize, SIMH format\n");
+fprintf (st, "    RQ3, 409KB, not attached, write enabled, RX50, autosize, SIMH format\n");
+fprintf (st, "  sim> atta rq0 RA81.vhd\n");
+fprintf (st, "  sim> show rq0\n");
+fprintf (st, "  RQ0, 456MB, attached to RA81.vhd, write enabled, RA81, autosize, VHD format\n");
+fprintf (st, "  sim> set rq2 ra92\n");
+fprintf (st, "  sim> att rq2 -f vhd RA92.vhd\n");
+fprintf (st, "  RQ2: creating new file\n");
+fprintf (st, "  sim> sho rq2\n");
+fprintf (st, "  RQ2, 1505MB, attached to RA92.vhd, write enabled, RA92, autosize, VHD format\n");
+fprintf (st, "  sim> ! dir RA92.vhd\n");
+fprintf (st, "   Volume in drive H is New Volume\n");
+fprintf (st, "   Volume Serial Number is F8DE-510C\n\n");
+fprintf (st, "   Directory of H:\\Data\n\n");
+fprintf (st, "  04/14/2011  12:57 PM             5,120 RA92.vhd\n");
+fprintf (st, "                 1 File(s)          5,120 bytes\n");
+fprintf (st, "  sim> atta rq3 -c RA92-1.vhd RA92.vhd\n");
+fprintf (st, "  sim> atta rq3 -c RA92-1.vhd RA92.vhd\n");
+fprintf (st, "  RQ3: creating new virtual disk 'RA92-1.vhd'\n");
+fprintf (st, "  RQ3: Copied 1505MB.  99%% complete.\n");
+fprintf (st, "  RQ3: Copied 1505MB. Done.\n");
+fprintf (st, "  sim> sh rq3\n");
+fprintf (st, "  RQ3, 1505MB, attached to RA92-1.vhd, write enabled, RA92, autosize, VHD format\n");
+fprintf (st, "  sim>  ! dir RA92*\n");
+fprintf (st, "   Volume in drive H is New Volume\n");
+fprintf (st, "   Volume Serial Number is F8DE-510C\n\n");
+fprintf (st, "   Directory of H:\\Data\n\n");
+fprintf (st, "  04/14/2011  01:12 PM             5,120 RA92-1.vhd\n");
+fprintf (st, "  04/14/2011  12:58 PM             5,120 RA92.vhd\n");
+fprintf (st, "                 2 File(s)         10,240 bytes\n");
+fprintf (st, "  sim> sho rq2\n");
+fprintf (st, "  RQ2, 1505MB, not attached, write enabled, RA92, autosize, VHD format\n");
+fprintf (st, "  sim> set rq2 ra81\n");
+fprintf (st, "  sim> set rq2 noauto\n");
+fprintf (st, "  sim> sho rq2\n");
+fprintf (st, "  RQ2, 456MB, not attached, write enabled, RA81, noautosize, VHD format\n");
+fprintf (st, "  sim> set rq2 format=simh\n");
+fprintf (st, "  sim> sho rq2\n");
+fprintf (st, "  RQ2, 456MB, not attached, write enabled, RA81, noautosize, SIMH format\n");
+fprintf (st, "  sim> atta rq2 -c RA81-Copy.vhd VMS055.dsk\n");
+fprintf (st, "  RQ2: creating new virtual disk 'RA81-Copy.vhd'\n");
+fprintf (st, "  RQ2: Copied 456MB.  99%% complete.\n");
+fprintf (st, "  RQ2: Copied 456MB. Done.\n");
+fprintf (st, "  sim> sho rq2\n");
+fprintf (st, "  RQ2, 456MB, attached to RA81-Copy.vhd, write enabled, RA81, noautosize, VHD format\n");
+return SCPE_OK;
+}
+
+t_bool sim_disk_vhd_support (void)
+{
+return SCPE_OK == sim_vhd_disk_implemented ();
+}
+
+t_bool sim_disk_raw_support (void)
+{
+return SCPE_OK == sim_os_disk_implemented_raw ();
+}
+
+t_stat sim_disk_reset (UNIT *uptr)
+{
+struct disk_context *ctx = (struct disk_context *)uptr->disk_ctx;
+
+if (!(uptr->flags & UNIT_ATT))                          /* attached? */
+    return SCPE_OK;
+
+sim_debug (ctx->dbit, ctx->dptr, "sim_disk_reset(unit=%d)\n", (int)(uptr-ctx->dptr->units));
+
+_sim_disk_io_flush(uptr);
+AIO_VALIDATE;
+AIO_UPDATE_QUEUE;
+return SCPE_OK;
+}
+
+t_stat sim_disk_perror (UNIT *uptr, const char *msg)
+{
+if (!(uptr->flags & UNIT_ATTABLE))                      /* not attachable? */
+    return SCPE_NOATT;
+switch (DK_GET_FMT (uptr)) {                            /* case on format */
+    case DKUF_F_STD:                                    /* SIMH format */
+    case DKUF_F_VHD:                                    /* VHD format */
+    case DKUF_F_RAW:                                    /* Raw Physical Disk Access */
+        perror (msg);
+    default:
+        ;
+    }
+return SCPE_OK;
+}
+
+t_stat sim_disk_clearerr (UNIT *uptr)
+{
+if (!(uptr->flags & UNIT_ATTABLE))                      /* not attachable? */
+    return SCPE_NOATT;
+switch (DK_GET_FMT (uptr)) {                            /* case on format */
+    case DKUF_F_STD:                                    /* SIMH format */
+        clearerr (uptr->fileref);
+        break;
+    case DKUF_F_VHD:                                    /* VHD format */
+        sim_vhd_disk_clearerr (uptr);
+        break;
+    default:
+        ;
+    }
+return SCPE_OK;
+}
+
+
+/* Factory bad block table creation routine
+
+   This routine writes a DEC standard 044 compliant bad block table on the
+   last track of the specified unit.  The bad block table consists of 10
+   repetitions of the same table, formatted as follows:
+
+        words 0-1       pack id number
+        words 2-3       cylinder/sector/surface specifications
+         :
+        words n-n+1     end of table (-1,-1)
+
+   Inputs:
+        uptr    =       pointer to unit
+        sec     =       number of sectors per surface
+   Outputs:
+        sta     =       status code
+*/
+
+static t_stat sim_disk_pdp11_bad_block (UNIT *uptr, int32 sec)
+{
+struct disk_context *ctx = (struct disk_context *)uptr->disk_ctx;
+int32 i;
+t_addr da;
+int32 wds = ctx->sector_size/sizeof (uint16);
+uint16 *buf;
+DEVICE *dptr;
+char *namebuf, *c;
+uint32 packid;
+
+if ((sec < 2) || (wds < 16))
+    return SCPE_ARG;
+if ((uptr->flags & UNIT_ATT) == 0)
+    return SCPE_UNATT;
+if ((dptr = find_dev_from_unit (uptr)) == NULL)
+    return SCPE_NOATT;
+if (uptr->flags & UNIT_RO)
+    return SCPE_RO;
+if (ctx->capac_factor != 2)                  /* Must be Word oriented Capacity */
+    return SCPE_IERR;
+if (!get_yn ("Overwrite last track? [N]", FALSE))
+    return SCPE_OK;
+if ((buf = (uint16 *) malloc (wds * sizeof (uint16))) == NULL)
+    return SCPE_MEM;
+if ((namebuf = (char *) malloc (1 + strlen (uptr->filename))) == NULL) {
+    free (buf);
+    return SCPE_MEM;
+    }
+strcpy (namebuf, uptr->filename);
+if ((c = strrchr (namebuf, '/')))
+    strcpy (namebuf, c+1);
+if ((c = strrchr (namebuf, '\\')))
+    strcpy (namebuf, c+1);
+if ((c = strrchr (namebuf, ']')))
+    strcpy (namebuf, c+1);
+packid = eth_crc32(0, namebuf, strlen (namebuf));
+buf[0] = (uint16)packid;
+buf[1] = (uint16)(packid >> 16) & 0x7FFF;   /* Make sure MSB is clear */
+buf[2] = buf[3] = 0;
+for (i = 4; i < wds; i++)
+    buf[i] = 0177777u;
+da = (uptr->capac*((dptr->flags & DEV_SECTORS) ? 512 : 1)) - (sec * wds);
+for (i = 0; (i < sec) && (i < 10); i++, da += wds)
+    if (sim_disk_wrsect (uptr, (t_lba)(da/wds), (void *)buf, NULL, 1)) {
+        free (buf);
+        return SCPE_IOERR;
+        }
+free (buf);
+return SCPE_OK;
+}
+
+void sim_disk_data_trace(UNIT *uptr, const uint8 *data, size_t lba, size_t len, const char* txt, int detail, uint32 reason)
+{
+struct disk_context *ctx = (struct disk_context *)uptr->disk_ctx;
+
+if (ctx->dptr->dctrl & reason) {
+    sim_debug (reason, ctx->dptr, "%s%d %s lbn: %08X len: %08X\n", ctx->dptr->name, (int)(uptr-ctx->dptr->units), txt, lba, len);
+    if (detail) {
+        size_t i, same, group, sidx, oidx;
+        char outbuf[80], strbuf[18];
+        static char hex[] = "0123456789ABCDEF";
+
+        for (i=same=0; i<len; i += 16) {
+            if ((i > 0) && (0 == memcmp (&data[i], &data[i-16], 16))) {
+                ++same;
+                continue;
+                }
+            if (same > 0) {
+                sim_debug (reason, ctx->dptr, "%04X thru %04X same as above\n", i-(16*same), i-1);
+                same = 0;
+                }
+            group = (((len - i) > 16) ? 16 : (len - i));
+            for (sidx=oidx=0; sidx<group; ++sidx) {
+                outbuf[oidx++] = ' ';
+                outbuf[oidx++] = hex[(data[i+sidx]>>4)&0xf];
+                outbuf[oidx++] = hex[data[i+sidx]&0xf];
+                if (isprint (data[i+sidx]))
+                    strbuf[sidx] = data[i+sidx];
+                else
+                    strbuf[sidx] = '.';
+                }
+            outbuf[oidx] = '\0';
+            strbuf[sidx] = '\0';
+            sim_debug (reason, ctx->dptr, "%04X%-48s %s\n", i, outbuf, strbuf);
+            }
+        if (same > 0) {
+            sim_debug (reason, ctx->dptr, "%04X thru %04X same as above\n", i-(16*same), len-1);
+            }
+        }
+    }
+}
+
+
+/* OS Specific RAW Disk I/O support */
+
+#if defined _WIN32
+
+static void _set_errno_from_status (DWORD dwStatus)
+{
+switch (dwStatus) {
+    case ERROR_FILE_NOT_FOUND:    case ERROR_PATH_NOT_FOUND:
+    case ERROR_INVALID_DRIVE:     case ERROR_NO_MORE_FILES:
+    case ERROR_BAD_NET_NAME:      case ERROR_BAD_NETPATH:
+    case ERROR_BAD_PATHNAME:      case ERROR_FILENAME_EXCED_RANGE:
+        errno = ENOENT;
+        return;
+    case ERROR_INVALID_ACCESS:    case ERROR_INVALID_DATA:
+    case ERROR_INVALID_FUNCTION:  case ERROR_INVALID_PARAMETER:
+    case ERROR_NEGATIVE_SEEK:
+        errno = EINVAL;
+        return;
+    case ERROR_ARENA_TRASHED:     case ERROR_NOT_ENOUGH_MEMORY:
+    case ERROR_INVALID_BLOCK:     case ERROR_NOT_ENOUGH_QUOTA:
+        errno = ENOMEM;
+        return;
+    case ERROR_TOO_MANY_OPEN_FILES:
+        errno = EMFILE;
+        return;
+    case ERROR_ACCESS_DENIED:     case ERROR_CURRENT_DIRECTORY:
+    case ERROR_LOCK_VIOLATION:    case ERROR_NETWORK_ACCESS_DENIED:
+    case ERROR_CANNOT_MAKE:       case ERROR_FAIL_I24:
+    case ERROR_DRIVE_LOCKED:      case ERROR_SEEK_ON_DEVICE:
+    case ERROR_NOT_LOCKED:        case ERROR_LOCK_FAILED:
+        errno = EACCES;
+        return;
+    case ERROR_ALREADY_EXISTS:    case ERROR_FILE_EXISTS:
+        errno = EEXIST;
+        return;
+    case ERROR_INVALID_HANDLE:    case ERROR_INVALID_TARGET_HANDLE:
+    case ERROR_DIRECT_ACCESS_HANDLE:
+        errno = EBADF;
+        return;
+    case ERROR_DIR_NOT_EMPTY:
+        errno = ENOTEMPTY;
+        return;
+    case ERROR_BAD_ENVIRONMENT:
+        errno = E2BIG;
+        return;
+    case ERROR_BAD_FORMAT:
+        errno = ENOEXEC;
+        return;
+    case ERROR_NOT_SAME_DEVICE:
+        errno = EXDEV;
+        return;
+    case ERROR_BROKEN_PIPE:
+        errno = EPIPE;
+        return;
+    case ERROR_DISK_FULL:
+        errno = ENOSPC;
+        return;
+    case ERROR_WAIT_NO_CHILDREN:  case ERROR_CHILD_NOT_COMPLETE:
+        errno = ECHILD;
+        return;
+    case ERROR_NO_PROC_SLOTS:     case ERROR_MAX_THRDS_REACHED:
+    case ERROR_NESTING_NOT_ALLOWED:
+        errno = EAGAIN;
+        return;
+    }
+if ((dwStatus >= ERROR_WRITE_PROTECT) && (dwStatus <= ERROR_SHARING_BUFFER_EXCEEDED)) {
+    errno = EACCES;
+    return;
+    }
+if ((dwStatus >= ERROR_INVALID_STARTING_CODESEG) && (dwStatus <= ERROR_INFLOOP_IN_RELOC_CHAIN)) {
+    errno = ENOEXEC;
+    return;
+    }
+errno = EINVAL;
+}
+#if defined(__GNUC__)
+#include <ddk/ntddstor.h>
+#include <ddk/ntdddisk.h>
+#else
+#include <winioctl.h>
+#endif
+struct _device_type {
+    int32 Type;
+    char *desc;
+    } DeviceTypes[] = {
+        {FILE_DEVICE_8042_PORT,             "8042_PORT"},
+        {FILE_DEVICE_ACPI,                  "ACPI"},
+        {FILE_DEVICE_BATTERY,               "BATTERY"},
+        {FILE_DEVICE_BEEP,                  "BEEP"},
+#ifdef FILE_DEVICE_BLUETOOTH
+        {FILE_DEVICE_BLUETOOTH,             "BLUETOOTH"},
+#endif
+        {FILE_DEVICE_BUS_EXTENDER,          "BUS_EXTENDER"},
+        {FILE_DEVICE_CD_ROM,                "CD_ROM"},
+        {FILE_DEVICE_CD_ROM_FILE_SYSTEM,    "CD_ROM_FILE_SYSTEM"},
+        {FILE_DEVICE_CHANGER,               "CHANGER"},
+        {FILE_DEVICE_CONTROLLER,            "CONTROLLER"},
+#ifdef FILE_DEVICE_CRYPT_PROVIDER
+        {FILE_DEVICE_CRYPT_PROVIDER,        "CRYPT_PROVIDER"},
+#endif
+        {FILE_DEVICE_DATALINK,              "DATALINK"},
+        {FILE_DEVICE_DFS,                   "DFS"},
+        {FILE_DEVICE_DFS_FILE_SYSTEM,       "DFS_FILE_SYSTEM"},
+        {FILE_DEVICE_DFS_VOLUME,            "DFS_VOLUME"},
+        {FILE_DEVICE_DISK,                  "DISK"},
+        {FILE_DEVICE_DISK_FILE_SYSTEM,      "DISK_FILE_SYSTEM"},
+        {FILE_DEVICE_DVD,                   "DVD"},
+        {FILE_DEVICE_FILE_SYSTEM,           "FILE_SYSTEM"},
+#ifdef FILE_DEVICE_FIPS
+        {FILE_DEVICE_FIPS,                  "FIPS"},
+#endif
+        {FILE_DEVICE_FULLSCREEN_VIDEO,      "FULLSCREEN_VIDEO"},
+#ifdef FILE_DEVICE_INFINIBAND
+        {FILE_DEVICE_INFINIBAND,            "INFINIBAND"},
+#endif
+        {FILE_DEVICE_INPORT_PORT,           "INPORT_PORT"},
+        {FILE_DEVICE_KEYBOARD,              "KEYBOARD"},
+        {FILE_DEVICE_KS,                    "KS"},
+        {FILE_DEVICE_KSEC,                  "KSEC"},
+        {FILE_DEVICE_MAILSLOT,              "MAILSLOT"},
+        {FILE_DEVICE_MASS_STORAGE,          "MASS_STORAGE"},
+        {FILE_DEVICE_MIDI_IN,               "MIDI_IN"},
+        {FILE_DEVICE_MIDI_OUT,              "MIDI_OUT"},
+        {FILE_DEVICE_MODEM,                 "MODEM"},
+        {FILE_DEVICE_MOUSE,                 "MOUSE"},
+        {FILE_DEVICE_MULTI_UNC_PROVIDER,    "MULTI_UNC_PROVIDER"},
+        {FILE_DEVICE_NAMED_PIPE,            "NAMED_PIPE"},
+        {FILE_DEVICE_NETWORK,               "NETWORK"},
+        {FILE_DEVICE_NETWORK_BROWSER,       "NETWORK_BROWSER"},
+        {FILE_DEVICE_NETWORK_FILE_SYSTEM,   "NETWORK_FILE_SYSTEM"},
+        {FILE_DEVICE_NETWORK_REDIRECTOR,    "NETWORK_REDIRECTOR"},
+        {FILE_DEVICE_NULL,                  "NULL"},
+        {FILE_DEVICE_PARALLEL_PORT,         "PARALLEL_PORT"},
+        {FILE_DEVICE_PHYSICAL_NETCARD,      "PHYSICAL_NETCARD"},
+        {FILE_DEVICE_PRINTER,               "PRINTER"},
+        {FILE_DEVICE_SCANNER,               "SCANNER"},
+        {FILE_DEVICE_SCREEN,                "SCREEN"},
+        {FILE_DEVICE_SERENUM,               "SERENUM"},
+        {FILE_DEVICE_SERIAL_MOUSE_PORT,     "SERIAL_MOUSE_PORT"},
+        {FILE_DEVICE_SERIAL_PORT,           "SERIAL_PORT"},
+        {FILE_DEVICE_SMARTCARD,             "SMARTCARD"},
+        {FILE_DEVICE_SMB,                   "SMB"},
+        {FILE_DEVICE_SOUND,                 "SOUND"},
+        {FILE_DEVICE_STREAMS,               "STREAMS"},
+        {FILE_DEVICE_TAPE,                  "TAPE"},
+        {FILE_DEVICE_TAPE_FILE_SYSTEM,      "TAPE_FILE_SYSTEM"},
+        {FILE_DEVICE_TERMSRV,               "TERMSRV"},
+        {FILE_DEVICE_TRANSPORT,             "TRANSPORT"},
+        {FILE_DEVICE_UNKNOWN,               "UNKNOWN"},
+        {FILE_DEVICE_VDM,                   "VDM"},
+        {FILE_DEVICE_VIDEO,                 "VIDEO"},
+        {FILE_DEVICE_VIRTUAL_DISK,          "VIRTUAL_DISK"},
+#ifdef FILE_DEVICE_VMBUS
+        {FILE_DEVICE_VMBUS,                 "VMBUS"},
+#endif
+        {FILE_DEVICE_WAVE_IN,               "WAVE_IN"},
+        {FILE_DEVICE_WAVE_OUT,              "WAVE_OUT"},
+#ifdef FILE_DEVICE_WPD
+        {FILE_DEVICE_WPD,                   "WPD"},
+#endif
+        {0,                                 NULL}};
+
+static const char *_device_type_name (int DeviceType)
+{
+int i;
+
+for (i=0; DeviceTypes[i].desc; i++)
+    if (DeviceTypes[i].Type == DeviceType)
+        return DeviceTypes[i].desc;
+return "Unknown";
+}
+
+static t_stat sim_os_disk_implemented_raw (void)
+{
+return sim_toffset_64 ? SCPE_OK : SCPE_NOFNC;
+}
+
+static FILE *sim_os_disk_open_raw (const char *rawdevicename, const char *openmode)
+{
+HANDLE Handle;
+DWORD DesiredAccess = 0;
+
+if (strchr (openmode, 'r'))
+    DesiredAccess |= GENERIC_READ;
+if (strchr (openmode, 'w') || strchr (openmode, '+'))
+    DesiredAccess |= GENERIC_WRITE;
+Handle = CreateFileA (rawdevicename, DesiredAccess, FILE_SHARE_READ|FILE_SHARE_WRITE, NULL, OPEN_EXISTING, FILE_FLAG_RANDOM_ACCESS|FILE_FLAG_WRITE_THROUGH, NULL);
+if (Handle == INVALID_HANDLE_VALUE) {
+    _set_errno_from_status (GetLastError ());
+    return NULL;
+    }
+return (FILE *)Handle;
+}
+
+static int sim_os_disk_close_raw (FILE *f)
+{
+if (!CloseHandle ((HANDLE)f)) {
+    _set_errno_from_status (GetLastError ());
+    return EOF;
+    }
+return 0;
+}
+
+static void sim_os_disk_flush_raw (FILE *f)
+{
+FlushFileBuffers ((HANDLE)f);
+}
+
+static t_offset sim_os_disk_size_raw (FILE *Disk)
+{
+DWORD IoctlReturnSize;
+LARGE_INTEGER Size;
+WINBASEAPI BOOL WINAPI GetFileSizeEx(HANDLE hFile, PLARGE_INTEGER lpFileSize);
+
+if (GetFileSizeEx((HANDLE)Disk, &Size))
+    return (t_offset)(Size.QuadPart);
+#ifdef IOCTL_STORAGE_READ_CAPACITY
+if (1) {
+    STORAGE_READ_CAPACITY S;
+
+    ZeroMemory (&S, sizeof (S));
+    S.Version = sizeof (STORAGE_READ_CAPACITY);
+    if (DeviceIoControl((HANDLE)Disk,                      /* handle to volume */
+                         IOCTL_STORAGE_READ_CAPACITY,      /* dwIoControlCode */
+                         NULL,                             /* lpInBuffer */
+                         0,                                /* nInBufferSize */
+                         (LPVOID) &S,                      /* output buffer */
+                         (DWORD) sizeof(S),                /* size of output buffer */
+                         (LPDWORD) &IoctlReturnSize,       /* number of bytes returned */
+                         (LPOVERLAPPED) NULL))             /* OVERLAPPED structure */
+        return (t_offset)(S.DiskLength.QuadPart);
+    }
+#endif
+#ifdef IOCTL_DISK_GET_DRIVE_GEOMETRY_EX
+if (1) {
+    DISK_GEOMETRY_EX G;
+
+    ZeroMemory (&G, sizeof (G));
+    if (DeviceIoControl((HANDLE)Disk,                      /* handle to volume */
+                         IOCTL_DISK_GET_DRIVE_GEOMETRY_EX, /* dwIoControlCode */
+                         NULL,                             /* lpInBuffer */
+                         0,                                /* nInBufferSize */
+                         (LPVOID) &G,                      /* output buffer */
+                         (DWORD) sizeof(G),                /* size of output buffer */
+                         (LPDWORD) &IoctlReturnSize,       /* number of bytes returned */
+                         (LPOVERLAPPED) NULL))             /* OVERLAPPED structure */
+        return (t_offset)(G.DiskSize.QuadPart);
+    }
+#endif
+#ifdef IOCTL_DISK_GET_DRIVE_GEOMETRY
+if (1) {
+    DISK_GEOMETRY G;
+
+    if (DeviceIoControl((HANDLE)Disk,                      /* handle to volume */
+                         IOCTL_DISK_GET_DRIVE_GEOMETRY,    /* dwIoControlCode */
+                         NULL,                             /* lpInBuffer */
+                         0,                                /* nInBufferSize */
+                         (LPVOID) &G,                      /* output buffer */
+                         (DWORD) sizeof(G),                /* size of output buffer */
+                         (LPDWORD) &IoctlReturnSize,       /* number of bytes returned */
+                         (LPOVERLAPPED) NULL))             /* OVERLAPPED structure */
+        return (t_offset)(G.Cylinders.QuadPart*G.TracksPerCylinder*G.SectorsPerTrack*G.BytesPerSector);
+    }
+#endif
+_set_errno_from_status (GetLastError ());
+return (t_offset)-1;
+}
+
+static t_stat sim_os_disk_unload_raw (FILE *Disk)
+{
+#ifdef IOCTL_STORAGE_EJECT_MEDIA
+DWORD BytesReturned;
+uint32 Removable = FALSE;
+
+sim_os_disk_info_raw (Disk, NULL, &Removable);
+if (Removable) {
+    if (!DeviceIoControl((HANDLE)Disk,                  /* handle to disk */
+                         IOCTL_STORAGE_EJECT_MEDIA,     /* dwIoControlCode */
+                         NULL,                          /* lpInBuffer */
+                         0,                             /* nInBufferSize */
+                         NULL,                          /* lpOutBuffer */
+                         0,                             /* nOutBufferSize */
+                         (LPDWORD) &BytesReturned,      /* number of bytes returned */
+                         (LPOVERLAPPED) NULL)) {        /* OVERLAPPED structure */
+        _set_errno_from_status (GetLastError ());
+        return SCPE_IOERR;
+        }
+    }
+return SCPE_OK;
+#else
+return SCPE_NOFNC;
+#endif
+}
+
+static t_bool sim_os_disk_isavailable_raw (FILE *Disk)
+{
+#ifdef IOCTL_STORAGE_EJECT_MEDIA
+DWORD BytesReturned;
+uint32 Removable = FALSE;
+
+sim_os_disk_info_raw (Disk, NULL, &Removable);
+if (Removable) {
+    if (!DeviceIoControl((HANDLE)Disk,                  /* handle to disk */
+                         IOCTL_STORAGE_CHECK_VERIFY,    /* dwIoControlCode */
+                         NULL,                          /* lpInBuffer */
+                         0,                             /* nInBufferSize */
+                         NULL,                          /* lpOutBuffer */
+                         0,                             /* nOutBufferSize */
+                         (LPDWORD) &BytesReturned,      /* number of bytes returned */
+                         (LPOVERLAPPED) NULL)) {        /* OVERLAPPED structure */
+        _set_errno_from_status (GetLastError ());
+        return FALSE;
+        }
+    }
+#endif
+return TRUE;
+}
+
+static t_stat sim_os_disk_info_raw (FILE *Disk, uint32 *sector_size, uint32 *removable)
+{
+DWORD IoctlReturnSize;
+STORAGE_DEVICE_NUMBER Device;
+
+ZeroMemory (&Device, sizeof (Device));
+if (DeviceIoControl((HANDLE)Disk,                      /* handle to volume */
+                     IOCTL_STORAGE_GET_DEVICE_NUMBER,  /* dwIoControlCode */
+                     NULL,                             /* lpInBuffer */
+                     0,                                /* nInBufferSize */
+                     (LPVOID) &Device,                 /* output buffer */
+                     (DWORD) sizeof(Device),           /* size of output buffer */
+                     (LPDWORD) &IoctlReturnSize,       /* number of bytes returned */
+                     (LPOVERLAPPED) NULL))             /* OVERLAPPED structure */
+     printf ("Device OK - Type: %s, Number: %d\n", _device_type_name (Device.DeviceType), (int)Device.DeviceNumber);
+
+if (sector_size)
+    *sector_size = 512;
+if (removable)
+    *removable = 0;
+#ifdef IOCTL_STORAGE_READ_CAPACITY
+if (1) {
+    STORAGE_READ_CAPACITY S;
+
+    ZeroMemory (&S, sizeof (S));
+    S.Version = sizeof (STORAGE_READ_CAPACITY);
+    if (DeviceIoControl((HANDLE)Disk,                      /* handle to volume */
+                         IOCTL_STORAGE_READ_CAPACITY,      /* dwIoControlCode */
+                         NULL,                             /* lpInBuffer */
+                         0,                                /* nInBufferSize */
+                         (LPVOID) &S,                      /* output buffer */
+                         (DWORD) sizeof(S),                /* size of output buffer */
+                         (LPDWORD) &IoctlReturnSize,       /* number of bytes returned */
+                         (LPOVERLAPPED) NULL))             /* OVERLAPPED structure */
+        if (sector_size)
+            *sector_size = S.BlockLength;
+    }
+#endif
+#ifdef IOCTL_DISK_GET_DRIVE_GEOMETRY_EX
+if (1) {
+    DISK_GEOMETRY_EX G;
+
+    ZeroMemory (&G, sizeof (G));
+    if (DeviceIoControl((HANDLE)Disk,                      /* handle to volume */
+                         IOCTL_DISK_GET_DRIVE_GEOMETRY_EX, /* dwIoControlCode */
+                         NULL,                             /* lpInBuffer */
+                         0,                                /* nInBufferSize */
+                         (LPVOID) &G,                      /* output buffer */
+                         (DWORD) sizeof(G),                /* size of output buffer */
+                         (LPDWORD) &IoctlReturnSize,       /* number of bytes returned */
+                         (LPOVERLAPPED) NULL))             /* OVERLAPPED structure */
+        if (sector_size)
+            *sector_size = G.Geometry.BytesPerSector;
+    }
+#endif
+#ifdef IOCTL_DISK_GET_DRIVE_GEOMETRY
+if (1) {
+    DISK_GEOMETRY G;
+
+    if (DeviceIoControl((HANDLE)Disk,                      /* handle to volume */
+                         IOCTL_DISK_GET_DRIVE_GEOMETRY,    /* dwIoControlCode */
+                         NULL,                             /* lpInBuffer */
+                         0,                                /* nInBufferSize */
+                         (LPVOID) &G,                      /* output buffer */
+                         (DWORD) sizeof(G),                /* size of output buffer */
+                         (LPDWORD) &IoctlReturnSize,       /* number of bytes returned */
+                         (LPOVERLAPPED) NULL))             /* OVERLAPPED structure */
+        if (sector_size)
+            *sector_size = G.BytesPerSector;
+    }
+#endif
+#ifdef IOCTL_STORAGE_GET_HOTPLUG_INFO
+if (1) {
+    STORAGE_HOTPLUG_INFO H;
+
+    ZeroMemory (&H, sizeof (H));
+    if (DeviceIoControl((HANDLE)Disk,                      /* handle to volume */
+                         IOCTL_STORAGE_GET_HOTPLUG_INFO,   /* dwIoControlCode */
+                         NULL,                             /* lpInBuffer */
+                         0,                                /* nInBufferSize */
+                         (LPVOID) &H,                      /* output buffer */
+                         (DWORD) sizeof(H),                /* size of output buffer */
+                         (LPDWORD) &IoctlReturnSize,       /* number of bytes returned */
+                         (LPOVERLAPPED) NULL))             /* OVERLAPPED structure */
+        if (removable)
+            *removable = H.MediaRemovable;
+    }
+#endif
+if (removable && *removable)
+    printf ("Removable Device\n");
+return SCPE_OK;
+}
+
+static t_stat sim_os_disk_rdsect (UNIT *uptr, t_lba lba, uint8 *buf, t_seccnt *sectsread, t_seccnt sects)
+{
+OVERLAPPED pos;
+struct disk_context *ctx = (struct disk_context *)uptr->disk_ctx;
+long long addr;
+
+sim_debug (ctx->dbit, ctx->dptr, "sim_os_disk_rdsect(unit=%d, lba=0x%X, sects=%d)\n", (int)(uptr-ctx->dptr->units), lba, sects);
+
+addr = ((long long)lba) * ctx->sector_size;
+memset (&pos, 0, sizeof (pos));
+pos.Offset = (DWORD)addr;
+pos.OffsetHigh = (DWORD)(addr >> 32);
+if (ReadFile ((HANDLE)(uptr->fileref), buf, sects * ctx->sector_size, (LPDWORD)sectsread, &pos)) {
+    if (sectsread)
+        *sectsread /= ctx->sector_size;
+    return SCPE_OK;
+    }
+_set_errno_from_status (GetLastError ());
+return SCPE_IOERR;
+}
+
+static t_stat sim_os_disk_wrsect (UNIT *uptr, t_lba lba, uint8 *buf, t_seccnt *sectswritten, t_seccnt sects)
+{
+OVERLAPPED pos;
+struct disk_context *ctx = (struct disk_context *)uptr->disk_ctx;
+long long addr;
+
+sim_debug (ctx->dbit, ctx->dptr, "sim_os_disk_wrsect(unit=%d, lba=0x%X, sects=%d)\n", (int)(uptr-ctx->dptr->units), lba, sects);
+
+addr = ((long long)lba) * ctx->sector_size;
+memset (&pos, 0, sizeof (pos));
+pos.Offset = (DWORD)addr;
+pos.OffsetHigh = (DWORD)(addr >> 32);
+if (WriteFile ((HANDLE)(uptr->fileref), buf, sects * ctx->sector_size, (LPDWORD)sectswritten, &pos)) {
+    if (sectswritten)
+        *sectswritten /= ctx->sector_size;
+    return SCPE_OK;
+    }
+_set_errno_from_status (GetLastError ());
+return SCPE_IOERR;
+}
+
+#elif defined (__linux) || defined (__linux__) || defined (__sun) || defined (__sun__) || defined (__hpux) || defined (_AIX)
+
+#include <sys/types.h>
+#include <sys/stat.h>
+#include <fcntl.h>
+#include <unistd.h>
+
+static t_stat sim_os_disk_implemented_raw (void)
+{
+return sim_toffset_64 ? SCPE_OK : SCPE_NOFNC;
+}
+
+static FILE *sim_os_disk_open_raw (const char *rawdevicename, const char *openmode)
+{
+int mode = 0;
+
+if (strchr (openmode, 'r') && (strchr (openmode, '+') || strchr (openmode, 'w')))
+    mode = O_RDWR;
+else
+    if (strchr (openmode, 'r'))
+        mode = O_RDONLY;
+#ifdef O_LARGEFILE
+mode |= O_LARGEFILE;
+#endif
+#ifdef O_DSYNC
+mode |= O_DSYNC;
+#endif
+return (FILE *)((long)open (rawdevicename, mode, 0));
+}
+
+static int sim_os_disk_close_raw (FILE *f)
+{
+return close ((int)((long)f));
+}
+
+static void sim_os_disk_flush_raw (FILE *f)
+{
+fsync ((int)((long)f));
+}
+
+static t_offset sim_os_disk_size_raw (FILE *f)
+{
+#if defined (DONT_DO_LARGEFILE)
+struct stat statb;
+
+if (fstat ((int)((long)f), &statb))
+    return (t_offset)-1;
+#else
+struct stat64 statb;
+
+if (fstat64 ((int)((long)f), &statb))
+    return (t_offset)-1;
+#endif
+return (t_offset)statb.st_size;
+}
+
+static t_stat sim_os_disk_unload_raw (FILE *f)
+{
+return SCPE_IOERR;
+}
+
+static t_bool sim_os_disk_isavailable_raw (FILE *Disk)
+{
+return TRUE;
+}
+
+static t_stat sim_os_disk_rdsect (UNIT *uptr, t_lba lba, uint8 *buf, t_seccnt *sectsread, t_seccnt sects)
+{
+struct disk_context *ctx = (struct disk_context *)uptr->disk_ctx;
+off_t addr;
+ssize_t bytesread;
+
+sim_debug (ctx->dbit, ctx->dptr, "sim_os_disk_rdsect(unit=%d, lba=0x%X, sects=%d)\n", (int)(uptr-ctx->dptr->units), lba, sects);
+
+addr = ((off_t)lba) * ctx->sector_size;
+bytesread = pread((int)((long)uptr->fileref), buf, sects * ctx->sector_size, addr);
+if (bytesread < 0) {
+    if (sectsread)
+        *sectsread = 0;
+    return SCPE_IOERR;
+    }
+if (sectsread)
+    *sectsread = bytesread / ctx->sector_size;
+return SCPE_OK;
+}
+
+static t_stat sim_os_disk_wrsect (UNIT *uptr, t_lba lba, uint8 *buf, t_seccnt *sectswritten, t_seccnt sects)
+{
+struct disk_context *ctx = (struct disk_context *)uptr->disk_ctx;
+off_t addr;
+ssize_t byteswritten;
+
+sim_debug (ctx->dbit, ctx->dptr, "sim_os_disk_wrsect(unit=%d, lba=0x%X, sects=%d)\n", (int)(uptr-ctx->dptr->units), lba, sects);
+
+addr = ((off_t)lba) * ctx->sector_size;
+byteswritten = pwrite((int)((long)uptr->fileref), buf, sects * ctx->sector_size, addr);
+if (byteswritten < 0) {
+    if (sectswritten)
+        *sectswritten = 0;
+    return SCPE_IOERR;
+    }
+if (sectswritten)
+    *sectswritten = byteswritten / ctx->sector_size;
+return SCPE_OK;
+}
+
+static t_stat sim_os_disk_info_raw (FILE *f, uint32 *sector_size, uint32 *removable)
+{
+if (sector_size)
+    *sector_size = 512;
+if (removable)
+    *removable = 0;
+return SCPE_OK;
+}
+
+#else
+/*============================================================================*/
+/*                        Non-implemented versions                            */
+/*============================================================================*/
+
+static t_stat sim_os_disk_implemented_raw (void)
+{
+return SCPE_NOFNC;
+}
+
+static FILE *sim_os_disk_open_raw (const char *rawdevicename, const char *openmode)
+{
+return NULL;
+}
+
+static int sim_os_disk_close_raw (FILE *f)
+{
+return EOF;
+}
+
+static void sim_os_disk_flush_raw (FILE *f)
+{
+}
+
+static t_offset sim_os_disk_size_raw (FILE *f)
+{
+return (t_offset)-1;
+}
+
+static t_stat sim_os_disk_unload_raw (FILE *f)
+{
+return SCPE_NOFNC;
+}
+
+static t_bool sim_os_disk_isavailable_raw (FILE *Disk)
+{
+return FALSE;
+}
+
+static t_stat sim_os_disk_rdsect (UNIT *uptr, t_lba lba, uint8 *buf, t_seccnt *sectsread, t_seccnt sects)
+{
+return SCPE_NOFNC;
+}
+
+static t_stat sim_os_disk_wrsect (UNIT *uptr, t_lba lba, uint8 *buf, t_seccnt *sectswritten, t_seccnt sects)
+{
+return SCPE_NOFNC;
+}
+
+static t_stat sim_os_disk_info_raw (FILE *f, uint32 *sector_size, uint32 *removable)
+{
+return SCPE_NOFNC;
+}
+
+#endif
+
+/* OS Independent Disk Virtual Disk (VHD) I/O support */
+
+#if (defined (VMS) && !(defined (__ALPHA) || defined (__ia64)))
+#define DONT_DO_VHD_SUPPORT  /* VAX/VMS compilers don't have 64 bit integers */
+#endif
+
+#if defined (DONT_DO_VHD_SUPPORT)
+
+/*============================================================================*/
+/*                        Non-implemented version                             */
+/*   This is only for hody systems which don't have 64 bit integer types      */
+/*============================================================================*/
+
+static t_stat sim_vhd_disk_implemented (void)
+{
+return SCPE_NOFNC;
+}
+
+static FILE *sim_vhd_disk_open (const char *vhdfilename, const char *openmode)
+{
+return NULL;
+}
+
+static FILE *sim_vhd_disk_merge (const char *szVHDPath, char **ParentVHD)
+{
+return NULL;
+}
+
+static FILE *sim_vhd_disk_create (const char *szVHDPath, t_offset desiredsize)
+{
+return NULL;
+}
+
+static FILE *sim_vhd_disk_create_diff (const char *szVHDPath, const char *szParentVHDPath)
+{
+return NULL;
+}
+
+static int sim_vhd_disk_close (FILE *f)
+{
+return -1;
+}
+
+static void sim_vhd_disk_flush (FILE *f)
+{
+}
+
+static t_offset sim_vhd_disk_size (FILE *f)
+{
+return (t_offset)-1;
+}
+
+static t_stat sim_vhd_disk_rdsect (UNIT *uptr, t_lba lba, uint8 *buf, t_seccnt *sectsread, t_seccnt sects)
+{
+return SCPE_IOERR;
+}
+
+static t_stat sim_vhd_disk_clearerr (UNIT *uptr)
+{
+return SCPE_IOERR;
+}
+
+static t_stat sim_vhd_disk_wrsect (UNIT *uptr, t_lba lba, uint8 *buf, t_seccnt *sectswritten, t_seccnt sects)
+{
+return SCPE_IOERR;
+}
+
+static t_stat sim_vhd_disk_set_dtype (FILE *f, const char *dtype)
+{
+return SCPE_NOFNC;
+}
+
+static const char *sim_vhd_disk_get_dtype (FILE *f)
+{
+return NULL;
+}
+
+#else
+
+/*++
+    This code follows the details specified in the "Virtual Hard Disk Image
+    Format Specification", Version 1.0 October 11, 2006.  This format
+    specification is available for anyone to implement under the
+    "Microsoft Open Specification Promise" described at:
+        http://www.microsoft.com/interop/osp/default.mspx.
+--*/
+
+typedef t_uint64    uint64;
+typedef t_int64     int64;
+
+typedef struct _VHD_Footer {
+    /*
+    Cookies are used to uniquely identify the original creator of the hard disk
+    image. The values are case-sensitive.  Microsoft uses the "conectix" string
+    to identify this file as a hard disk image created by Microsoft Virtual
+    Server, Virtual PC, and predecessor products. The cookie is stored as an
+    eight-character ASCII string with the "c" in the first byte, the "o" in
+    the second byte, and so on.
+    */
+    char Cookie[8];
+    /*
+    This is a bit field used to indicate specific feature support. The following
+    table displays the list of features.
+    Any fields not listed are reserved.
+
+    Feature Value:
+       No features enabled     0x00000000
+       Temporary               0x00000001
+       Reserved                0x00000002
+
+       No features enabled.
+              The hard disk image has no special features enabled in it.
+       Temporary.
+              This bit is set if the current disk is a temporary disk. A
+              temporary disk designation indicates to an application that
+              this disk is a candidate for deletion on shutdown.
+       Reserved.
+              This bit must always be set to 1.
+       All other bits are also reserved and should be set to 0.
+    */
+    uint32 Features;
+    /*
+    This field is divided into a major/minor version and matches the version of
+    the specification used in creating the file. The most-significant two bytes
+    are for the major version. The least-significant two bytes are the minor
+    version.  This must match the file format specification. For the current
+    specification, this field must be initialized to 0x00010000.
+    The major version will be incremented only when the file format is modified
+    in such a way that it is no longer compatible with older versions of the
+    file format.
+    */
+    uint32 FileFormatVersion;
+    /*
+    This field holds the absolute byte offset, from the beginning of the file,
+    to the next structure. This field is used for dynamic disks and differencing
+    disks, but not fixed disks. For fixed disks, this field should be set to
+    0xFFFFFFFF.
+    */
+    uint64 DataOffset;
+    /*
+    This field stores the creation time of a hard disk image. This is the number
+    of seconds since January 1, 2000 12:00:00 AM in UTC/GMT.
+    */
+    uint32 TimeStamp;
+    /*
+    This field is used to document which application created the hard disk. The
+    field is a left-justified text field. It uses a single-byte character set.
+    If the hard disk is created by Microsoft Virtual PC, "vpc " is written in
+    this field. If the hard disk image is created by Microsoft Virtual Server,
+    then "vs  " is written in this field.
+    Other applications should use their own unique identifiers.
+    */
+    char CreatorApplication[4];
+    /*
+    This field holds the major/minor version of the application that created
+    the hard disk image.  Virtual Server 2004 sets this value to 0x00010000 and
+    Virtual PC 2004 sets this to 0x00050000.
+    */
+    uint32 CreatorVersion;
+    /*
+    This field stores the type of host operating system this disk image is
+    created on.
+       Host OS type    Value
+       Windows         0x5769326B (Wi2k)
+       Macintosh       0x4D616320 (Mac )
+    */
+    uint8 CreatorHostOS[4];
+    /*
+    This field stores the size of the hard disk in bytes, from the perspective
+    of the virtual machine, at creation time. This field is for informational
+    purposes.
+    */
+    uint64 OriginalSize;
+    /*
+    This field stores the current size of the hard disk, in bytes, from the
+    perspective of the virtual machine.
+    This value is same as the original size when the hard disk is created.
+    This value can change depending on whether the hard disk is expanded.
+    */
+    uint64 CurrentSize;
+    /*
+    This field stores the cylinder, heads, and sectors per track value for the
+    hard disk.
+       Disk Geometry field          Size (bytes)
+       Cylinder                     2
+       Heads                        1
+       Sectors per track/cylinder   1
+
+    When a hard disk is configured as an ATA hard disk, the CHS values (that is,
+    Cylinder, Heads, Sectors per track) are used by the ATA controller to
+    determine the size of the disk. When the user creates a hard disk of a
+    certain size, the size of the hard disk image in the virtual machine is
+    smaller than that created by the user. This is because CHS value calculated
+    from the hard disk size is rounded down. The pseudo-code for the algorithm
+    used to determine the CHS values can be found in the appendix of this
+    document.
+    */
+    uint32 DiskGeometry;
+    /*
+       Disk Type field              Value
+       None                         0
+       Reserved (deprecated)        1
+       Fixed hard disk              2
+       Dynamic hard disk            3
+       Differencing hard disk       4
+       Reserved (deprecated)        5
+       Reserved (deprecated)        6
+    */
+    uint32 DiskType;
+    /*
+    This field holds a basic checksum of the hard disk footer. It is just a
+    one's complement of the sum of all the bytes in the footer without the
+    checksum field.
+    If the checksum verification fails, the Virtual PC and Virtual Server
+    products will instead use the header. If the checksum in the header also
+    fails, the file should be assumed to be corrupt. The pseudo-code for the
+    algorithm used to determine the checksum can be found in the appendix of
+    this document.
+    */
+    uint32 Checksum;
+    /*
+    Every hard disk has a unique ID stored in the hard disk. This is used to
+    identify the hard disk. This is a 128-bit universally unique identifier
+    (UUID). This field is used to associate a parent hard disk image with its
+    differencing hard disk image(s).
+    */
+    uint8 UniqueID[16];
+    /*
+    This field holds a one-byte flag that describes whether the system is in
+    saved state. If the hard disk is in the saved state the value is set to 1.
+    Operations such as compaction and expansion cannot be performed on a hard
+    disk in a saved state.
+    */
+    uint8 SavedState;
+    /*
+    This field contains zeroes. It is 427 bytes in size.
+    */
+    uint8 Reserved1[11];
+    /*
+    This field is an extension to the VHD spec and includes a simh drive type
+    name as a nul terminated string.
+    */
+    uint8 DriveType[16];
+    /*
+    This field contains zeroes. It is 400 bytes in size.
+    */
+    uint8 Reserved[400];
+    } VHD_Footer;
+
+/*
+For dynamic and differencing disk images, the "Data Offset" field within
+the image footer points to a secondary structure that provides additional
+information about the disk image. The dynamic disk header should appear on
+a sector (512-byte) boundary.
+*/
+typedef struct _VHD_DynamicDiskHeader {
+    /*
+    This field holds the value "cxsparse". This field identifies the header.
+    */
+    char Cookie[8];
+    /*
+    This field contains the absolute byte offset to the next structure in the
+    hard disk image. It is currently unused by existing formats and should be
+    set to 0xFFFFFFFF.
+    */
+    uint64 DataOffset;
+    /*
+    This field stores the absolute byte offset of the Block Allocation Table
+    (BAT) in the file.
+    */
+    uint64 TableOffset;
+    /*
+    This field stores the version of the dynamic disk header. The field is
+    divided into Major/Minor version. The least-significant two bytes represent
+    the minor version, and the most-significant two bytes represent the major
+    version. This must match with the file format specification. For this
+    specification, this field must be initialized to 0x00010000.
+    The major version will be incremented only when the header format is
+    modified in such a way that it is no longer compatible with older versions
+    of the product.
+    */
+    uint32 HeaderVersion;
+    /*
+    This field holds the maximum entries present in the BAT. This should be
+    equal to the number of blocks in the disk (that is, the disk size divided
+    by the block size).
+    */
+    uint32 MaxTableEntries;
+    /*
+    A block is a unit of expansion for dynamic and differencing hard disks. It
+    is stored in bytes. This size does not include the size of the block bitmap.
+    It is only the size of the data section of the block. The sectors per block
+    must always be a power of two. The default value is 0x00200000 (indicating a
+    block size of 2 MB).
+    */
+    uint32 BlockSize;
+    /*
+    This field holds a basic checksum of the dynamic header. It is a one's
+    complement of the sum of all the bytes in the header without the checksum
+    field.
+    If the checksum verification fails the file should be assumed to be corrupt.
+    */
+    uint32 Checksum;
+    /*
+    This field is used for differencing hard disks. A differencing hard disk
+    stores a 128-bit UUID of the parent hard disk. For more information, see
+    "Creating Differencing Hard Disk Images" later in this paper.
+    */
+    uint8 ParentUniqueID[16];
+    /*
+    This field stores the modification time stamp of the parent hard disk. This
+    is the number of seconds since January 1, 2000 12:00:00 AM in UTC/GMT.
+    */
+    uint32 ParentTimeStamp;
+    /*
+    This field should be set to zero.
+    */
+    uint32 Reserved0;
+    /*
+    This field contains a Unicode string (UTF-16) of the parent hard disk
+    filename.
+    */
+    char ParentUnicodeName[512];
+    /*
+    These entries store an absolute byte offset in the file where the parent
+    locator for a differencing hard disk is stored. This field is used only for
+    differencing disks and should be set to zero for dynamic disks.
+    */
+    struct VHD_ParentLocator {
+        /*
+        The platform code describes which platform-specific format is used for the
+        file locator. For Windows, a file locator is stored as a path (for example.
+        "c:\disksimages\ParentDisk.vhd"). On a Macintosh system, the file locator
+        is a binary large object (blob) that contains an "alias." The parent locator
+        table is used to support moving hard disk images across platforms.
+        Some current platform codes include the following:
+           Platform Code        Description
+           None (0x0)
+           Wi2r (0x57693272)    [deprecated]
+           Wi2k (0x5769326B)    [deprecated]
+           W2ru (0x57327275)    Unicode pathname (UTF-16) on Windows relative to the differencing disk pathname.
+           W2ku (0x57326B75)    Absolute Unicode (UTF-16) pathname on Windows.
+           Mac (0x4D616320)     (Mac OS alias stored as a blob)
+           MacX(0x4D616358)     A file URL with UTF-8 encoding conforming to RFC 2396.
+        */
+        uint8 PlatformCode[4];
+        /*
+        This field stores the number of 512-byte sectors needed to store the parent
+        hard disk locator.
+        */
+        uint32 PlatformDataSpace;
+        /*
+        This field stores the actual length of the parent hard disk locator in bytes.
+        */
+        uint32 PlatformDataLength;
+        /*
+        This field must be set to zero.
+        */
+        uint32 Reserved;
+        /*
+        This field stores the absolute file offset in bytes where the platform
+        specific file locator data is stored.
+        */
+        uint64 PlatformDataOffset;
+        /*
+        This field stores the absolute file offset in bytes where the platform
+        specific file locator data is stored.
+        */
+        } ParentLocatorEntries[8];
+    /*
+    This must be initialized to zeroes.
+    */
+    char Reserved[256];
+    } VHD_DynamicDiskHeader;
+
+#define VHD_BAT_FREE_ENTRY (0xFFFFFFFF)
+#define VHD_DATA_BLOCK_ALIGNMENT ((uint64)4096)    /* Optimum when underlying storage has 4k sectors */
+
+#define VHD_DT_Fixed                 2  /* Fixed hard disk */
+#define VHD_DT_Dynamic               3  /* Dynamic hard disk */
+#define VHD_DT_Differencing          4  /* Differencing hard disk */
+
+static uint32 NtoHl(uint32 value);
+
+static uint64 NtoHll(uint64 value);
+
+typedef struct VHD_IOData *VHDHANDLE;
+
+static t_stat ReadFilePosition(FILE *File, void *buf, size_t bufsize, size_t *bytesread, uint64 position)
+{
+uint32 err = sim_fseeko (File, (t_offset)position, SEEK_SET);
+size_t i;
+
+if (bytesread)
+    *bytesread = 0;
+if (!err) {
+    i = fread (buf, 1, bufsize, File);
+    err = ferror (File);
+    if ((!err) && bytesread)
+        *bytesread = i;
+    }
+return (err ? SCPE_IOERR : SCPE_OK);
+}
+
+static t_stat WriteFilePosition(FILE *File, void *buf, size_t bufsize, size_t *byteswritten, uint64 position)
+{
+uint32 err = sim_fseeko (File, (t_offset)position, SEEK_SET);
+size_t i;
+
+if (byteswritten)
+    *byteswritten = 0;
+if (!err) {
+    i = fwrite (buf, 1, bufsize, File);
+    err = ferror (File);
+    if ((!err) && byteswritten)
+        *byteswritten = i;
+    }
+return (err ? SCPE_IOERR : SCPE_OK);
+}
+
+static uint32
+CalculateVhdFooterChecksum(void *data,
+                           size_t size)
+{
+uint32 sum = 0;
+uint8 *c = (uint8 *)data;
+
+while (size--)
+    sum += *c++;
+return ~sum;
+}
+
+#if defined(_WIN32) || defined (__ALPHA) || defined (__ia64) || defined (VMS)
+#ifndef __BYTE_ORDER__
+#define __BYTE_ORDER__ __ORDER_LITTLE_ENDIAN__
+#endif
+#endif
+#ifndef __BYTE_ORDER__
+#define __BYTE_ORDER__ UNKNOWN
+#endif
+#if __BYTE_ORDER__ == __ORDER_LITTLE_ENDIAN__
+static uint32
+NtoHl(uint32 value)
+{
+uint8 *l = (uint8 *)&value;
+return l[3] | (l[2]<<8) | (l[1]<<16) | (l[0]<<24);
+}
+
+static uint64
+NtoHll(uint64 value)
+{
+uint8 *l = (uint8 *)&value;
+uint64 highresult = l[3] | (l[2]<<8) | (l[1]<<16) | (l[0]<<24);
+uint32 lowresult = l[7] | (l[6]<<8) | (l[5]<<16) | (l[4]<<24);
+return (highresult << 32) | lowresult;
+}
+#elif  __BYTE_ORDER__ == __ORDER_BIG_ENDIAN__
+static uint32
+NtoHl(uint32 value)
+{
+return value;
+}
+
+static uint64
+NtoHll(uint64 value)
+{
+return value;
+}
+#else
+static uint32
+NtoHl(uint32 value)
+{
+uint8 *l = (uint8 *)&value;
+
+if (sim_end)
+    return l[3] | (l[2]<<8) | (l[1]<<16) | (l[0]<<24);
+return value;
+}
+
+static uint64
+NtoHll(uint64 value)
+{
+uint8 *l = (uint8 *)&value;
+
+if (sim_end) {
+    uint64 highresult = l[3] | (l[2]<<8) | (l[1]<<16) | (l[0]<<24);
+    uint32 lowresult = l[7] | (l[6]<<8) | (l[5]<<16) | (l[4]<<24);
+    return (highresult << 32) | lowresult;
+    }
+return value;
+}
+#endif
+
+static
+int
+GetVHDFooter(const char *szVHDPath,
+             VHD_Footer *sFooter,
+             VHD_DynamicDiskHeader *sDynamic,
+             uint32 **aBAT,
+             uint32 *ModifiedTimeStamp,
+             char *szParentVHDPath,
+             size_t ParentVHDPathSize)
+{
+FILE *File = NULL;
+uint64 position;
+uint32 sum, saved_sum;
+int Return = 0;
+VHD_Footer sHeader;
+struct stat statb;
+
+if (sFooter)
+    memset(sFooter, '\0', sizeof(*sFooter));
+if (sDynamic)
+    memset(sDynamic, '\0', sizeof(*sDynamic));
+if (aBAT)
+    *aBAT = NULL;
+File = sim_fopen (szVHDPath, "rb");
+if (!File) {
+    Return = errno;
+    goto Return_Cleanup;
+    }
+if (ModifiedTimeStamp) {
+    if (stat (szVHDPath, &statb)) {
+        Return = errno;
+        goto Return_Cleanup;
+        }
+    else
+        *ModifiedTimeStamp = NtoHl ((uint32)(statb.st_mtime-946684800));
+    }
+position = sim_fsize_ex (File);
+if (((int64)position) == -1) {
+    Return = errno;
+    goto Return_Cleanup;
+    }
+position -= sizeof(*sFooter);
+if (ReadFilePosition(File,
+                     sFooter,
+                     sizeof(*sFooter),
+                     NULL,
+                     position)) {
+    Return = errno;
+    goto Return_Cleanup;
+    }
+saved_sum = NtoHl(sFooter->Checksum);
+sFooter->Checksum = 0;
+sum = CalculateVhdFooterChecksum(sFooter, sizeof(*sFooter));
+sFooter->Checksum = NtoHl(saved_sum);
+if ((sum != saved_sum) || (memcmp("conectix", sFooter->Cookie, sizeof(sFooter->Cookie)))) {
+    Return = EINVAL;                                    /* File Corrupt */
+    goto Return_Cleanup;
+    }
+if (ReadFilePosition(File,
+                     &sHeader,
+                     sizeof(sHeader),
+                     NULL,
+                     (uint64)0)) {
+    Return = errno;
+    goto Return_Cleanup;
+    }
+if ((NtoHl(sFooter->DiskType) != VHD_DT_Dynamic) &&
+    (NtoHl(sFooter->DiskType) != VHD_DT_Differencing) &&
+    (NtoHl(sFooter->DiskType) != VHD_DT_Fixed)) {
+    Return = EINVAL;                                    /* File Corrupt */
+    goto Return_Cleanup;
+    }
+if (((NtoHl(sFooter->DiskType) == VHD_DT_Dynamic) ||
+     (NtoHl(sFooter->DiskType) == VHD_DT_Differencing)) &&
+     memcmp(sFooter, &sHeader, sizeof(sHeader))) {
+    Return = EINVAL;                                    /* File Corrupt */
+    goto Return_Cleanup;
+    }
+if ((sDynamic) &&
+    ((NtoHl(sFooter->DiskType) == VHD_DT_Dynamic) ||
+     (NtoHl(sFooter->DiskType) == VHD_DT_Differencing))) {
+    if (ReadFilePosition(File,
+                         sDynamic,
+                         sizeof (*sDynamic),
+                         NULL,
+                         NtoHll (sFooter->DataOffset))) {
+        Return = errno;
+        goto Return_Cleanup;
+        }
+    saved_sum = NtoHl (sDynamic->Checksum);
+    sDynamic->Checksum = 0;
+    sum = CalculateVhdFooterChecksum (sDynamic, sizeof(*sDynamic));
+    sDynamic->Checksum = NtoHl (saved_sum);
+    if ((sum != saved_sum) || (memcmp ("cxsparse", sDynamic->Cookie, sizeof (sDynamic->Cookie)))) {
+        Return = errno;
+        goto Return_Cleanup;
+        }
+    if (aBAT) {
+        *aBAT = (uint32*) malloc(512*((sizeof(**aBAT)*NtoHl(sDynamic->MaxTableEntries)+511)/512));
+        if (ReadFilePosition(File,
+                             *aBAT,
+                             sizeof (**aBAT)*NtoHl(sDynamic->MaxTableEntries),
+                             NULL,
+                             NtoHll (sDynamic->TableOffset))) {
+            Return = EINVAL;                            /* File Corrupt */
+            goto Return_Cleanup;
+            }
+        }
+    if (szParentVHDPath && ParentVHDPathSize) {
+        VHD_Footer sParentFooter;
+
+        memset (szParentVHDPath, '\0', ParentVHDPathSize);
+        if (NtoHl (sFooter->DiskType) == VHD_DT_Differencing) {
+            size_t i, j;
+
+            for (j=0; j<8; ++j) {
+                uint8 *Pdata;
+                uint32 PdataSize;
+                char ParentName[512];
+                char CheckPath[512];
+                uint32 ParentModificationTime;
+
+                if ('\0' == sDynamic->ParentLocatorEntries[j].PlatformCode[0])
+                    continue;
+                memset (ParentName, '\0', sizeof(ParentName));
+                memset (CheckPath, '\0', sizeof(CheckPath));
+                PdataSize = NtoHl(sDynamic->ParentLocatorEntries[j].PlatformDataSpace);
+                Pdata = (uint8*) calloc (1, PdataSize+2);
+                if (!Pdata)
+                    continue;
+                if (ReadFilePosition(File,
+                                     Pdata,
+                                     PdataSize,
+                                     NULL,
+                                     NtoHll (sDynamic->ParentLocatorEntries[j].PlatformDataOffset))) {
+                    free (Pdata);
+                    continue;
+                    }
+                for (i=0; i<NtoHl(sDynamic->ParentLocatorEntries[j].PlatformDataLength); i+=2)
+                    if ((Pdata[i] == '\0') && (Pdata[i+1] == '\0')) {
+                        ParentName[i/2] = '\0';
+                        break;
+                        }
+                    else
+                        ParentName[i/2] = Pdata[i] ? Pdata[i] : Pdata[i+1];
+                free (Pdata);
+                if (0 == memcmp (sDynamic->ParentLocatorEntries[j].PlatformCode, "W2ku", 4))
+                    strncpy (CheckPath, ParentName, sizeof (CheckPath)-1);
+                else
+                    if (0 == memcmp (sDynamic->ParentLocatorEntries[j].PlatformCode, "W2ru", 4)) {
+                        const char *c;
+
+                        if ((c = strrchr (szVHDPath, '\\')))
+                             memcpy (CheckPath, szVHDPath, c-szVHDPath+1);
+                             strncpy (CheckPath+strlen(CheckPath), ParentName, sizeof (CheckPath)-(strlen (CheckPath)+1));
+                        }
+                VhdPathToHostPath (CheckPath, CheckPath, sizeof (CheckPath));
+                if ((0 == GetVHDFooter(CheckPath,
+                                       &sParentFooter,
+                                       NULL,
+                                       NULL,
+                                       &ParentModificationTime,
+                                       NULL,
+                                       0)) &&
+                    (0 == memcmp (sDynamic->ParentUniqueID, sParentFooter.UniqueID, sizeof (sParentFooter.UniqueID))) &&
+                    ((sDynamic->ParentTimeStamp == ParentModificationTime) ||
+                     ((NtoHl(sDynamic->ParentTimeStamp)-NtoHl(ParentModificationTime)) == 3600) ||
+                     (sim_switches & SWMASK ('O')))) {
+                    strncpy (szParentVHDPath, CheckPath, ParentVHDPathSize);
+                    break;
+                    }
+                }
+            if (!*szParentVHDPath) {
+                Return = EINVAL;                        /* File Corrupt */
+                fprintf (stderr, "Error Invalid Parent VHD for Differencing VHD\n");
+                }
+            }
+        }
+    }
+Return_Cleanup:
+if (File)
+    fclose(File);
+if (aBAT && (0 != Return)) {
+    free (*aBAT);
+    *aBAT = NULL;
+    }
+return errno = Return;
+}
+
+struct VHD_IOData {
+    VHD_Footer Footer;
+    VHD_DynamicDiskHeader Dynamic;
+    uint32 *BAT;
+    FILE *File;
+    char ParentVHDPath[512];
+    struct VHD_IOData *Parent;
+    };
+
+static t_stat sim_vhd_disk_implemented (void)
+{
+return SCPE_OK;
+}
+
+static t_stat sim_vhd_disk_set_dtype (FILE *f, const char *dtype)
+{
+VHDHANDLE hVHD  = (VHDHANDLE)f;
+int Status = 0;
+
+memset (hVHD->Footer.DriveType, '\0', sizeof hVHD->Footer.DriveType);
+memcpy (hVHD->Footer.DriveType, dtype, ((1+strlen (dtype)) < sizeof (hVHD->Footer.DriveType)) ? (1+strlen (dtype)) : sizeof (hVHD->Footer.DriveType));
+hVHD->Footer.Checksum = 0;
+hVHD->Footer.Checksum = NtoHl (CalculateVhdFooterChecksum (&hVHD->Footer, sizeof(hVHD->Footer)));
+
+if (NtoHl (hVHD->Footer.DiskType) == VHD_DT_Fixed) {
+    if (WriteFilePosition(hVHD->File,
+                          &hVHD->Footer,
+                          sizeof(hVHD->Footer),
+                          NULL,
+                          NtoHll (hVHD->Footer.CurrentSize)))
+        Status = errno;
+    goto Cleanup_Return;
+    }
+else {
+    uint64 position;
+
+    position = sim_fsize_ex (hVHD->File);
+    if (((int64)position) == -1) {
+        Status = errno;
+        goto Cleanup_Return;
+        }
+    position -= sizeof(hVHD->Footer);
+    /* Update both copies on a dynamic disk */
+    if (WriteFilePosition(hVHD->File,
+                          &hVHD->Footer,
+                          sizeof(hVHD->Footer),
+                          NULL,
+                          (uint64)0)) {
+        Status = errno;
+        goto Cleanup_Return;
+        }
+    if (WriteFilePosition(hVHD->File,
+                          &hVHD->Footer,
+                          sizeof(hVHD->Footer),
+                          NULL,
+                          position)) {
+        Status = errno;
+        goto Cleanup_Return;
+        }
+    }
+Cleanup_Return:
+if (Status)
+    return SCPE_IOERR;
+return SCPE_OK;
+}
+
+static const char *sim_vhd_disk_get_dtype (FILE *f)
+{
+VHDHANDLE hVHD  = (VHDHANDLE)f;
+
+return (char *)(&hVHD->Footer.DriveType[0]);
+}
+
+static FILE *sim_vhd_disk_open (const char *szVHDPath, const char *DesiredAccess)
+    {
+    VHDHANDLE hVHD = (VHDHANDLE) calloc (1, sizeof(*hVHD));
+    int Status;
+
+    if (!hVHD)
+        return (FILE *)hVHD;
+    Status = GetVHDFooter (szVHDPath,
+                           &hVHD->Footer,
+                           &hVHD->Dynamic,
+                           &hVHD->BAT,
+                           NULL,
+                           hVHD->ParentVHDPath,
+                           sizeof (hVHD->ParentVHDPath));
+    if (Status)
+        goto Cleanup_Return;
+    if (NtoHl (hVHD->Footer.DiskType) == VHD_DT_Differencing) {
+        uint32 ParentModifiedTimeStamp;
+        VHD_Footer ParentFooter;
+        VHD_DynamicDiskHeader ParentDynamic;
+
+        hVHD->Parent = (VHDHANDLE)sim_vhd_disk_open (hVHD->ParentVHDPath, "rb");
+        if (!hVHD->Parent) {
+            Status = errno;
+            goto Cleanup_Return;
+            }
+        Status = GetVHDFooter (hVHD->ParentVHDPath,
+                               &ParentFooter,
+                               &ParentDynamic,
+                               NULL,
+                               &ParentModifiedTimeStamp,
+                               NULL,
+                               0);
+        if (Status)
+            goto Cleanup_Return;
+        if (ParentModifiedTimeStamp != hVHD->Dynamic.ParentTimeStamp) {
+            Status = EBADF;
+            goto Cleanup_Return;
+            }
+        }
+    if (hVHD->Footer.SavedState) {
+        Status = EAGAIN;                                /* Busy */
+        goto Cleanup_Return;
+        }
+    hVHD->File = sim_fopen (szVHDPath, DesiredAccess);
+    if (!hVHD->File) {
+        Status = errno;
+        goto Cleanup_Return;
+        }
+Cleanup_Return:
+    if (Status) {
+        sim_vhd_disk_close ((FILE *)hVHD);
+        hVHD = NULL;
+        }
+    errno = Status;
+    return (FILE *)hVHD;
+    }
+
+static t_stat
+WriteVirtualDiskSectors(VHDHANDLE hVHD,
+                        uint8 *buf,
+                        t_seccnt sects,
+                        t_seccnt *sectswritten,
+                        uint32 SectorSize,
+                        t_lba lba);
+
+static FILE *sim_vhd_disk_merge (const char *szVHDPath, char **ParentVHD)
+    {
+    VHDHANDLE hVHD = (VHDHANDLE) calloc (1, sizeof(*hVHD));
+    VHDHANDLE Parent = NULL;
+    int Status;
+    uint32 SectorSize, SectorsPerBlock, BlockSize, BlockNumber, BitMapBytes, BitMapSectors, BlocksToMerge, NeededBlock;
+    uint64 BlockOffset;
+    size_t BytesRead;
+    t_seccnt SectorsWritten;
+    void *BlockData = NULL;
+
+    if (!hVHD)
+        return (FILE *)hVHD;
+    if (0 != (Status = GetVHDFooter (szVHDPath,
+                                     &hVHD->Footer,
+                                     &hVHD->Dynamic,
+                                     &hVHD->BAT,
+                                     NULL,
+                                     hVHD->ParentVHDPath,
+                                     sizeof (hVHD->ParentVHDPath))))
+        goto Cleanup_Return;
+    if (NtoHl (hVHD->Footer.DiskType) != VHD_DT_Differencing) {
+        Status = EINVAL;
+        goto Cleanup_Return;
+        }
+    if (hVHD->Footer.SavedState) {
+        Status = EAGAIN;                                /* Busy */
+        goto Cleanup_Return;
+        }
+    SectorSize = 512;
+    BlockSize = NtoHl (hVHD->Dynamic.BlockSize);
+    BlockData = malloc (BlockSize*SectorSize);
+    if (NULL == BlockData) {
+        Status = errno;
+        goto Cleanup_Return;
+        }
+    Parent = (VHDHANDLE)sim_vhd_disk_open (hVHD->ParentVHDPath, "rb+");
+    if (!Parent) {
+        Status = errno;
+        goto Cleanup_Return;
+        }
+    hVHD->File = sim_fopen (szVHDPath, "rb");
+    if (!hVHD->File) {
+        Status = errno;
+        goto Cleanup_Return;
+        }
+    SectorsPerBlock = NtoHl (hVHD->Dynamic.BlockSize)/SectorSize;
+    BitMapBytes = (7+(NtoHl (hVHD->Dynamic.BlockSize)/SectorSize))/8;
+    BitMapSectors = (BitMapBytes+SectorSize-1)/SectorSize;
+    for (BlockNumber=BlocksToMerge=0; BlockNumber< NtoHl (hVHD->Dynamic.MaxTableEntries); ++BlockNumber) {
+        if (hVHD->BAT[BlockNumber] == VHD_BAT_FREE_ENTRY)
+            continue;
+        ++BlocksToMerge;
+        }
+    if (!sim_quiet)
+        printf ("Merging %s\ninto %s\n", szVHDPath, hVHD->ParentVHDPath);
+    for (BlockNumber=NeededBlock=0; BlockNumber < NtoHl (hVHD->Dynamic.MaxTableEntries); ++BlockNumber) {
+        uint32 BlockSectors = SectorsPerBlock;
+
+        if (hVHD->BAT[BlockNumber] == VHD_BAT_FREE_ENTRY)
+            continue;
+        ++NeededBlock;
+        BlockOffset = SectorSize*((uint64)(NtoHl (hVHD->BAT[BlockNumber]) + BitMapSectors));
+        if ((BlockNumber*SectorsPerBlock + BlockSectors) > ((uint64)NtoHll (hVHD->Footer.CurrentSize))/SectorSize)
+            BlockSectors = (uint32)(((uint64)NtoHll (hVHD->Footer.CurrentSize))/SectorSize - (BlockNumber*SectorsPerBlock));
+        if (ReadFilePosition(hVHD->File,
+                             BlockData,
+                             SectorSize*BlockSectors,
+                             &BytesRead,
+                             BlockOffset))
+            break;
+        if (WriteVirtualDiskSectors (Parent,
+                                     (uint8*)BlockData,
+                                     BlockSectors,
+                                     &SectorsWritten,
+                                     SectorSize,
+                                     SectorsPerBlock*BlockNumber))
+            break;
+        if (!sim_quiet)
+            printf ("Merged %dMB.  %d%% complete.\r", (int)((((float)NeededBlock)*SectorsPerBlock)*SectorSize/1000000), (int)((((float)NeededBlock)*100)/BlocksToMerge));
+        hVHD->BAT[BlockNumber] = VHD_BAT_FREE_ENTRY;
+        }
+    if (BlockNumber < NtoHl (hVHD->Dynamic.MaxTableEntries)) {
+        Status = errno;
+        }
+    else {
+        Status = 0;
+        if (!sim_quiet)
+            printf ("Merged %dMB.  100%% complete.\n", (int)((((float)NeededBlock)*SectorsPerBlock)*SectorSize/1000000));
+        fclose (hVHD->File);
+        hVHD->File = NULL;
+        remove (szVHDPath);
+        *ParentVHD = (char*) malloc (strlen (hVHD->ParentVHDPath)+1);
+        strcpy (*ParentVHD, hVHD->ParentVHDPath);
+        }
+Cleanup_Return:
+    free (BlockData);
+    if (hVHD->File)
+        fclose (hVHD->File);
+    if (Status) {
+        free (hVHD->BAT);
+        free (hVHD);
+        hVHD = NULL;
+        sim_vhd_disk_close ((FILE *)Parent);
+        }
+    else {
+        free (hVHD->BAT);
+        free (hVHD);
+        hVHD = Parent;
+        }
+    errno = Status;
+    return (FILE *)hVHD;
+    }
+
+static int sim_vhd_disk_close (FILE *f)
+{
+VHDHANDLE hVHD = (VHDHANDLE)f;
+
+if (NULL != hVHD) {
+    if (hVHD->Parent)
+        sim_vhd_disk_close ((FILE *)hVHD->Parent);
+    free (hVHD->BAT);
+    if (hVHD->File) {
+        fflush (hVHD->File);
+        fclose (hVHD->File);
+        }
+    free (hVHD);
+    return 0;
+    }
+return -1;
+}
+
+static void sim_vhd_disk_flush (FILE *f)
+{
+VHDHANDLE hVHD = (VHDHANDLE)f;
+
+if ((NULL != hVHD) && (hVHD->File))
+    fflush (hVHD->File);
+}
+
+static t_offset sim_vhd_disk_size (FILE *f)
+{
+VHDHANDLE hVHD = (VHDHANDLE)f;
+
+return (t_offset)(NtoHll (hVHD->Footer.CurrentSize));
+}
+
+#include <stdlib.h>
+#include <time.h>
+static void
+_rand_uuid_gen (void *uuidaddr)
+{
+int i;
+uint8 *b = (uint8 *)uuidaddr;
+uint32 timenow = (uint32)time (NULL);
+
+memcpy (uuidaddr, &timenow, sizeof (timenow));
+srand ((unsigned)timenow);
+for (i=4; i<16; i++) {
+    b[i] = (uint8)rand();
+    }
+}
+
+#if defined (_WIN32)
+static void
+uuid_gen (void *uuidaddr)
+{
+static
+RPC_STATUS
+(RPC_ENTRY *UuidCreate_c) (void *);
+
+if (!UuidCreate_c) {
+    HINSTANCE hDll;
+    hDll = LoadLibraryA("rpcrt4.dll");
+    UuidCreate_c = (RPC_STATUS (RPC_ENTRY *) (void *))GetProcAddress(hDll, "UuidCreate");
+    }
+if (UuidCreate_c)
+    UuidCreate_c(uuidaddr);
+else
+    _rand_uuid_gen (uuidaddr);
+}
+#elif defined (HAVE_DLOPEN)
+#include <dlfcn.h>
+
+static void
+uuid_gen (void *uuidaddr)
+{
+void (*uuid_generate_c) (void *) = NULL;
+void *handle;
+
+#define S__STR_QUOTE(tok) #tok
+#define S__STR(tok) S__STR_QUOTE(tok)
+    handle = dlopen("libuuid." S__STR(HAVE_DLOPEN), RTLD_NOW|RTLD_GLOBAL);
+    if (handle)
+        uuid_generate_c = (void (*)(void *))((size_t)dlsym(handle, "uuid_generate"));
+if (uuid_generate_c)
+    uuid_generate_c(uuidaddr);
+else
+    _rand_uuid_gen (uuidaddr);
+    if (handle)
+        dlclose(handle);
+}
+#else
+static void
+uuid_gen (void *uuidaddr)
+{
+_rand_uuid_gen (uuidaddr);
+}
+#endif
+
+static VHDHANDLE
+CreateVirtualDisk(const char *szVHDPath,
+                  uint32 SizeInSectors,
+                  uint32 BlockSize,
+                  t_bool bFixedVHD)
+{
+VHD_Footer Footer;
+VHD_DynamicDiskHeader Dynamic;
+uint32 *BAT = NULL;
+time_t now;
+uint32 i;
+FILE *File = NULL;
+uint32 Status = 0;
+uint32 BytesPerSector = 512;
+uint64 SizeInBytes = ((uint64)SizeInSectors)*BytesPerSector;
+uint64 TableOffset;
+uint32 MaxTableEntries;
+VHDHANDLE hVHD = NULL;
+
+if (SizeInBytes > ((uint64)(1024*1024*1024))*2040) {
+    Status = EFBIG;
+    goto Cleanup_Return;
+    }
+File = sim_fopen (szVHDPath, "rb");
+if (File) {
+    fclose (File);
+    File = NULL;
+    Status = EEXIST;
+    goto Cleanup_Return;
+    }
+File = sim_fopen (szVHDPath, "wb");
+if (!File) {
+    Status = errno;
+    goto Cleanup_Return;
+    }
+
+memset (&Footer, 0, sizeof(Footer));
+memcpy (Footer.Cookie, "conectix", 8);
+Footer.Features = NtoHl (0x00000002);;
+Footer.FileFormatVersion = NtoHl (0x00010000);;
+Footer.DataOffset = NtoHll (bFixedVHD ? ((long long)-1) : (long long)(sizeof(Footer)));
+time (&now);
+Footer.TimeStamp = NtoHl ((uint32)(now-946684800));
+memcpy (Footer.CreatorApplication, "simh", 4);
+Footer.CreatorVersion = NtoHl (0x00040000);
+memcpy (Footer.CreatorHostOS, "Wi2k", 4);
+Footer.OriginalSize = NtoHll (SizeInBytes);
+Footer.CurrentSize = NtoHll (SizeInBytes);
+uuid_gen (Footer.UniqueID);
+Footer.DiskType = NtoHl (bFixedVHD ? VHD_DT_Fixed : VHD_DT_Dynamic);
+Footer.DiskGeometry = NtoHl (0xFFFF10FF);
+if (1) { /* CHS Calculation */
+    uint32 totalSectors = (uint32)(SizeInBytes/BytesPerSector);/* Total data sectors present in the disk image */
+    uint32 cylinders;                                          /* Number of cylinders present on the disk */
+    uint32 heads;                                              /* Number of heads present on the disk */
+    uint32 sectorsPerTrack;                                    /* Sectors per track on the disk */
+    uint32 cylinderTimesHeads;                                 /* Cylinders x heads */
+
+    if (totalSectors > 65535 * 16 * 255)
+        totalSectors = 65535 * 16 * 255;
+
+    if (totalSectors >= 65535 * 16 * 63) {
+        sectorsPerTrack = 255;
+        heads = 16;
+        cylinderTimesHeads = totalSectors / sectorsPerTrack;
+        }
+    else {
+        sectorsPerTrack = 17;
+        cylinderTimesHeads = totalSectors / sectorsPerTrack;
+
+        heads = (cylinderTimesHeads + 1023) / 1024;
+
+        if (heads < 4)
+            heads = 4;
+        if (cylinderTimesHeads >= (heads * 1024) || heads > 16)
+            {
+            sectorsPerTrack = 31;
+            heads = 16;
+            cylinderTimesHeads = totalSectors / sectorsPerTrack;
+            }
+        if (cylinderTimesHeads >= (heads * 1024))
+            {
+            sectorsPerTrack = 63;
+            heads = 16;
+            cylinderTimesHeads = totalSectors / sectorsPerTrack;
+            }
+        }
+    cylinders = cylinderTimesHeads / heads;
+    Footer.DiskGeometry = NtoHl ((cylinders<<16)|(heads<<8)|sectorsPerTrack);
+    }
+Footer.Checksum = NtoHl (CalculateVhdFooterChecksum(&Footer, sizeof(Footer)));
+
+if (bFixedVHD) {
+    if (WriteFilePosition(File,
+                          &Footer,
+                          sizeof(Footer),
+                          NULL,
+                          SizeInBytes))
+        Status = errno;
+    goto Cleanup_Return;
+    }
+
+/* Dynamic Disk */
+memset (&Dynamic, 0, sizeof(Dynamic));
+memcpy (Dynamic.Cookie, "cxsparse", 8);
+Dynamic.DataOffset = NtoHll (0xFFFFFFFFFFFFFFFFLL);
+TableOffset = NtoHll(Footer.DataOffset)+sizeof(Dynamic);
+Dynamic.TableOffset = NtoHll (TableOffset);
+Dynamic.HeaderVersion = NtoHl (0x00010000);
+if (0 == BlockSize)
+    BlockSize = 2*1024*1024;
+Dynamic.BlockSize = NtoHl (BlockSize);
+MaxTableEntries = (uint32)((SizeInBytes+BlockSize-1)/BlockSize);
+Dynamic.MaxTableEntries = NtoHl (MaxTableEntries);
+Dynamic.Checksum = NtoHl (CalculateVhdFooterChecksum(&Dynamic, sizeof(Dynamic)));
+BAT = (uint32*) malloc (BytesPerSector*((MaxTableEntries*sizeof(*BAT)+BytesPerSector-1)/BytesPerSector));
+memset (BAT, 0, BytesPerSector*((MaxTableEntries*sizeof(*BAT)+BytesPerSector-1)/BytesPerSector));
+for (i=0; i<MaxTableEntries; ++i)
+    BAT[i] = VHD_BAT_FREE_ENTRY;
+
+if (WriteFilePosition(File,
+                      &Footer,
+                      sizeof(Footer),
+                      NULL,
+                      0)) {
+    Status = errno;
+    goto Cleanup_Return;
+    }
+if (WriteFilePosition(File,
+                      &Dynamic,
+                      sizeof(Dynamic),
+                      NULL,
+                      NtoHll(Footer.DataOffset))) {
+    Status = errno;
+    goto Cleanup_Return;
+    }
+if (WriteFilePosition(File,
+                      BAT,
+                      BytesPerSector*((MaxTableEntries*sizeof(*BAT)+BytesPerSector-1)/BytesPerSector),
+                      NULL,
+                      NtoHll(Dynamic.TableOffset))) {
+    Status = errno;
+    goto Cleanup_Return;
+    }
+if (WriteFilePosition(File,
+                      &Footer,
+                      sizeof(Footer),
+                      NULL,
+                      NtoHll(Dynamic.TableOffset)+BytesPerSector*((MaxTableEntries*sizeof(*BAT)+BytesPerSector-1)/BytesPerSector))) {
+    Status = errno;
+    goto Cleanup_Return;
+    }
+
+Cleanup_Return:
+free (BAT);
+if (File)
+    fclose (File);
+if (Status) {
+    if (Status != EEXIST)
+        remove (szVHDPath);
+    }
+else {
+    hVHD = (VHDHANDLE)sim_vhd_disk_open (szVHDPath, "rb+");
+    if (!hVHD)
+        Status = errno;
+    }
+errno = Status;
+return hVHD;
+}
+
+#if defined(__CYGWIN__) || defined(VMS) || defined(__APPLE__) || defined(__linux) || defined(__linux__) || defined(__unix__)
+#include <unistd.h>
+#endif
+static void
+ExpandToFullPath (const char *szFileSpec,
+                  char *szFullFileSpecBuffer,
+                  size_t BufferSize)
+{
+char *c;
+#ifdef _WIN32
+for (c = strchr (szFullFileSpecBuffer, '/'); c; c = strchr (szFullFileSpecBuffer, '/'))
+    *c = '\\';
+GetFullPathNameA (szFileSpec, (DWORD)BufferSize, szFullFileSpecBuffer, NULL);
+for (c = strchr (szFullFileSpecBuffer, '\\'); c; c = strchr (szFullFileSpecBuffer, '\\'))
+    *c = '/';
+#else
+char buffer[PATH_MAX];
+char *wd = getcwd(buffer, PATH_MAX);
+
+if ((szFileSpec[0] != '/') || (strchr (szFileSpec, ':')))
+    snprintf (szFullFileSpecBuffer, BufferSize, "%s/%s", wd, szFileSpec);
+else
+    strncpy (szFullFileSpecBuffer, szFileSpec, BufferSize);
+if ((c = strstr (szFullFileSpecBuffer, "]/")))
+    strcpy (c+1, c+2);
+memset (szFullFileSpecBuffer + strlen (szFullFileSpecBuffer), 0, BufferSize - strlen (szFullFileSpecBuffer));
+#endif
+}
+
+static char *
+HostPathToVhdPath (const char *szHostPath,
+                   char *szVhdPath,
+                   size_t VhdPathSize)
+{
+char *c, *d;
+
+strncpy (szVhdPath, szHostPath, VhdPathSize-1);
+szVhdPath[VhdPathSize-1] = '\0';
+if ((c = strrchr (szVhdPath, ']'))) {
+    *c = '\0';
+    if (!(d = strchr (szVhdPath, '[')))
+        return d;
+    *d = '/';
+    while ((d = strchr (d, '.')))
+        *d = '/';
+    *c = '/';
+    }
+while ((c = strchr (szVhdPath, '/')))
+    *c = '\\';
+for (c = strstr (szVhdPath, "\\.\\"); c; c = strstr (szVhdPath, "\\.\\"))
+    strcpy (c, c+2);
+for (c = strstr (szVhdPath, "\\\\"); c; c = strstr (szVhdPath, "\\\\"))
+    strcpy (c, c+1);
+while ((c = strstr (szVhdPath, "\\..\\"))) {
+    *c = '\0';
+    d = strrchr (szVhdPath, '\\');
+    if (d)
+        strcpy (d, c+3);
+    else
+        return d;
+    }
+memset (szVhdPath + strlen (szVhdPath), 0, VhdPathSize - strlen (szVhdPath));
+return szVhdPath;
+}
+
+static char *
+VhdPathToHostPath (const char *szVhdPath,
+                   char *szHostPath,
+                   size_t HostPathSize)
+{
+char *c;
+char *d = szHostPath;
+
+strncpy (szHostPath, szVhdPath, HostPathSize-1);
+szHostPath[HostPathSize-1] = '\0';
+#if defined(VMS)
+c = strchr (szVhdPath, ':');
+if (*(c+1) != '\\')
+    return NULL;
+*(c+1) = '[';
+d = strrchr (c+2, '\\');
+if (d) {
+    *d = ']';
+    while ((d = strrchr (c+2, '\\')))
+        *d = '.';
+    }
+else
+    return NULL;
+#else
+while ((c = strchr (d, '\\')))
+    *c = '/';
+#endif
+memset (szHostPath + strlen (szHostPath), 0, HostPathSize - strlen (szHostPath));
+return szHostPath;
+}
+
+static VHDHANDLE
+CreateDifferencingVirtualDisk(const char *szVHDPath,
+                              const char *szParentVHDPath)
+{
+uint32 BytesPerSector = 512;
+VHDHANDLE hVHD = NULL;
+VHD_Footer ParentFooter;
+VHD_DynamicDiskHeader ParentDynamic;
+uint32 ParentTimeStamp;
+uint32 Status = 0;
+char *RelativeParentVHDPath = NULL;
+char *FullParentVHDPath = NULL;
+char *RelativeParentVHDPathUnicode = NULL;
+char *FullParentVHDPathUnicode = NULL;
+char *FullVHDPath = NULL;
+size_t i, RelativeMatch, UpDirectories, LocatorsWritten = 0;
+int64 LocatorPosition;
+
+if ((Status = GetVHDFooter (szParentVHDPath,
+                            &ParentFooter,
+                            &ParentDynamic,
+                            NULL,
+                            &ParentTimeStamp,
+                            NULL,
+                            0)))
+    goto Cleanup_Return;
+hVHD = CreateVirtualDisk (szVHDPath,
+                          (uint32)(NtoHll(ParentFooter.CurrentSize)/BytesPerSector),
+                          NtoHl(ParentDynamic.BlockSize),
+                          FALSE);
+if (!hVHD) {
+    Status = errno;
+    goto Cleanup_Return;
+    }
+LocatorPosition = ((sizeof (hVHD->Footer) + BytesPerSector - 1)/BytesPerSector + (sizeof (hVHD->Dynamic) + BytesPerSector - 1)/BytesPerSector)*BytesPerSector;
+hVHD->Dynamic.Checksum = 0;
+RelativeParentVHDPath = (char*) calloc (1, BytesPerSector+2);
+FullParentVHDPath = (char*) calloc (1, BytesPerSector+2);
+RelativeParentVHDPathUnicode = (char*) calloc (1, BytesPerSector+2);
+FullParentVHDPathUnicode = (char*) calloc (1, BytesPerSector+2);
+FullVHDPath = (char*) calloc (1, BytesPerSector+2);
+ExpandToFullPath (szParentVHDPath, FullParentVHDPath, BytesPerSector);
+HostPathToVhdPath (FullParentVHDPath, FullParentVHDPath, BytesPerSector);
+for (i=0; i < strlen (FullParentVHDPath); i++)
+    hVHD->Dynamic.ParentUnicodeName[i*2+1] = FullParentVHDPath[i];  /* Big Endian Unicode */
+for (i=0; i < strlen (FullParentVHDPath); i++)
+    FullParentVHDPathUnicode[i*2] = FullParentVHDPath[i];           /* Little Endian Unicode */
+ExpandToFullPath (szVHDPath, FullVHDPath, BytesPerSector);
+HostPathToVhdPath (FullVHDPath, FullVHDPath, BytesPerSector);
+for (i=0, RelativeMatch=UpDirectories=0; i<strlen(FullVHDPath); i++)
+    if (FullVHDPath[i] == '\\') {
+        if (memcmp (FullVHDPath, FullParentVHDPath, i+1))
+            ++UpDirectories;
+        else
+            RelativeMatch = i;
+        }
+if (RelativeMatch) {
+    char UpDir[4] = "..\\";
+
+    UpDir[2] = FullParentVHDPath[RelativeMatch];
+    if (UpDirectories)
+        for (i=0; i<UpDirectories; i++)
+            strcpy (RelativeParentVHDPath+strlen (RelativeParentVHDPath), UpDir);
+    else
+        strcpy (RelativeParentVHDPath+strlen (RelativeParentVHDPath), UpDir+1);
+    strcpy (RelativeParentVHDPath+strlen (RelativeParentVHDPath), &FullParentVHDPath[RelativeMatch+1]);
+    }
+for (i=0; i < strlen(RelativeParentVHDPath); i++)
+    RelativeParentVHDPathUnicode[i*2] = RelativeParentVHDPath[i];
+hVHD->Dynamic.ParentTimeStamp = ParentTimeStamp;
+memcpy (hVHD->Dynamic.ParentUniqueID, ParentFooter.UniqueID, sizeof (hVHD->Dynamic.ParentUniqueID));
+hVHD->Dynamic.ParentLocatorEntries[7].PlatformDataSpace = NtoHl (BytesPerSector);
+hVHD->Dynamic.ParentLocatorEntries[7].Reserved = 0;
+hVHD->Dynamic.ParentLocatorEntries[7].PlatformDataOffset = NtoHll (LocatorPosition+LocatorsWritten*BytesPerSector);
+++LocatorsWritten;
+memcpy (hVHD->Dynamic.ParentLocatorEntries[6].PlatformCode, "Wi2k", 4);
+hVHD->Dynamic.ParentLocatorEntries[6].PlatformDataSpace = NtoHl (BytesPerSector);
+hVHD->Dynamic.ParentLocatorEntries[6].Reserved = 0;
+hVHD->Dynamic.ParentLocatorEntries[6].PlatformDataOffset = NtoHll (LocatorPosition+LocatorsWritten*BytesPerSector);
+++LocatorsWritten;
+if (RelativeMatch) {
+    memcpy (hVHD->Dynamic.ParentLocatorEntries[7].PlatformCode, "Wi2r", 4);
+    hVHD->Dynamic.ParentLocatorEntries[7].PlatformDataLength = NtoHl ((uint32)(strlen(RelativeParentVHDPath)));
+    memcpy (hVHD->Dynamic.ParentLocatorEntries[5].PlatformCode, "W2ru", 4);
+    hVHD->Dynamic.ParentLocatorEntries[5].PlatformDataSpace = NtoHl (BytesPerSector);
+    hVHD->Dynamic.ParentLocatorEntries[5].PlatformDataLength = NtoHl ((uint32)(2*strlen(RelativeParentVHDPath)));
+    hVHD->Dynamic.ParentLocatorEntries[5].Reserved = 0;
+    hVHD->Dynamic.ParentLocatorEntries[5].PlatformDataOffset = NtoHll (LocatorPosition+LocatorsWritten*BytesPerSector);
+    ++LocatorsWritten;
+    }
+memcpy (hVHD->Dynamic.ParentLocatorEntries[4].PlatformCode, "W2ku", 4);
+hVHD->Dynamic.ParentLocatorEntries[4].PlatformDataSpace = NtoHl (BytesPerSector);
+hVHD->Dynamic.ParentLocatorEntries[4].PlatformDataLength = NtoHl ((uint32)(2*strlen(FullParentVHDPath)));
+hVHD->Dynamic.ParentLocatorEntries[4].Reserved = 0;
+hVHD->Dynamic.ParentLocatorEntries[4].PlatformDataOffset = NtoHll (LocatorPosition+LocatorsWritten*BytesPerSector);
+++LocatorsWritten;
+hVHD->Dynamic.Checksum = NtoHl (CalculateVhdFooterChecksum (&hVHD->Dynamic, sizeof(hVHD->Dynamic)));
+hVHD->Footer.Checksum = 0;
+hVHD->Footer.DiskType = NtoHl (VHD_DT_Differencing);
+memcpy (hVHD->Footer.DriveType, ParentFooter.DriveType, sizeof (hVHD->Footer.DriveType));
+hVHD->Footer.Checksum = NtoHl (CalculateVhdFooterChecksum (&hVHD->Footer, sizeof(hVHD->Footer)));
+
+if (WriteFilePosition (hVHD->File,
+                       &hVHD->Footer,
+                       sizeof (hVHD->Footer),
+                       NULL,
+                       0)) {
+    Status = errno;
+    goto Cleanup_Return;
+    }
+if (WriteFilePosition (hVHD->File,
+                       &hVHD->Dynamic,
+                       sizeof (hVHD->Dynamic),
+                       NULL,
+                       NtoHll (hVHD->Footer.DataOffset))) {
+    Status = errno;
+    goto Cleanup_Return;
+    }
+if (WriteFilePosition (hVHD->File,
+                       &hVHD->Footer,
+                       sizeof (hVHD->Footer),
+                       NULL,
+                       NtoHll (hVHD->Dynamic.TableOffset)+BytesPerSector*((NtoHl (hVHD->Dynamic.MaxTableEntries)*sizeof(*hVHD->BAT)+BytesPerSector-1)/BytesPerSector))) {
+    Status = errno;
+    goto Cleanup_Return;
+    }
+if (WriteFilePosition (hVHD->File,
+                       RelativeParentVHDPath,
+                       BytesPerSector,
+                       NULL,
+                       NtoHll (hVHD->Dynamic.ParentLocatorEntries[7].PlatformDataOffset))) {
+    Status = errno;
+    goto Cleanup_Return;
+    }
+if (WriteFilePosition (hVHD->File,
+                       FullParentVHDPath,
+                       BytesPerSector,
+                       NULL,
+                       NtoHll (hVHD->Dynamic.ParentLocatorEntries[6].PlatformDataOffset))) {
+    Status = errno;
+    goto Cleanup_Return;
+    }
+if (WriteFilePosition (hVHD->File,
+                       RelativeParentVHDPathUnicode,
+                       BytesPerSector,
+                       NULL,
+                       NtoHll (hVHD->Dynamic.ParentLocatorEntries[5].PlatformDataOffset))) {
+    Status = errno;
+    goto Cleanup_Return;
+    }
+if (WriteFilePosition (hVHD->File,
+                       FullParentVHDPathUnicode,
+                       BytesPerSector,
+                       NULL,
+                       NtoHll (hVHD->Dynamic.ParentLocatorEntries[4].PlatformDataOffset))) {
+    Status = errno;
+    goto Cleanup_Return;
+    }
+
+Cleanup_Return:
+free (RelativeParentVHDPath);
+free (FullParentVHDPath);
+free (RelativeParentVHDPathUnicode);
+free (FullParentVHDPathUnicode);
+free (FullVHDPath);
+sim_vhd_disk_close ((FILE *)hVHD);
+hVHD = NULL;
+if (Status) {
+    if (EEXIST != Status)
+        remove (szVHDPath);
+    }
+else {
+    hVHD = (VHDHANDLE)sim_vhd_disk_open (szVHDPath, "rb+");
+    if (!hVHD)
+        Status = errno;
+    }
+errno = Status;
+return hVHD;
+}
+
+static FILE *sim_vhd_disk_create (const char *szVHDPath, t_offset desiredsize)
+{
+return (FILE *)CreateVirtualDisk (szVHDPath, (uint32)(desiredsize/512), 0, (sim_switches & SWMASK ('X')));
+}
+
+static FILE *sim_vhd_disk_create_diff (const char *szVHDPath, const char *szParentVHDPath)
+{
+return (FILE *)CreateDifferencingVirtualDisk (szVHDPath, szParentVHDPath);
+}
+
+static t_stat
+ReadVirtualDiskSectors(VHDHANDLE hVHD,
+                       uint8 *buf,
+                       t_seccnt sects,
+                       t_seccnt *sectsread,
+                       uint32 SectorSize,
+                       t_lba lba)
+{
+uint64 BlockOffset = ((uint64)lba)*SectorSize;
+uint32 BlocksRead = 0;
+uint32 SectorsInRead;
+size_t BytesRead = 0;
+
+if (!hVHD || (hVHD->File == NULL)) {
+    errno = EBADF;
+    return SCPE_IOERR;
+    }
+if ((BlockOffset + sects*SectorSize) > (uint64)NtoHll (hVHD->Footer.CurrentSize)) {
+    errno = ERANGE;
+    return SCPE_IOERR;
+    }
+if (NtoHl (hVHD->Footer.DiskType) == VHD_DT_Fixed) {
+    if (ReadFilePosition(hVHD->File,
+                         buf,
+                         sects*SectorSize,
+                         &BytesRead,
+                         BlockOffset)) {
+        if (sectsread)
+            *sectsread = (t_seccnt)(BytesRead/SectorSize);
+        return SCPE_IOERR;
+        }
+    if (sectsread)
+        *sectsread /= SectorSize;
+    return SCPE_OK;
+    }
+/* We are now dealing with a Dynamically expanding or differencing disk */
+while (sects) {
+    uint32 SectorsPerBlock = NtoHl (hVHD->Dynamic.BlockSize)/SectorSize;
+    uint64 BlockNumber = lba/SectorsPerBlock;
+    uint32 BitMapBytes = (7+(NtoHl (hVHD->Dynamic.BlockSize)/SectorSize))/8;
+    uint32 BitMapSectors = (BitMapBytes+SectorSize-1)/SectorSize;
+
+    SectorsInRead = SectorsPerBlock - lba%SectorsPerBlock;
+    if (SectorsInRead > sects)
+        SectorsInRead = sects;
+    if (hVHD->BAT[BlockNumber] == VHD_BAT_FREE_ENTRY) {
+        if (!hVHD->Parent)
+            memset (buf, 0, SectorSize*SectorsInRead);
+        else {
+            if (ReadVirtualDiskSectors(hVHD->Parent,
+                                       buf,
+                                       SectorsInRead,
+                                       NULL,
+                                       SectorSize,
+                                       lba)) {
+                if (sectsread)
+                    *sectsread = BlocksRead;
+                return FALSE;
+                }
+            }
+        }
+    else {
+        BlockOffset = SectorSize*((uint64)(NtoHl (hVHD->BAT[BlockNumber]) + lba%SectorsPerBlock + BitMapSectors));
+        if (ReadFilePosition(hVHD->File,
+                             buf,
+                             SectorsInRead*SectorSize,
+                             NULL,
+                             BlockOffset)) {
+            if (sectsread)
+                *sectsread = BlocksRead;
+            return SCPE_IOERR;
+            }
+        }
+    sects -= SectorsInRead;
+    buf = (uint8 *)(((char *)buf) + SectorSize*SectorsInRead);
+    lba += SectorsInRead;
+    BlocksRead += SectorsInRead;
+    }
+if (sectsread)
+    *sectsread = BlocksRead;
+return SCPE_OK;
+}
+
+static t_stat sim_vhd_disk_rdsect (UNIT *uptr, t_lba lba, uint8 *buf, t_seccnt *sectsread, t_seccnt sects)
+{
+VHDHANDLE hVHD = (VHDHANDLE)uptr->fileref;
+struct disk_context *ctx = (struct disk_context *)uptr->disk_ctx;
+
+return ReadVirtualDiskSectors(hVHD, buf, sects, sectsread, ctx->sector_size, lba);
+}
+
+static t_stat sim_vhd_disk_clearerr (UNIT *uptr)
+{
+VHDHANDLE hVHD = (VHDHANDLE)uptr->fileref;
+
+clearerr (hVHD->File);
+return SCPE_OK;
+}
+
+static t_bool
+BufferIsZeros(void *Buffer, size_t BufferSize)
+{
+size_t i;
+char *c = (char *)Buffer;
+
+for (i=0; i<BufferSize; ++i)
+    if (c[i])
+        return FALSE;
+return TRUE;
+}
+
+static t_stat
+WriteVirtualDiskSectors(VHDHANDLE hVHD,
+                        uint8 *buf,
+                        t_seccnt sects,
+                        t_seccnt *sectswritten,
+                        uint32 SectorSize,
+                        t_lba lba)
+{
+uint64 BlockOffset = ((uint64)lba)*SectorSize;
+uint32 BlocksWritten = 0;
+uint32 SectorsInWrite;
+size_t BytesWritten = 0;
+
+if (!hVHD || !hVHD->File) {
+    errno = EBADF;
+    return SCPE_IOERR;
+    }
+if ((BlockOffset + sects*SectorSize) > (uint64)NtoHll(hVHD->Footer.CurrentSize)) {
+    errno = ERANGE;
+    return SCPE_IOERR;
+    }
+if (NtoHl(hVHD->Footer.DiskType) == VHD_DT_Fixed) {
+    if (WriteFilePosition(hVHD->File,
+                          buf,
+                          sects*SectorSize,
+                          &BytesWritten,
+                          BlockOffset)) {
+        if (sectswritten)
+            *sectswritten = (t_seccnt)(BytesWritten/SectorSize);
+        return SCPE_IOERR;
+        }
+    if (sectswritten)
+        *sectswritten /= SectorSize;
+    return SCPE_OK;
+    }
+/* We are now dealing with a Dynamically expanding or differencing disk */
+while (sects) {
+    uint32 SectorsPerBlock = NtoHl(hVHD->Dynamic.BlockSize)/SectorSize;
+    uint64 BlockNumber = lba/SectorsPerBlock;
+    uint32 BitMapBytes = (7+(NtoHl(hVHD->Dynamic.BlockSize)/SectorSize))/8;
+    uint32 BitMapSectors = (BitMapBytes+SectorSize-1)/SectorSize;
+
+    if (BlockNumber >= NtoHl(hVHD->Dynamic.MaxTableEntries)) {
+        if (sectswritten)
+            *sectswritten = BlocksWritten;
+        return SCPE_EOF;
+        }
+    SectorsInWrite = 1;
+    if (hVHD->BAT[BlockNumber] == VHD_BAT_FREE_ENTRY) {
+        uint8 *BitMap = NULL;
+        uint32 BitMapBufferSize = VHD_DATA_BLOCK_ALIGNMENT;
+        uint8 *BitMapBuffer = NULL;
+        void *BlockData = NULL;
+        uint8 *BATUpdateBufferAddress;
+        uint32 BATUpdateBufferSize;
+        uint64 BATUpdateStorageAddress;
+
+        if (!hVHD->Parent && BufferIsZeros(buf, SectorSize))
+            goto IO_Done;
+        /* Need to allocate a new Data Block. */
+        BlockOffset = sim_fsize_ex (hVHD->File);
+        if (((int64)BlockOffset) == -1)
+            return SCPE_IOERR;
+        if (BitMapSectors*SectorSize > BitMapBufferSize)
+            BitMapBufferSize = BitMapSectors*SectorSize;
+        BitMapBuffer = (uint8 *)calloc(1, BitMapBufferSize + SectorSize*SectorsPerBlock);
+        if (BitMapBufferSize > BitMapSectors*SectorSize)
+            BitMap = BitMapBuffer + BitMapBufferSize-BitMapBytes;
+        else
+            BitMap = BitMapBuffer;
+        memset(BitMap, 0xFF, BitMapBytes);
+        BlockOffset -= sizeof(hVHD->Footer);
+        if (0 == (BlockOffset & ~(VHD_DATA_BLOCK_ALIGNMENT-1)))
+            {  // Already aligned, so use padded BitMapBuffer
+            if (WriteFilePosition(hVHD->File,
+                                  BitMapBuffer,
+                                  BitMapBufferSize + SectorSize*SectorsPerBlock,
+                                  NULL,
+                                  BlockOffset)) {
+                free (BitMapBuffer);
+                return SCPE_IOERR;
+                }
+            BlockOffset += BitMapBufferSize;
+            }
+        else
+            {
+            // align the data portion of the block to the desired alignment
+            // compute the address of the data portion of the block
+            BlockOffset += BitMapSectors*SectorSize;
+            // round up this address to the desired alignment
+            BlockOffset += VHD_DATA_BLOCK_ALIGNMENT-1;
+            BlockOffset &= ~(VHD_DATA_BLOCK_ALIGNMENT-1);
+            BlockOffset -= BitMapSectors*SectorSize;
+            if (WriteFilePosition(hVHD->File,
+                                  BitMap,
+                                  SectorSize * (BitMapSectors + SectorsPerBlock),
+                                  NULL,
+                                  BlockOffset)) {
+                free (BitMapBuffer);
+                return SCPE_IOERR;
+                }
+            BlockOffset += BitMapSectors*SectorSize;
+            }
+        free(BitMapBuffer);
+        BitMapBuffer = BitMap = NULL;
+        /* the BAT block address is the beginning of the block bitmap */
+        BlockOffset -= BitMapSectors*SectorSize;
+        hVHD->BAT[BlockNumber] = NtoHl((uint32)(BlockOffset/SectorSize));
+        BlockOffset += SectorSize * (SectorsPerBlock + BitMapSectors);
+        if (WriteFilePosition(hVHD->File,
+                              &hVHD->Footer,
+                              sizeof(hVHD->Footer),
+                              NULL,
+                              BlockOffset))
+            goto Fatal_IO_Error;
+        /* Write just the aligned sector which contains the updated BAT entry */
+        BATUpdateBufferAddress = (uint8 *)hVHD->BAT - (size_t)NtoHll(hVHD->Dynamic.TableOffset) +
+            (size_t)((((size_t)&hVHD->BAT[BlockNumber+1]) - (size_t)hVHD->BAT + (size_t)NtoHll(hVHD->Dynamic.TableOffset)) & ~(VHD_DATA_BLOCK_ALIGNMENT-1));
+        if (BATUpdateBufferAddress < (uint8 *)hVHD->BAT) {
+            BATUpdateBufferAddress = (uint8 *)hVHD->BAT;
+            BATUpdateBufferSize = (((((size_t)&hVHD->BAT[BlockNumber+1]) - (size_t)hVHD->BAT) + 511)/512)*512;
+            BATUpdateStorageAddress = NtoHll(hVHD->Dynamic.TableOffset);
+            }
+        else {
+            BATUpdateBufferSize = VHD_DATA_BLOCK_ALIGNMENT;
+            BATUpdateStorageAddress = NtoHll(hVHD->Dynamic.TableOffset) + BATUpdateBufferAddress - ((uint8 *)hVHD->BAT);
+            }
+        if ((size_t)(BATUpdateBufferAddress - (uint8 *)hVHD->BAT + BATUpdateBufferSize) > 512*((sizeof(*hVHD->BAT)*NtoHl(hVHD->Dynamic.MaxTableEntries) + 511)/512))
+            BATUpdateBufferSize = 512*((sizeof(*hVHD->BAT)*NtoHl(hVHD->Dynamic.MaxTableEntries) + 511)/512) - (BATUpdateBufferAddress - ((uint8 *)hVHD->BAT));
+        if (WriteFilePosition(hVHD->File,
+                              BATUpdateBufferAddress,
+                              BATUpdateBufferSize,
+                              NULL,
+                              BATUpdateStorageAddress))
+            goto Fatal_IO_Error;
+        if (hVHD->Parent)
+            { /* Need to populate data block contents from parent VHD */
+            uint32 BlockSectors = SectorsPerBlock;
+
+            BlockData = malloc(SectorsPerBlock*SectorSize);
+
+            if (((lba/SectorsPerBlock)*SectorsPerBlock + BlockSectors) > ((uint64)NtoHll (hVHD->Footer.CurrentSize))/SectorSize)
+                BlockSectors = (uint32)(((uint64)NtoHll (hVHD->Footer.CurrentSize))/SectorSize - (lba/SectorsPerBlock)*SectorsPerBlock);
+            if (ReadVirtualDiskSectors(hVHD->Parent,
+                                       (uint8*) BlockData,
+                                       BlockSectors,
+                                       NULL,
+                                       SectorSize,
+                                       (lba/SectorsPerBlock)*SectorsPerBlock))
+                goto Fatal_IO_Error;
+            if (WriteVirtualDiskSectors(hVHD,
+                                        (uint8*) BlockData,
+                                        BlockSectors,
+                                        NULL,
+                                        SectorSize,
+                                        (lba/SectorsPerBlock)*SectorsPerBlock))
+                goto Fatal_IO_Error;
+            free(BlockData);
+            }
+        continue;
+Fatal_IO_Error:
+        free (BitMap);
+        free (BlockData);
+        fclose (hVHD->File);
+        hVHD->File = NULL;
+        return SCPE_IOERR;
+        }
+    else {
+        BlockOffset = 512*((uint64)(NtoHl(hVHD->BAT[BlockNumber]) + lba%SectorsPerBlock + BitMapSectors));
+        SectorsInWrite = SectorsPerBlock - lba%SectorsPerBlock;
+        if (SectorsInWrite > sects)
+            SectorsInWrite = sects;
+        if (WriteFilePosition(hVHD->File,
+                              buf,
+                              SectorsInWrite*SectorSize,
+                              NULL,
+                              BlockOffset)) {
+            if (sectswritten)
+                *sectswritten = BlocksWritten;
+            return SCPE_IOERR;
+            }
+        }
+IO_Done:
+    sects -= SectorsInWrite;
+    buf = (uint8 *)(((char *)buf) + SectorsInWrite*SectorSize);
+    lba += SectorsInWrite;
+    BlocksWritten += SectorsInWrite;
+    }
+if (sectswritten)
+    *sectswritten = BlocksWritten;
+return SCPE_OK;
+}
+
+static t_stat sim_vhd_disk_wrsect (UNIT *uptr, t_lba lba, uint8 *buf, t_seccnt *sectswritten, t_seccnt sects)
+{
+VHDHANDLE hVHD = (VHDHANDLE)uptr->fileref;
+struct disk_context *ctx = (struct disk_context *)uptr->disk_ctx;
+
+return WriteVirtualDiskSectors(hVHD, buf, sects, sectswritten, ctx->sector_size, lba);
+}
+#endif