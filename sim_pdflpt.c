--- conflicted
+++ resolved
@@ -1,1850 +1,1815 @@
-/* 
- *  Copyright (c) 2013, Timothe Litt
-
- *  Permission is hereby granted, free of charge, to any person obtaining a
- *  copy of this software and associated documentation files (the "Software"),
- *  to deal in the Software without restriction, including without limitation
- *  the rights to use, copy, modify, merge, publish, distribute, sublicense,
- *  and/or sell copies of the Software, and to permit persons to whom the
- *  Software is furnished to do so, subject to the following conditions:
-
- *  The above copyright notice and this permission notice shall be included in
- *  all copies or substantial portions of the Software.
-
- *  THE SOFTWARE IS PROVIDED "AS IS", WITHOUT WARRANTY OF ANY KIND, EXPRESS OR
- *  IMPLIED, INCLUDING BUT NOT LIMITED TO THE WARRANTIES OF MERCHANTABILITY,
- *  FITNESS FOR A PARTICULAR PURPOSE AND NONINFRINGEMENT.  IN NO EVENT SHALL
- *  THE AUTHOR BE LIABLE FOR ANY CLAIM, DAMAGES OR OTHER LIABILITY, WHETHER
- *  IN AN ACTION OF CONTRACT, TORT OR OTHERWISE, ARISING FROM, OUT OF OR IN
- *  CONNECTION WITH THE SOFTWARE OR THE USE OR OTHER DEALINGS IN THE SOFTWARE.
-
- *  Except as contained in this notice, the name of the author shall not be
- *  used in advertising or otherwise to promote the sale, use or other dealings
- *  in this Software without prior written authorization from the author.
- *
- */
-
-/* Emulated device-independent interface to lpt2pdf
- *
- * The API and requirements are documented in sim_pdflpt.h
- *
- * You should not need to read this file to use the API.
-*/
-
-#include "sim_defs.h"
-#include "sim_tmxr.h"
-#include "sim_console.h"
-#include "sim_pdflpt.h" 
-#include <ctype.h>
-
-#define DIM(x) (sizeof (x) / sizeof ((x)[0]))
-
-/* Time (seconds) of idleness before data flushed to attached file. */
-
-#ifndef PDFLPT_IDLE_TIME
-#define PDFLPT_IDLE_TIME (10)
-#endif
-
-/* Template and limit for generating spool file names.
- * Names will be 1 - SPOOL_FN_MAX.
- * SPOOL_FN is inserted before the file extension,
- * and must be wide enough to accomodate SPOOL_FN_MAX.
- */
-#ifdef VMS
-#define SPOOL_FN "_%05u"
-#else
-#define SPOOL_FN ".%05u"
-#endif
-#define SPOOL_FN_MAX (99999)
-
-<<<<<<< HEAD
-=======
-#define CR  '\r'    /* \015 */
-#define LF  '\n'    /* \012 */
-#define FF  '\f'    /* \014 */
-
->>>>>>> 1cedd6ef
-/* Hard errors when generating a spool file name */
-
-static const int noretry[] = {
-    PDF_E_BAD_FILENAME,
-#ifdef ENOMEM
-    ENOMEM,
-#endif
-#ifdef EDQUOT
-    EDQUOT,
-#endif
-#ifdef EFAULT
-    EFAULT,
-#endif
-#ifdef EINVAL
-    EINVAL,
-#endif
-#ifdef EIO
-    EIO,
-#endif
-#ifdef EISDIR
-    EISDIR,
-#endif
-#ifdef ELOOP
-    ELOOP,
-#endif
-#ifdef EMEDIUMTYPE
-    EMEDIUMTYPE,
-#endif
-#ifdef EMFILE
-    EMFILE,
-#endif
-#ifdef EMLINK
-    EMLINK,
-#endif
-#ifdef ENAMETOOLONG
-    ENAMETOOLONG,
-#endif
-#ifdef ENFILE
-    ENFILE,
-#endif
-#ifdef ENODEV
-    ENODEV,
-#endif
-#ifdef ENOSPC
-    ENOSPC,
-#endif
-#ifdef ENXIO
-    ENXIO,
-#endif
-#ifdef EROFS
-    EROFS,
-#endif
-};
-
-/* Context beyond the UNIT */
-
-typedef struct {
-    PDF_HANDLE pdfh;
-    uint32 uflags;
-    uint32 udflags;
-    void  (*io_flush)(UNIT *up);
-    t_stat (*reset) (DEVICE *dp);
-    char *fntemplate;
-    char *defaults;
-    uint32 fileseq;
-    UNIT idle_unit;/* Used for idle detection and additional context
-                    * Usage of device-specific context:
-                    * u3 - requested idle timeout.
-                    * u4 - time remaining on idle detection
-                    * u5 - printer column number
-                    * up7 - pointer to (real) UNIT
-                    * up8 - pointer to PCTX
-                    */
-    size_t bc;
-    char buffer[256];
-} PCTX;
-
-/* Internal functions */
-
-static t_stat parse_params (PDF_HANDLE pdfh, char *cptr, size_t length);
-static t_stat spool_file (UNIT *uptr, TMLN *lp);
-static t_bool retryable_error (int error);
-static t_bool setup_template (PCTX *ctx, const char *filename, const char *ext);
-static void next_spoolname (PCTX *ctx, char *newname, size_t size);
-static t_stat reset (DEVICE *dptr);
-static t_stat idle_svc (UNIT *uptr);
-static void set_idle_timer (UNIT *uptr);
-
-/* Create and initialize pdf context
- * Only called by SETCTX macro, following.
- * Initialization modifies the SimH data structures for
- * the unit and the device to allow sim_pdflpt to manage it.
- *
- * Even in text mode, sim_pdflpt detects when a printer goes
- * idle, and checkpoints pdf or flushed buffers for other files.
- *
- * The UNIT's io_flush function is intercepted to ensure that this
- * also happens when the simulator pauses, and that the default
- * actions are not applied to pdf files.
- *
- * The DEVICE's reset function is intercepted to ensure that the
- * idle detection timer for each unit is stopped when the device
- * is reset.
- */
-
-static void createctx (UNIT *uptr) {
-    PCTX *ctx;
-    DEVICE *dptr;
-
-    if (uptr->up8) {
-        return;                                 /* Should never be called if initialized */
-    }
-
-    uptr->up8 =
-        ctx = (PCTX *) calloc (1, sizeof (PCTX));
-    if (!ctx)
-        return;
-
-    /* Record non-pdf device flags */
-    ctx->uflags = uptr->flags;
-    ctx->udflags = uptr->dynflags;
-
-    /* Hook io_flush function */
-
-    ctx->io_flush = uptr->io_flush;
-    uptr->io_flush = &pdflpt_flush;
-
-    /* Hook device reset function */
-
-    dptr = find_dev_from_unit (uptr);
-    if (dptr != NULL) {
-        ctx->reset = dptr->reset;
-        dptr->reset = &reset;
-        if (!dptr->help) {
-            dptr->help = pdflpt_help;
-        }
-        if (!dptr->attach_help) {
-            dptr->attach_help = pdflpt_attach_help;
-        }
-    }
-
-    /* Initialize the idle unit */
-
-    ctx->idle_unit.action = &idle_svc;
-    ctx->idle_unit.flags = UNIT_DIS;
-    ctx->idle_unit.wait = 1*1000*1000;
-    ctx->idle_unit.u3 = PDFLPT_IDLE_TIME;
-    ctx->idle_unit.up7 = uptr;
-    ctx->idle_unit.up8 = ctx;
-
-    return;
-}
-
-/* Establish PDF context, and if first use, initialize
- * the context.  Returns to caller with the specified
- * error code if a context can't be allocated.  If the
- * caller returns void, specify LPTVOID as the error code.
- */
-
-#define pdfctx ((PCTX *)uptr->up8)
-#define LPTVOID
-#define SETCTX(nomem) {                                 \
-    if (!pdfctx) {                                      \
-        createctx (uptr);                               \
-        if (!pdfctx)                                    \
-            return nomem;                               \
-    } }
-
-#define pdf (pdfctx->pdfh)
-#define idle_unit pdfctx->idle_unit
-
-/* Parse parameter string */
-
-/* Define all the parameter keywords and their types. */
-
-#define SET(_key, _code, _type) { #_key, PDF_##_code, AT_##_type },
-#define XSET(_key, _code, _type)
-typedef struct {
-    const char *const keyword;
-    int arg;
-    int atype;
-#define AT_STRING  1
-#define AT_QSTRING 2
-#define AT_NUMBER  3
-#define AT_INTEGER 4
-#define AT_QSNULL  5
-} ARG;
-static const ARG argtable[] = {
-    SET (BAR-HEIGHT,    BAR_HEIGHT,     NUMBER)
-    SET (BOTTOM-MARGIN, BOTTOM_MARGIN,  NUMBER)
-    SET (COLUMNS,       COLS,           INTEGER)
-    SET (CPI,           CPI,            NUMBER)
-    SET (FONT,          TEXT_FONT,      QSTRING)
-    SET (FORM,          FORM_TYPE,      STRING)
-    SET (IMAGE,         FORM_IMAGE,     QSNULL)
-    SET (LENGTH,        PAGE_LENGTH,    NUMBER)
-   XSET (LFONT,         LABEL_FONT,     QSTRING)
-    SET (NUMBER-WIDTH,  LNO_WIDTH,      NUMBER)
-    SET (LPI,           LPI,            INTEGER)
-    SET (LPP,           LPP,            INTEGER)
-   XSET (NFONT,         LNO_FONT,       QSTRING)
-   XSET (REQUIRE,       FILE_REQUIRE,   STRING)
-    SET (SIDE-MARGIN,   SIDE_MARGIN,    NUMBER)
-    SET (TITLE,         TITLE,          QSTRING)
-    SET (TOF-OFFSET,    TOF_OFFSET,     INTEGER)
-    SET (TOP-MARGIN,    TOP_MARGIN,     NUMBER)
-    SET (WIDTH,         PAGE_WIDTH,     NUMBER)
-};
-
-/* Parse a string & apply to pdf
- *
- */
-
-static t_stat parse_params (PDF_HANDLE pdfh, char *cptr, size_t length) {
-    char *fn = cptr + length;
-    char gbuf[CBUFSIZE], vbuf[CBUFSIZE];
-    t_stat reason;
-
-    while (cptr < fn ) {
-        size_t k;
-        char *p;
-
-        if (isspace (*cptr)) {
-            cptr++;
-            continue;
-        }
-        reason = SCPE_ARG;
-
-        cptr = get_glyph (cptr, gbuf, '=');
-
-        for (k = 0; k < DIM (argtable); k++) {
-            double arg;
-            long iarg;
-            char *ep;
-            int at;
-
-            if (strncmp (gbuf, argtable[k].keyword, strlen (gbuf))) {
-                continue;
-            }
-            reason = PDF_OK;
-            if (strlen (argtable[k].keyword) != strlen (gbuf)) {
-                size_t kk;
-                for (kk = k+1; kk < DIM (argtable); kk++) {
-                    if (!strncmp (gbuf, argtable[kk].keyword, strlen (gbuf))) {
-                        if (!sim_quiet) {
-                            printf ("Ambiguous keyword: %s\n", gbuf);
-                        }
-                        reason = SCPE_ARG;
-                        break;
-                    }
-                }
-                if (reason != PDF_OK) {
-                    break;
-                }
-            }
-            p = vbuf;
-            at = argtable[k].atype;
-            if (at == AT_QSTRING || at == AT_QSNULL) {
-                cptr = get_glyph_quoted (cptr, vbuf, 0);
-                if (*p == '"' || *p == '\'') {
-                    if (p[strlen (p)-1] == *p) {
-                        p++;
-                        p[strlen (p)-1] = '\0';
-                    }
-                }
-                if (at == AT_QSNULL && !strlen (p)) {
-                    p = NULL;
-                }
-            } else {
-                cptr = get_glyph (cptr, vbuf, 0);
-            }
-
-            switch (at) {
-            case AT_QSTRING:
-            case AT_QSNULL:
-            case AT_STRING:
-                reason = pdf_set (pdfh, argtable[k].arg, p);
-                break;
-
-            case AT_INTEGER:
-                iarg = strtol (vbuf, &ep, 10);
-                if (!*vbuf || *ep || ep == vbuf) {
-                    if (!sim_quiet) {
-                        printf ("Not an integer for %s value: %s\n",
-                                 argtable[k].keyword, ep);
-                    }
-                    reason= SCPE_ARG;
-                    break;
-                }
-                arg = (double) iarg;
-                reason = pdf_set (pdfh, argtable[k].arg, arg);
-                break;
-
-            case AT_NUMBER:
-                arg = strtod (vbuf, &ep);
-                if (*ep) {
-                    if (!strcmp (ep, "CM")) {
-                        arg /= 2.54;
-                    } else {
-                        if (!strcmp (ep, "MM")) {
-                            arg /= 25.4;
-                        } else if (strcmp (ep, "IN")) {
-                            if (!sim_quiet) {
-                                printf ("Unknown qualifier for %s value: %s\n",
-                                                 argtable[k].keyword,  ep);
-                                reason = SCPE_ARG;
-                                break;
-                            }
-                        }
-                    }
-                }
-                reason = pdf_set (pdfh, argtable[k].arg, arg);
-                break;
-
-            default:
-                return SCPE_ARG;
-            } /* switch (argtype) */
-            break;
-        } /* for (argtable) */
-        if (reason != SCPE_OK) {
-            if (!sim_quiet) {
-                if ( k < DIM (argtable)) {
-                    if (pdf_error (pdfh) != PDF_OK) {
-                        pdf_perror (pdfh, gbuf);
-                    }
-                } else {
-                    printf ("Unknown parameter %s\n", gbuf);
-                }
-            }
-            pdf_close (pdfh);
-            return SCPE_ARG;
-        }
-    } /* while (cptr < fn) */
-    return SCPE_OK;
-}
-
-/* attach_unit replacement
- * drop-in, except that the user may qualify the filename with parameters.
- * see the description in sim_pdflpt.h.
- */
-
-t_stat pdflpt_attach (UNIT *uptr, char *cptr) {
-    DEVICE *dptr;
-    t_stat reason;
-    char *p, *fn, *ext;
-    char gbuf[CBUFSIZE];
-    size_t page, line, fnsize = CBUFSIZE;
-
-    if (uptr->flags & UNIT_DIS)
-        return SCPE_UDIS;
-    if (!(uptr->flags & UNIT_ATTABLE))
-        return SCPE_NOATT;
-
-    if ((dptr = find_dev_from_unit (uptr)) == NULL)
-        return SCPE_NOATT;
-
-    if (dptr->flags & DEV_DIS) {
-        return SCPE_NOATT;
-    }
-
-    SETCTX (SCPE_MEM);
-
-    pdf = NULL;
-
-    ext = match_ext (cptr, "PDF");
-    if (!ext) {
-        if (pdfctx->uflags & UNIT_SEQ) {
-            uptr->flags |= UNIT_SEQ;
-        }
-        if (!(pdfctx->udflags & UNIT_NO_FIO)) {
-            uptr->dynflags &= ~UNIT_NO_FIO;
-        }
-        if (sim_switches & SWMASK ('S') && strcmp (cptr, "-")) {
-            ext = strrchr (cptr, '.');
-            if (!ext) {
-                ext = cptr + strlen (cptr);
-            }
-            if (!setup_template (pdfctx, cptr, ext)) {
-                return SCPE_MEM;
-            }
-            reason = SCPE_OPENERR;
-
-            do {
-                uptr->fileref = pdf_open_exclusive (cptr, "rb+");
-                if (uptr->fileref == NULL ) {
-                    if (!retryable_error (errno)) {
-                        if (!sim_quiet) {
-                            perror (cptr);
-                        }
-                        break;
-                    }
-                } else {
-                    fseek (uptr->fileref, 0, SEEK_END);
-                    if (ftell (uptr->fileref) == 0) {
-                        reason = SCPE_OK;
-                        uptr->filename = (char *) calloc (CBUFSIZE, sizeof (char)); 
-                        strcpy (uptr->filename, cptr);
-                        uptr->flags |= UNIT_ATT;
-                        break;
-                    }
-                    fclose (uptr->fileref);
-                }
-                next_spoolname (pdfctx, cptr, fnsize);
-            } while (pdfctx->fileseq < SPOOL_FN_MAX);
-        } else {
-            free (pdfctx->fntemplate);
-            pdfctx->fntemplate = NULL;
-            if (strcmp (cptr, "-")) {
-                reason = attach_unit (uptr, cptr);
-            } else {
-                uptr->fileref = stdout;
-                reason = SCPE_OK;
-                uptr->filename = (char *) calloc (CBUFSIZE, sizeof (char)); 
-                strcpy (uptr->filename, "-");
-                uptr->flags |= UNIT_ATT;
-            }
-        }
-
-        if (reason == SCPE_OK) {
-            sim_fseek (uptr->fileref, 0, SEEK_END);
-            uptr->pos = (t_addr)sim_ftell (uptr->fileref);
-
-            if (pdfctx->fntemplate) {
-                reason = sim_con_register_printer (uptr, &spool_file);
-            } else {
-                reason = sim_con_register_printer (uptr, NULL);
-            }
-        }
-        return reason;
-    } /* Non-PDF setup */
-
-    if (sim_switches & SIM_SW_REST) {
-        return SCPE_NOATT;
-    }
-
-    /* Find end of pre-name attributes */
-
-    fn = cptr;
-    while ((p = strchr (fn, '=')) != NULL) {
-        fn = get_glyph (fn, gbuf, '=');
-        fn = get_glyph_quoted (fn, gbuf, 0);
-    }
-    if (!*fn) {
-        return SCPE_OPENERR;
-    }
-    fnsize -= fn - cptr;
-
-    /* Setup template for spooling if requested */
-
-    if (sim_switches & SWMASK ('S')) {
-        /* Only spool to existing files if they are empty */
-
-        sim_switches |= SWMASK ('R');
-
-        if (!setup_template (pdfctx, fn, ext)) {
-            return SCPE_MEM;
-        }
-    } else {
-        free (pdfctx->fntemplate);
-        pdfctx->fntemplate = NULL;
-    }
-
-    if (sim_switches & SWMASK ('E')) {
-        reason = pdf_file (cptr);
-        if (reason != PDF_OK) {
-            if (!sim_quiet) {
-                if (reason == PDF_E_NOT_PDF) {
-                    printf ("%s: is not a PDF file\n", cptr);
-                }
-            }
-            return SCPE_OPENERR;
-        }
-    }
-
-    /* Open file.
-     * If spooling and an error, try the next sequential file in case
-     * the specified base filename is in use.
-     */
-
-    do {
-        pdf = pdf_open (fn);
-        if (pdf || !pdfctx->fntemplate) {
-            break;
-        }
-        if (!retryable_error (errno)) {
-            if (!sim_quiet) {
-                pdflpt_perror (NULL, fn);
-            }
-            return SCPE_OPENERR;
-        }
-        next_spoolname (pdfctx, fn, fnsize);
-    } while (pdfctx->fileseq < SPOOL_FN_MAX);
-
-    if (!pdf) {
-        return SCPE_OPENERR;
-    }
-    
-    switch (sim_switches & (SWMASK('E') | SWMASK('N') | SWMASK('R'))) {
-    case SWMASK('N'):
-        reason = pdf_set (pdf, PDF_FILE_REQUIRE, "REPLACE"); /* Overwrite existing */
-        break;
-    case SWMASK('E'):
-        reason = pdf_set (pdf, PDF_FILE_REQUIRE, "APPEND");  /* Exists, APPEND OK */
-        break;
-    case SWMASK('R'):
-        reason = pdf_set (pdf, PDF_FILE_REQUIRE, "NEW");     /* New, must be empty */
-        break;
-    case 0:
-        reason = pdf_set (pdf, PDF_FILE_REQUIRE, "APPEND");  /* No switch, APPEND or create */
-        break;
-    default:
-        pdf_close (pdf);
-        pdf = NULL;
-        if (!sim_quiet) {
-            printf ("Invalid combination of switches\n");
-        }
-        return SCPE_ARG;
-    }
-
-    if (reason != PDF_OK) {
-        if (!sim_quiet) {
-            pdf_perror (pdf, fn);
-        }
-        pdf_close (pdf);
-        pdf = NULL;
-        return SCPE_ARG;
-    }
-
-    /* Go back thru the attributes and apply to the handle */
-
-    if (pdfctx->defaults) {
-        reason = parse_params (pdf, pdfctx->defaults, strlen (pdfctx->defaults));
-        if (reason != SCPE_OK) {
-            pdf = NULL;
-            return reason;
-        }
-    }
-    reason = parse_params (pdf, cptr, fn - cptr);
-    if (reason != SCPE_OK) {
-        pdf = NULL;
-        return reason;
-    }
-
-    /* Check for composite errors */
-
-    reason = pdf_print (pdf, "", 0);
-    if (reason != SCPE_OK) {
-        /* If setting up a spooled file, retry if possible */
-
-        if (sim_switches & SWMASK ('S') && retryable_error (reason)) {
-            size_t n;
-
-            for (n = 1; n <= SPOOL_FN_MAX; n++) {
-                PDF_HANDLE newpdf;
-
-                next_spoolname (pdfctx, fn, fnsize);
-
-                newpdf = pdf_newfile (pdf, fn);
-                if (newpdf) {
-                    reason = pdf_print (newpdf, "", 0);
-                    if (reason == SCPE_OK) {
-                        pdf_close (pdf);
-                        pdf = newpdf;
-                        break;
-                    }
-                    pdf_close (newpdf);
-                } else {
-                    reason = errno;
-                }
-                if (!retryable_error (reason)) {
-                    break;
-                }
-            }
-        }
-        if (reason != SCPE_OK) {
-            if (!sim_quiet) {
-                pdf_perror (pdf, fn);
-            }
-            pdf_close (pdf);
-            pdf = NULL;
-            return SCPE_ARG;
-        }
-    }
-
-    /* Give I/O a clean start */
-
-    pdf_clearerr (pdf);
-
-    uptr->filename = (char *) calloc (CBUFSIZE, sizeof (char));
-    if (uptr->filename == NULL) {
-        pdf_close (pdf);
-        pdf = NULL;
-        return SCPE_MEM;
-    }
-    strncpy (uptr->filename, fn, CBUFSIZE);
-
-    pdf_where (pdf, &page, &line);
-
-    if (!sim_quiet) {
-        if (dptr->numunits > 1) {
-            printf ("%s%u Ready at page %u line %u of %s\n",
-                    dptr->name, uptr - dptr->units, page, line,
-                    uptr->filename);
-        } else {
-            printf ("%s Ready at page %u line %u of %s\n",
-                    dptr->name, page, line,
-                    uptr->filename);
-        }
-    }
-
-    pdfctx->bc = 0;
-
-    if (pdfctx->fntemplate) {
-        reason = sim_con_register_printer (uptr, &spool_file);
-    } else {
-        reason = sim_con_register_printer (uptr, NULL);
-    }
-
-    /* Declare this not a SEQUENTIAL unit so scp won't do random seeks. */
-
-    uptr->flags &= ~UNIT_SEQ;
-
-    /* Prevent SCP interference with file position, contents */
-
-    uptr->dynflags |= UNIT_NO_FIO;
-
-    uptr->flags = uptr->flags | UNIT_ATT;
-
-    /* PDF files can't be written to randomly. Expose page number
-     * to show progress (but save/restore won't work.(
-     */
-    uptr->pos = page;
-
-    return reason;
-}
-
-/* Setup default parameter string for attach.
- * Allows devices to override the PDF defaults,e.g. for column width.
- *
- * pstring is prefixed to ATTACH command.
- */
-
-t_stat pdflpt_set_defaults (UNIT *uptr, const char *pstring) {
-    char *p;
-    size_t len = (pstring? strlen (pstring): 0);
-
-    SETCTX (SCPE_MEM);
-
-    if (len) {
-        p = (char *) realloc (pdfctx->defaults, len + 1);
-        if (p == NULL) {
-            return SCPE_MEM;
-        }
-        pdfctx->defaults = p;
-        strcpy (p, pstring);
-        return PDFLPT_OK;
-    }
-
-    free (pdfctx->defaults);
-    pdfctx->defaults = NULL;
-
-    return PDFLPT_OK;
-}
-
-/* Returns default string.
- * Do not cache: not valid after defaults are changed.
- */
-
-const char *pdflpt_get_defaults (UNIT *uptr) {
-    SETCTX (NULL);
-
-    return pdfctx->defaults;
-}
-
-/* Switch to a new form
- *
- */
-
-t_stat pdflpt_newform (UNIT *uptr, const char *params) {
-    int r;
-    
-    SETCTX (SCPE_MEM);
-
-    if (!pdf || !(uptr->flags & UNIT_ATT)) {
-        return SCPE_OK;
-    }
-
-    r = pdf_reopen (pdf);
-    if (r != PDF_OK) {
-        return SCPE_NOATT;
-    }
-
-    r = parse_params (pdf, (char *)params, strlen (params));
-    if (r != SCPE_OK) {
-        return SCPE_ARG;
-    }
-    r = pdf_print (pdf, "", 0);
-    if (r != SCPE_OK) {
-        return SCPE_ARG;
-    }
-    return SCPE_OK;
-}
-
-/* detach_unit replacement
- * drop-in.
- */
-
-t_stat pdflpt_detach (UNIT *uptr) {
-    DEVICE *dptr;
-    int r;
-    size_t page;
-
-    if (uptr == NULL) {
-        return SCPE_IERR;
-    }
-
-    SETCTX (SCPE_MEM);
-
-    if (!(uptr->flags & UNIT_ATTABLE)) {
-        return SCPE_NOATT;
-    }
-
-    if (!(uptr->flags & UNIT_ATT)) {
-        if (sim_switches & SIM_SW_REST)
-            return SCPE_OK;
-        else
-            return SCPE_NOATT;
-    }
-
-    if ((dptr = find_dev_from_unit (uptr)) == NULL) {
-        return SCPE_OK;
-    }
-
-    pdflpt_reset (uptr);
-
-    sim_con_register_printer (uptr, NULL);
-
-    if (!pdf) {
-        if (uptr->fileref == stdout) {
-            uptr->flags &= ~UNIT_ATT;
-            free (uptr->filename);
-            uptr->filename = NULL;
-            return SCPE_OK;
-        }
-        return detach_unit (uptr);
-    }
-
-    if (sim_switches & SIM_SW_REST) {
-        return SCPE_NOATT;
-    }
-
-    if (pdfctx->bc) {
-        pdf_print (pdf, pdfctx->buffer, pdfctx->bc);
-        pdfctx->bc = 0;
-    }
-
-    pdf_where (pdf, &page, NULL);
-
-    r = pdf_close (pdf);
-    pdf = NULL;
-
-    if (r != PDF_OK) {
-        if (!sim_quiet) {
-            pdf_perror (pdf, uptr->filename);
-        }
-        r = SCPE_NOATT;
-    } else if (!sim_quiet) {
-        printf ( "Closed %s, on page %u\n", uptr->filename, page );
-    }
-
-    free (pdfctx->fntemplate);
-    pdfctx->fntemplate = NULL;
-
-    if (pdfctx->uflags & UNIT_SEQ) {
-        uptr->flags |= UNIT_SEQ;
-    }
-    if (!(pdfctx->udflags & UNIT_NO_FIO)) {
-        uptr->dynflags &= ~UNIT_NO_FIO;
-    }
-    uptr->flags = uptr->flags & ~(UNIT_ATT | UNIT_RO);
-    free (uptr->filename);
-    uptr->filename = NULL;
-
-    return SCPE_OK;
-}
-
-/* Spool callback
- *  Called by the console print command to release the active file
- *  and replace it with a new one.
- *
- *  For PDF files, the old file must remain open until a new one replaces
- *  it.  This is because the old file's parameters are used to setup the new.
- *
- *  For other file types, the old file is closed and a new file is
- *  attached.  
- *
- * If the file is empty (in the sense of no printable data - metadata does
- * not count), the file is not closed and an error is returned to indicate
- * that nothing was released.
- */
-
-static t_stat spool_file (UNIT *uptr, TMLN *lp) {
-    DEVICE *dptr;
-    PDF_HANDLE newpdf = NULL;
-    size_t n, page, line;
-    int r = SCPE_OK;
-    char newname[CBUFSIZE];
-    char devname[CBUFSIZE];
-    t_bool pdf_mode;
-
-    SETCTX (SCPE_MEM);
-
-    if (!pdfctx->fntemplate || !(uptr->flags & UNIT_ATT)) {
-        return SCPE_EOF;
-    }
-
-    /* Unit is setup for spooling.
-     * Try to open a new file.
-     */
-
-    if ((dptr = find_dev_from_unit (uptr)) == NULL)
-        return SCPE_ARG;
-
-    if (dptr->numunits > 1) {
-        sprintf (devname, "%s%u ", dptr->name, uptr - dptr->units);
-    } else {
-        sprintf (devname, "%s ", dptr->name);
-    }
-
-    pdf_mode = pdflpt_getmode (uptr) == PDFLPT_IS_PDF;
-    if (pdf_mode) {
-        if (!pdfctx->bc && pdf_is_empty (pdf)) {
-            return SCPE_EOF;
-        }
-    } else {
-        if (uptr->pos == 0) {
-            return SCPE_EOF;
-        }
-        if (!sim_quiet) {
-            if (lp)
-                tmxr_linemsgf (lp, "%sClosing %s\n", devname, uptr->filename);
-            printf ("%sClosing %s\n", devname, uptr->filename);
-        }
-        if (fclose (uptr->fileref) == -1) {
-            r = SCPE_IOERR;
-        } else {
-            r = SCPE_OK;
-        }
-        uptr->fileref = NULL;
-
-        if (r != SCPE_OK) {
-            if (lp)
-                tmxr_linemsgf (lp, "%s%s\n", devname, sim_error_text (r));
-            printf ("%s%s\n", devname, sim_error_text (r));
-        }
-    }
-
-    for (n = 1; n <= SPOOL_FN_MAX; n++) {
-        next_spoolname (pdfctx, newname, sizeof (newname));
-
-        if (pdf_mode) {
-            newpdf = pdf_newfile (pdf, newname);
-            if (newpdf) {
-                break;
-            }
-        } else {
-           uptr->fileref = pdf_open_exclusive (newname, "rb+");
-           if (uptr->fileref != NULL) {
-               fseek (uptr->fileref, 0, SEEK_END);
-               if (ftell (uptr->fileref) == 0 ) {
-                   r = SCPE_OK;
-                   break;
-               }
-               fclose (uptr->fileref);
-               uptr->fileref = NULL;
-           }
-           continue;
-        }
-        if (!retryable_error (errno)) {
-            if (!sim_quiet) {
-                if (lp)
-                    tmxr_linemsgf (lp, "%s%s: %s\n", devname, newname, pdf_strerror (pdf_error(newpdf)));
-                printf ("%s%s: %s\n", devname, newname, pdf_strerror (pdf_error(newpdf)));
-            }
-            break;
-        }
-    }
-
-    if ((pdf_mode? !newpdf: (r != SCPE_OK))) {
-        if (!sim_quiet) {
-            if (lp)
-                tmxr_linemsgf (lp, "%sUnable to open new file\n", devname);
-            printf ("%sUnable to open new file\n", devname);
-        }
-        return SCPE_OPENERR;
-    }
-
-    if (!pdf_mode) {
-        strcpy (uptr->filename, newname);
-        sim_fseek (uptr->fileref, 0, SEEK_END);
-        uptr->pos = (t_addr)sim_ftell (uptr->fileref);
-
-        return SCPE_OK;
-    }
-
-    /* We have a new file open.  Close the old. */
-
-    if (pdfctx->bc) {
-        pdf_print (pdf, pdfctx->buffer, pdfctx->bc);
-        pdfctx->bc = 0;
-    }
-
-    pdf_where (pdf, &page, &line);
-
-    r = pdf_close (pdf);
- 
-    if (r != PDF_OK) {
-        if (!sim_quiet) {
-            if (lp)
-                tmxr_linemsgf (lp, "%s%s: %s\n", devname, uptr->filename,
-                               pdf_strerror (pdf_error (pdf)));
-            printf ("%s%s: %s\n", devname, uptr->filename,
-                    pdf_strerror (pdf_error (pdf)));
-        }
-        r = SCPE_OPENERR;
-    } else if (!sim_quiet) {
-        if (lp)
-            tmxr_linemsgf (lp, "%sClosed %s, on page %u\n", devname, 
-                           uptr->filename, page );
-        printf ("%sClosed %s, on page %u\n", devname, 
-                uptr->filename, page );
-    }
-
-    pdf = newpdf;
-    strcpy (uptr->filename, newname);
-
-    if (!sim_quiet) {
-        if (lp)
-            tmxr_linemsgf (lp, "%sReady at page %u line %u of %s\n",
-                           devname, page, line, uptr->filename);
-        printf ("%sReady at page %u line %u of %s\n",
-                devname, page, line, uptr->filename);
-    }
-
-    return r;
-}
-
-/* Check for retryable error finding a spool file.
- */
-
-static t_bool retryable_error (int error) {
-    size_t i;
-
-    /* These errors aren't worth retrying */
-    for (i = 0; i < DIM (noretry); i++) {
-        if (error == noretry[i]) {
-            return FALSE;
-        }
-    }
-    return TRUE;
-}
-
-/* Setup template from filename.
- * Requires ext to be part of filename.
- */
-static t_bool setup_template (PCTX *ctx, const char *filename, const char *ext) {
-    char *p;
-
-    p = (char *) realloc (ctx->fntemplate, (ext - filename) + sizeof (SPOOL_FN) + strlen (ext));
-    if (!p) {
-        return FALSE;
-    }
-
-    ctx->fntemplate = p;
-    strncpy (p, filename, ext - filename);
-    sprintf (p + (ext - filename), "%s%s",SPOOL_FN, ext);
-    ctx->fileseq = 0;
-
-    return TRUE;
-}
-
-/* Return the next spool file name to try
- */
-static void next_spoolname (PCTX *ctx, char *newname, size_t size) {
-    /* Next file number is 1 .. SPOOL_FN_MAX */
-
-    ctx->fileseq %= SPOOL_FN_MAX;
-    ctx->fileseq++;
-
-#ifdef _MSC_VER
-    _snprintf (newname, size, ctx->fntemplate, ctx->fileseq);
-#else
-    snprintf (newname, size, ctx->fntemplate, ctx->fileseq);
-#endif
-    newname[size-1] = '\0';
-    return;
-}
-
-/* Query */
-
-int pdflpt_getmode (UNIT *uptr) {
-    SETCTX (SCPE_MEM);
-
-    if (!uptr->flags & UNIT_ATT) {
-        return PDFLPT_INACTIVE;
-    }
-    if (pdf) {
-        return PDFLPT_IS_PDF;
-    }
-
-    return PDFLPT_IS_TEXT;
-}
-
-/* Equivalent of fputc
- *
- * For pdf files, buffer the output until a paper motion character or a string call.
- * The reasons are several:
- *   The pdf_print call is more efficient with long strings.
- *   The initial string when a file is opened can be <CR><FF>, which are easier to remove
- *   if they're in a string.  Devices smart enough to use the string writes should be
- *   smart enough to handle this themselves.
- *
- * If the file is a text file, no additional buffering is done.  The file system should do
- * this, and devices tend to call ftell() after each byte.  It would be necessary to flush
- * the buffer in pdflpt_where in that case (there might be line ending conversion) - and
- * there's no benefit.
- */
-
-int pdflpt_putc (UNIT *uptr, int c) {
-    int r;
-
-    SETCTX (EOF);
-
-<<<<<<< HEAD
-    if (c == '\015' || c == '\012' || c == '\014') {
-=======
-    if (c == CR || c == LF || c == FF) {
->>>>>>> 1cedd6ef
-        idle_unit.u5 = 0;
-        set_idle_timer (uptr);
-    } else {
-        idle_unit.u5++;
-        sim_cancel (&idle_unit);
-    }
-
-    if (!pdf) {
-        return fputc (c, uptr->fileref);
-    }
-
-    pdfctx->buffer[pdfctx->bc++] = c;
-
-<<<<<<< HEAD
-    if (c == '\n' || c == '\f' || pdfctx->bc >= sizeof (pdfctx->buffer)) {
-=======
-    if (c == LF || c == FF || pdfctx->bc >= sizeof (pdfctx->buffer)) {
->>>>>>> 1cedd6ef
-        r = pdf_print (pdf, pdfctx->buffer, pdfctx->bc);
-        pdfctx->bc = 0;
-        if (r != PDF_OK) {
-            return EOF;
-        }
-    }
-<<<<<<< HEAD
-=======
-
->>>>>>> 1cedd6ef
-    return (int)((unsigned char)(c & 0xFF));
-}
-
-/* Equivalent of fputs */
-
-int pdflpt_puts (UNIT *uptr, const char *s) {
-    int r;
-    const char *p = s;
-
-    SETCTX (-1);
-
-    while (*p) {
-        char c = *p++;
-
-<<<<<<< HEAD
-        if (c == '\015' || c == '\012' || c == '\014') {
-=======
-        if (c == CR || c == LF || c == FF) {
->>>>>>> 1cedd6ef
-            idle_unit.u5 = 0;
-        } else {
-            idle_unit.u5++;
-        }
-    }
-    if (idle_unit.u5 == 0) {
-        set_idle_timer (&idle_unit);
-    } else {
-        sim_cancel (&idle_unit);
-    }
-
-    if (!pdf) {
-        return fputs (s, uptr->fileref);
-    }
-
-    if (pdfctx->bc) {
-        pdf_print (pdf, pdfctx->buffer, pdfctx->bc);
-        pdfctx->bc = 0;
-    }
-    r = pdf_print (pdf, s, PDF_USE_STRLEN);
-    if (r != PDF_OK) {
-        return EOF;
-    }
-<<<<<<< HEAD
-=======
-
->>>>>>> 1cedd6ef
-    return 42;
-}
-
-/* Equivalent of write
- * It's not advisable to use size 1 with many members if size many
- * with one member will do.  Each member will cause a lot of work.
- */
-
-size_t pdflpt_write (UNIT *uptr, void *ptr, size_t size, size_t nmemb) {
-    size_t n;
-    const char *p = (const char *)ptr;
-
-    SETCTX (0);
-
-    n = size * nmemb;
-
-    while (n--) {
-        char c = *p++;
-
-<<<<<<< HEAD
-        if (c == '\015' || c == '\012' || c == '\014') {
-=======
-        if (c == CR || c == LF || c == FF) {
->>>>>>> 1cedd6ef
-            idle_unit.u5 = 0;
-        } else {
-            idle_unit.u5++;
-        }
-    }
-    if (idle_unit.u5 == 0) {
-        set_idle_timer (&idle_unit);
-    } else {
-        sim_cancel (&idle_unit);
-    }
-
-    if (!pdf) {
-        return fwrite (ptr, size, nmemb, uptr->fileref);
-    }
-
-    if (pdfctx->bc) {
-        pdf_print (pdf, pdfctx->buffer, pdfctx->bc);
-        pdfctx->bc = 0;
-    }
-
-    for (n = 0; n < nmemb; n++) {
-        int r;
-
-        r = pdf_print (pdf, ((char *)ptr), size);
-        if (r != PDF_OK) {
-            return n;
-        }
-        ptr = (void *)(((char *)ptr) + size);
-    }
-    return n;
-}
-
-/* Flush
- *  Checkpoints PDF files (expensive)
- *  fflush for text files.
- */
-
-void pdflpt_flush (UNIT *uptr) {
-
-    SETCTX (LPTVOID);
-
-    if (!pdf) {
-        if (pdfctx->io_flush) {
-            pdfctx->io_flush (uptr);
-        } else {
-            fflush (uptr->fileref);
-        }
-        return;
-    }
-
-    if (pdfctx->bc) {
-        pdf_print (pdf, pdfctx->buffer, pdfctx->bc);
-        pdfctx->bc = 0;
-    }
-    (void) pdf_checkpoint (pdf);
-    return;
-}
-
-/* Obtain a snapshot of a PDF handle.
- * Atomic checkpoint, copy of data to a new file.
- * Output file will not contain last page if not completely written.
- */
-
-int pdflpt_snapshot (UNIT *uptr, const char *filename) {
-
-    SETCTX (SCPE_MEM);
-
-    return pdf_snapshot (pdf, filename);
-}
-
-
-/* Roughly tell, but not quite.
- * Returns page for progress report.  If *line is non-NULL
- * also returns line.  These are where then NEXT write will
- * go; the page may not yet exist.
- */
-
-t_addr pdflpt_where (UNIT *uptr, size_t *line) {
-    size_t page;
-    int r;
-
-    SETCTX (SCPE_MEM);
-
-    if (!pdf) {
-        return ftell (uptr->fileref);
-    }
-
-    r = pdf_where (pdf, &page, line);
-    if (r != PDF_OK) {
-        return -1;
-    }
-    return page;
-}
-
-/* Get list of known form names */
-
-const char *const *pdflpt_get_formlist ( size_t *length ) {
-    return pdf_get_formlist ( length );
-}
-
-/* Get list of known font names */
-
-const char *const *pdflpt_get_fontlist ( size_t *length ) {
-    return pdf_get_fontlist ( length );
-}
-
-/* Get the error flag (last error for PDF) */
-
-int pdflpt_error (UNIT *uptr) {
-    SETCTX (SCPE_MEM);
-
-    if (!pdf) {
-        return ferror (uptr->fileref);
-    }
-    return pdf_error (pdf);
-}
-
-/* Turn error code into a string (works for errno too, at least
- * where strerror() works.
- */
-const char *pdflpt_strerror (int errnum) {
-    return pdf_strerror (errnum);
-}
-
-/* Print last error */
-
-void pdflpt_perror (UNIT *uptr, const char *s) {
-    SETCTX (LPTVOID);
-
-    if (pdf) {
-        pdf_perror (pdf, s);
-    } else {
-        perror (s);
-    }
-}
-
-/* Clear last error
- */
-
-void pdflpt_clearerr (UNIT *uptr) {
-    SETCTX (LPTVOID);
-
-    if (!pdf) {
-        clearerr (uptr->fileref);
-    } else {
-        pdf_clearerr (pdf);
-    }
-    return;
-}
-
-/* Reset hook
- * Cancels idle timer.
- */
-
-static t_stat reset (DEVICE *dptr) {
-    t_stat (*reset) (DEVICE *dp) = NULL;
-    UNIT *uptr;
-    uint32 n;
-
-    for (n = 0, uptr = dptr->units; n < dptr->numunits; n++, uptr++) {
-        if (pdfctx) {
-            pdflpt_reset (uptr);
-            if (pdfctx->reset) {
-                reset = pdfctx->reset;
-            }
-        }
-    }
-    if (reset) {
-        return reset (dptr);
-    }
-
-    return SCPE_OK;
-}
-
-/* Reset function for any device that can't be hooked because
- * its DEVICE can't be found from its unit pointer.  This should
- * be rare.  Called internally from the reset hook.
- */
-
-void pdflpt_reset (UNIT *uptr) {
-    SETCTX (LPTVOID);
-
-    if (sim_is_active (&idle_unit)) {
-        pdflpt_flush (uptr);
-        sim_cancel (&idle_unit);
-    }
-
-    return;
-}
-
-/*  pdflpt_set_idle_timeout
- *  Optional command action to modify idle timer.
- *  Not clear why one LPT might want a different value,
- *  but just in case.
- *
- */
-
-t_stat pdflpt_set_idle_timeout (UNIT *uptr, int32 val, char *cptr, void *desc) {
-    uint32 timeout;
-    t_stat r;
-
-    SETCTX (SCPE_MEM);
-
-    if (cptr == NULL || !*cptr) {
-        idle_unit.u3 = PDFLPT_IDLE_TIME;
-        return SCPE_OK;
-    }
-
-    timeout = (uint32) get_uint (cptr, 10, UINT_MAX, &r);
-    if (r != SCPE_OK) {
-        return r;
-    }
-    if (r == 0) {
-        return SCPE_ARG;
-    }
-    idle_unit.u3 = timeout;
-
-    return SCPE_OK;
-}
-
-/* Set idle timer
- *
- * To allow for long idle times, the unit is scheduled once/sec, and
- * counts down the requested time (u3) in time remaining (u4).
- */
-
-static void set_idle_timer (UNIT *uptr) {
-    UNIT *iuptr;
-
-    SETCTX (LPTVOID);
-
-    iuptr = &idle_unit;
-
-    iuptr->u4 = iuptr->u3;
-    sim_cancel(iuptr);
-    sim_activate_after (iuptr, iuptr->wait);
-
-    return;
-}
-
-/* Service function for idle_unit.
- * Counts down time to idle, and flushes buffers if
- * it expires.
- */
-
-static t_stat idle_svc (UNIT *uptr) {
-
-    if (--uptr->u4 > 0) {
-        sim_activate_after (uptr, uptr->wait);
-        return SCPE_OK;
-    }
-
-    pdflpt_flush ((UNIT *)uptr->up7);
-    return SCPE_OK;
-}
-
-/* Help for PDF-enabled printers */
-
-t_stat pdflpt_attach_help (FILE *st, struct sim_device *dptr,
-                                  struct sim_unit *uptr, int32 flag, char *cptr) {
-    if (!uptr) {
-        uptr = dptr->units;
-    }
-    SETCTX (SCPE_MEM);
-
-    return scp_help (st, dptr, uptr, flag | SCP_HELP_ATTACH, pdflpt_attach_helptext, cptr,
-                     pdflpt_helptext,                          /* P1 */
-                     (pdfctx->defaults? "T": "F"),             /* P2 */
-                     (pdfctx->defaults? pdfctx->defaults: ""), /* P3 */
-                     (pdfctx->defaults? "T": "F"),             /* P1 */
-                     (pdfctx->defaults? pdfctx->defaults: "")  /* P2 */
-        );
-}
-
-t_stat pdflpt_help (FILE *st, struct sim_device *dptr,
-                           struct sim_unit *uptr, int32 flag, char *cptr) {
-    static const char helptext[] = {
-" The %D controller does not have device-specific help.\n"
-" However, the following generic topics may be of use."
-"%1H\n"     /* Include PDF help after this string */
-"\n"
-" Note that the %D does support printing to PDF files, see the\n"
-" \"PDF printing\" topic below.\n"
-"\n"
-" You are welcome to raise an issue on the SimH issue tracker\n"
-" if you are having difficulty with this device.\n"
-"\n"
-" See \"How to Contribute\" for the location of the SimH team.\n"
-"\n"
-" If you are able, please feel free to contribute help for this device.\n"
-"1 ?2Device-specific defaults\n"
-" The %D defaults the parameters of ATTACH for PDF output to\n"
-"+%3s\n"
-" These defaults replace the standard PDF defaults listed in PDF Printing\n"
-" for the %D, but not for any other PDF-capable printer.\n"
-"1 $Set commands\n"
-"1 $Show commands\n"
-"1 $Registers\n"
-"1 How to contribute\n"
-" The SimH development team can be reached at https://github.com/simh/simh.\n"
-" The file scp_help.h documents how to create help text in detail\n"
-"\n"
-" However, we would gratefully accept any knowledge that you have about\n"
-" the history and capabilities of the %D.\n"
-"\n"
-" Thank you for considering a contribution.\n"
-    };
-
-    if (!uptr) {
-        uptr = dptr->units;
-    }
-    SETCTX (SCPE_MEM);
-
-    return scp_help (st, dptr, uptr, flag, helptext, cptr,
-                     pdflpt_helptext,                          /* P1 */
-                     (pdfctx->defaults? "T": "F"),             /* P2 */
-                     (pdfctx->defaults? pdfctx->defaults: ""), /* P3 */
-                     (pdfctx->defaults? "T": "F"),             /* P1 */
-                     (pdfctx->defaults? pdfctx->defaults: "")  /* P2 */
-        );
-}
-
-/* Please keep these strings last in the file to facilitate editing. */
-
-const char pdflpt_attach_helptext[] = {
-" ATTACH %D connects its output to a file.\n"
-" %1H\n"
-" For ASCII output, use:\n"
-"+ATTACH -switches %D filename\n"
-" -n creates a new file, or truncates an existing file\n"
-" -e appends to an existing file, and generates an error if the file"
-"+does not exist\n"
-" The default is to append to a file if it exists, or create it if"
-"+it does not\n"
-"\n"
-" For PDF (Adobe Portable Document Format) output, use:\n"
-"+ATTACH %D filename.pdf\n"
-" The switches and options are detailed below\n"
-"\n"
-" Both output formats support spooling, which allows output to be\n"
-" released to an external process without stopping the simulation.\n"
-" That process can print the file to a physical printer, move it\n"
-" to a network location, e-mail it - or anything else.\n"
-" For details, see the Spooling section.\n"
-"1 ?2Device-specific defaults\n"
-" The %D defaults the parameters of ATTACH for PDF output to\n"
-"+%3s\n"
-    };
-
-const char pdflpt_helptext[] = 
-"1 PDF printing\n"
-" The %D is able to print to Adobe Portable Document Format (PDF) files on\n"
-" simulated paper.\n"
-"\n"
-" The %D also supports writing files (PDF or ASCII) to a dedicated directory\n"
-" for spooling to a physical printer.\n"
-"\n"
-" These capabilities are described in detail in the following topics.\n"
-"\n"
-"2 About PDF files\n"
-" Adobe's Portable Document Format - PDF - is a document format standardized\n"
-" by the ISO as ISO 32000-1:2008.  PDF is supported on the platforms that\n"
-" support SimH, and is widely used on the World-Wide Web.  It is also a\n"
-" standard format for archiving electronic documents.  Thus, it should be\n"
-" possible to render (view and/or print) PDF for the forseeable future.\n"
-"\n"
-" SimH generates a subset of PDF, and will only operate on files that it\n"
-" generates.\n"
-"\n"
-" A PDF file is similar to a file system, in that it contains indexes and\n"
-" other information about the file.  The file is not in a readable\n"
-" state while it is being written, as the file structure places this\n"
-" data at the end of the file.  If you abort SimH (or it crashes) while\n"
-" a PDF file is being written, the file may not be readable.\n"
-"\n"
-" SimH watches for periods of inactivity, and puts the file into a\n"
-" consistent state during these periods.\n"
-"\n"
-"2 Configuration\n"
-" The paper simulated in SimH PDF files is configured by the ATTACH command.\n"
-"\n"
-" Although there are many options, none are required; the defaults produce\n"
-" the U.S. standard 14.875 x 11 inch greenbar paper at 6 lines and 10 columns\n"
-" per inch.  Other colors, sizes and spacing are available.\n"
-"\n"
-" To select PDF output, the filename specified on the ATTACH command must\n"
-" end in .pdf (or .PDF).\n"
-"\n"
-" There are two kinds of options that may be specified.  Switches are\n"
-" the usual single-letter qualifiers preceeded by hypen following the\n"
-" word ATTACH.  Switches specify how the file to be attached.\n"
-"\n"
-" Parameters have the form keyword=value and precede the\n"
-" filename.  Parameters specify the format of the paper to be simulated.\n"
-"\n"
-" Thus, the syntax for ATTACH is:\n"
-"+ATTACH -switch -switch %D keyword=value keyword=\"value\" filename.pdf\n"
-" The filename can include a device and/or directory specifier.\n"
-"3 Switches\n"
-<<<<<<< HEAD
-" -S SimH will generate ouput for spooling to a physical printer. See\n"
-=======
-" -S SimH will generate output for spooling to a physical printer. See\n"
->>>>>>> 1cedd6ef
-"+the Spooling topic.\n"
-" -E The file must exist.  If it is not empty, it must be in .PDF format, and\n"
-"+new data will be appended.\n"
-" -N A new file is created.  If the file already exists, its contents are\n"
-"+replaced by new data.  Any old data is lost.\n"
-" -R If the file exists, it must be empty. If it does not, it will be created.\n"
-"\n"
-" The ATTACH command will fail if contradictory switches are specified, if appending\n"
-" to a non-PDF file is requested, if the constraints are not met, or if\n"
-" the file can't be created for any reason.\n"
-"\n"
-" If no switch is specified:\n"
-"+If the file exists, data wil be appended\n"
-"+If the file does not exist, it will be created.\n"
-"3 Parameters\n"
-" Although there are many parameters available, to achieve any given effect\n"
-" generally requires only a few.\n"
-"\n"
-" Parameters documented as a dimension in inches may be specified in cm or mm\n"
-" by appending \"mm\" or \"cm\" to the value.  E.g. 38.1cm is equivalent to\n"
-" 15.0in.  The \"in\" is optional.\n"
-"\n"
-" The default value listed with each parameter may be superseded by a\n"
-" device-specific default.  Consult the \"Device-specific defaults\"\n"
-" topic for specifics. (The topic is present only for these devices.)\n"
-"\n"
-" The parameters are described in groups.\n"
-"4 ?1Device-specific defaults\n"
-" The %D defaults the parameters of ATTACH for PDF output to\n"
-"+%2s\n"
-" These defaults replace the standard PDF defaults shown with each parameter.\n"
-" for the %D, but not for any other PDF-capable printer.\n"
-"4 Form style\n"
-" All emulated paper is called a 'form'.  All forms are tractor-feed,\n"
-" and include the tractor feed holes.\n"
-"\n"
-" Several form styles are available.  These are:\n"
-"+Plain - Plain forms are a white page, optionally with line numbers.\n"
-"+Bar   - Bar forms contain alternating white and colored bars in the\n"
-"+++area of the form inside the margins.  The colors and height can be\n"
-"+++selected.\n"
-"+Image - Image forms can be any JPEG image, and thus can represent\n"
-"+++custom-printed forms such as checks or letterhead.  Images are\n"
-"+++usually printed on Plain forms, but can be printed over a bar form\n"
-"+++(typically as a logo.)\n"
-"\n"
-" Bar forms are specified with the form keyword:\n"
-" form=name\n"
-"+name is one of:\n"
-"++Greenbar\n"
-"++Bluebar\n"
-"++Graybar\n"
-"++Yellowbar\n"
-"++Plain\n"
-" Default: Greenbar\n"
-"\n"
-" The height of the bars is specifed with the bar-height keyword:\n"
-" bar-height=number\n"
-"+Specifies the height of the bars printed on bar forms.\n"
-"+Typical values are:\n"
-"++0.5in     - 3 print lines per bar at 6lpi, 4 lines at 8lpi\n"
-"++0.16667in - 1 line per bar at 6 lpi\n"
-"++0.125in   - 1 line per bar at 8 lpi\n"
-"++0.333in   - 2 lines per bar at 6 lpi\n"
-"++0.25in    - 2 lines per bar at 8 lpi\n"
-" Default: 0.5in\n"
-"\n"
-" Image forms are specifed with the image keyword:\n"
-" image=filename\n"
-"+If the filename contains spaces, uses quotes around the name.\n"
-"+The file must be a JPEG (JPG, not JPEG) file that will be used as a\n"
-"+custom background for each page.  This can be any .jpg image, but\n"
-"+is intended for scanned images of custom forms.\n"
-"\n"
-"+The image should have the same aspect ratio as the area within the\n"
-"+margins.  It will be stretched until it fits between the horizonta\n"
-"+margins.  It will be centered vertically.  Nothing is done if the\n"
-"+result doesn't fill or extends over the space between the top and\n"
-"+bottom margins.  When an image is used, it is rendered over the\n"
-"+form and under the text.  For just the image, specify the PLAIN\n"
-"+form.\n"
-" Default: none (no image)\n"
-"4 Printing area\n"
-" The format of the printing area is controlled by these parameters.\n"
-" The printing area is strictly between the left and right margins.\n"
-" It is normally between the top and bottom margins, but the software\n"
-" on the emulated machine may print in the top and bottom margins.\n"
-"\n"
-" TOF-OFFSET\n"
-"+Specifies how the form is positioned with respect to the top of page.\n"
-"+<FF> (form-feed), or for some printers, VFU alignment, moves the\n"
-"+print (head,drum,chain) the paper to a fixed line.  The TOF-OFFSET\n"
-"+specifies the line on the paper on which the first line will be printed.\n"
-"\n"
-"+This is analogous to what happens with a real printer.  The operator\n"
-"+presses Top-of-Form, and the printer goes to a fixed line.  Then the\n"
-"+operator places the paper on the (usually tractor) feed mechanism so\n"
-"+that output will be in the right place.  The TOF-OFFSET is the line\n"
-"+on the form that the operator would place under the print head.\n"
-" Default: The line after the top margin.  For 6LPI, this is line 7\n"
-"++with the default top margin.\n"
-"\n"
-" columns=integer\n"
-"+Specifies the number of columns per line.  This is used to center the\n"
-"+print area on the form.  This is analogous to sliding the tractors\n"
-"+left and right to center the form; however SimH does the math.\n"
-" Default: 132\n"
-"\n"
-" cpi=number\n"
-"+Specifies the character pitch in characters per inch.\n"
-" Default: 10\n"
-"\n"
-" lpi=integer\n"
-"+Specifies the vertical pitch in lines per inch.  6 & 8\n"
-"+are currently supported.\n"
-" Default: 6\n"
-"\n"
-"4 Page Dimensions\n"
-" A page has a width, length and margins.  Use these parameters to specify\n"
-" any non-default values:\n"
-"\n"
-" width=number\n"
-"+Specifies the width of the paper, inclusive of all margins.\n"
-" Default: 14.875in\n"
-"\n"
-" length=number\n"
-"+Specifies the length of the paper, inclusive of all margins.  Superseded\n"
-"+by lpp if both are specified.\n"
-" Default: 11in\n"
-"\n"
-" lpp=integer\n"
-"+Specified the length of the page in lines.  Supersedes length if both are\n"
-"+specified, as length is lpp * lpi.  VFUs may set this automatically to\n"
-"+match the tape length.\n"
-"\n"
-" top-margin=number\n"
-"+Specifies height of the top margin on the paper.  For 'bar' forms, this\n"
-"+is where the first bar starts.  For image forms, this is the top of\n"
-"+the image.\n"
-" Default: 1.0in\n"
-"\n"
-" bottom-margin=number\n"
-"+Specifies height of the bottom margin on the paper.  For 'bar' forms,\n"
-"+this is where the last bar ends.  For image forms, this is the bottom\n"
-"+of the image.\n"
-" Default: 0.5in\n"
-"\n"
-" side-margin=number\n"
-"+Specifies the width of the feed mechanism margin.  This is where the\n"
-"+tractor-feed holes are placed.\n"
-" Default: 0.47in\n"
-"\n"
-" number-width=number\n"
-"+Specifies the width of the column where line numbers are printed.\n"
-"+Specify 0 to omit the line numbers.\n"
-" Default: 0.1in\n"
-"4 Other parameters\n"
-" title=string\n"
-"+Specifies the title for the .PDF document.  This does NOT print on\n"
-"+the page, rather it is the title for the window that a PDF viewer\n"
-"+might present.\n"
-" Default: \"Lineprinter data\"\n"
-"\n"
-" font=string\n"
-"+Specifies the font used for lineprinter output on the page.  Only the\n"
-"+PDF built-in fonts may be used, and of those, only the monospaced fonts\n"
-"+make any sense.  There is little reason to change this.\n"
-"\n"
-"+The fonts are not embedded in the .PDF file (due to licensing concerns).\n"
-"+More options may be available in the future.\n"
-" Default: Courier\n"
-"2 Spooling\n"
-" SimH provides the infrastructure for spooling files to physical\n"
-" printers or other processes.  To enable spooling, use the -S switch\n"
-" on the ATTACH command.  -S implies -R.\n"
-"\n"
-" When spooling is enabled, the output files should be put into a\n"
-" dedicated directory.  The filename specified on the ATTACH command is\n"
-" used as a base to generate the names for each spooled session.\n"
-"\n"
-" A spooled session starts when you ATTACH a file to the %D device.  It\n"
-" ends when you DETACH the device, or when you issue the PRINT command\n"
-" to SIMH.  PRINT is also available as ^P on the remote console.  During\n"
-" a session, the file is locked for exclusive use by the operating\n"
-" system under which SimH runs.  This means that no other process can\n"
-" access it.\n"
-"\n"
-" SimH does not know when a 'print job' begins or ends.  Thus the\n"
-" operator of SimH must, use knowledge of the emulated system, commands\n"
-" to the system and/or information from the system to decide when to end\n"
-" a session.\n"
-"\n"
-<<<<<<< HEAD
-" When a session ends, the current ouput file is closed, and a new one\n"
-" is created.  The new one will contain a sequential number just before\n"
-" the file extension.  (These numbers do not go on forever; the\n"
-=======
-" When a session ends, the current output file is closed, and a new one\n"
-" is created.  The new one will contain a sequential number just before\n"
-" the file extension.  (These numbers do not go on forever; they\n"
->>>>>>> 1cedd6ef
-" eventually wrap.)\n"
-"\n"
-" When the file is closed, an external process can access the file. That\n"
-" process can launch a viewer, send the file to a printer, or do\n"
-" anything else.  One implementation is provided as an example, but is\n"
-" not supported by SimH.  This watcher (PDFWatcher) uses the Windows OS\n"
-" to monitor a directory and detect files that are closed.  It then\n"
-" launches a command (typically a renderer/printer) and if the command\n"
-" succeeds, deletes the file.\n"
-"\n"
-" Similar programs can be created for other Operating Systems.\n"
-"3 PDF Watcher\n"
-" The pdfwatcher.c sample, NOT supported by the SimH team is provided\n"
-" as an example of how one can implement the system-specific parts of\n"
-" print spooling.\n"
-"\n"
-" pdfwatcher --help is the definitive help, but this summary illustrates\n"
-" the capabilities:\n"
-"\n"
-" Launch pdfwatcher in a command window - it can be minimized, as\n"
-" pdfwatcher normally generates no output.\n"
-"\n"
-" The command is:\n"
-"+pdfwatcher directory command\n"
-" In the command, %%s indicates where the filename is to be placed.\n"
-"\n"
-" To have pdfwatcher print all files spooled to a physical printer,\n"
-" the command might look like (this is one long line):\n"
-"+pdfwatcher spool\n"
-"++\"C:\\Program Files (x86)\\Adobe\\Reader 11.0\\Reader\\AcroRd32.exe\"\n"
-"++/n /h /s /t %%s \"My Printer\" \"HPWJ65N3.GPD\" \"HP_printer_port\"\n"
-" The second, third and fourth arguments to AcroRD32 are the windows\n"
-" printer name, printer driver name, and printer port name.  These can\n"
-" be obtained from the Control Panel Properties page for the printer.\n"
-"\n"
-" Other PDF readers, including Acrobat, ghostscript and Foxit, can be\n"
-" substituted for AcroRd32.  Consult their documentation for the\n"
-" required command syntax.\n"
-;
-
-/* Please leave the help as the last thing in this file, as this
- * makes editing it much easier.
- */
+/* 
+ *  Copyright (c) 2013, Timothe Litt
+
+ *  Permission is hereby granted, free of charge, to any person obtaining a
+ *  copy of this software and associated documentation files (the "Software"),
+ *  to deal in the Software without restriction, including without limitation
+ *  the rights to use, copy, modify, merge, publish, distribute, sublicense,
+ *  and/or sell copies of the Software, and to permit persons to whom the
+ *  Software is furnished to do so, subject to the following conditions:
+
+ *  The above copyright notice and this permission notice shall be included in
+ *  all copies or substantial portions of the Software.
+
+ *  THE SOFTWARE IS PROVIDED "AS IS", WITHOUT WARRANTY OF ANY KIND, EXPRESS OR
+ *  IMPLIED, INCLUDING BUT NOT LIMITED TO THE WARRANTIES OF MERCHANTABILITY,
+ *  FITNESS FOR A PARTICULAR PURPOSE AND NONINFRINGEMENT.  IN NO EVENT SHALL
+ *  THE AUTHOR BE LIABLE FOR ANY CLAIM, DAMAGES OR OTHER LIABILITY, WHETHER
+ *  IN AN ACTION OF CONTRACT, TORT OR OTHERWISE, ARISING FROM, OUT OF OR IN
+ *  CONNECTION WITH THE SOFTWARE OR THE USE OR OTHER DEALINGS IN THE SOFTWARE.
+
+ *  Except as contained in this notice, the name of the author shall not be
+ *  used in advertising or otherwise to promote the sale, use or other dealings
+ *  in this Software without prior written authorization from the author.
+ *
+ */
+
+/* Emulated device-independent interface to lpt2pdf
+ *
+ * The API and requirements are documented in sim_pdflpt.h
+ *
+ * You should not need to read this file to use the API.
+*/
+
+#include "sim_defs.h"
+#include "sim_tmxr.h"
+#include "sim_console.h"
+#include "sim_pdflpt.h" 
+#include <ctype.h>
+
+#define DIM(x) (sizeof (x) / sizeof ((x)[0]))
+
+/* Time (seconds) of idleness before data flushed to attached file. */
+
+#ifndef PDFLPT_IDLE_TIME
+#define PDFLPT_IDLE_TIME (10)
+#endif
+
+/* Template and limit for generating spool file names.
+ * Names will be 1 - SPOOL_FN_MAX.
+ * SPOOL_FN is inserted before the file extension,
+ * and must be wide enough to accomodate SPOOL_FN_MAX.
+ */
+#ifdef VMS
+#define SPOOL_FN "_%05u"
+#else
+#define SPOOL_FN ".%05u"
+#endif
+#define SPOOL_FN_MAX (99999)
+
+#define CR  '\r'    /* \015 */
+#define LF  '\n'    /* \012 */
+#define FF  '\f'    /* \014 */
+
+/* Hard errors when generating a spool file name */
+
+static const int noretry[] = {
+    PDF_E_BAD_FILENAME,
+#ifdef ENOMEM
+    ENOMEM,
+#endif
+#ifdef EDQUOT
+    EDQUOT,
+#endif
+#ifdef EFAULT
+    EFAULT,
+#endif
+#ifdef EINVAL
+    EINVAL,
+#endif
+#ifdef EIO
+    EIO,
+#endif
+#ifdef EISDIR
+    EISDIR,
+#endif
+#ifdef ELOOP
+    ELOOP,
+#endif
+#ifdef EMEDIUMTYPE
+    EMEDIUMTYPE,
+#endif
+#ifdef EMFILE
+    EMFILE,
+#endif
+#ifdef EMLINK
+    EMLINK,
+#endif
+#ifdef ENAMETOOLONG
+    ENAMETOOLONG,
+#endif
+#ifdef ENFILE
+    ENFILE,
+#endif
+#ifdef ENODEV
+    ENODEV,
+#endif
+#ifdef ENOSPC
+    ENOSPC,
+#endif
+#ifdef ENXIO
+    ENXIO,
+#endif
+#ifdef EROFS
+    EROFS,
+#endif
+};
+
+/* Context beyond the UNIT */
+
+typedef struct {
+    PDF_HANDLE pdfh;
+    uint32 uflags;
+    uint32 udflags;
+    void  (*io_flush)(UNIT *up);
+    t_stat (*reset) (DEVICE *dp);
+    char *fntemplate;
+    char *defaults;
+    uint32 fileseq;
+    UNIT idle_unit;/* Used for idle detection and additional context
+                    * Usage of device-specific context:
+                    * u3 - requested idle timeout.
+                    * u4 - time remaining on idle detection
+                    * u5 - printer column number
+                    * up7 - pointer to (real) UNIT
+                    * up8 - pointer to PCTX
+                    */
+    size_t bc;
+    char buffer[256];
+} PCTX;
+
+/* Internal functions */
+
+static t_stat parse_params (PDF_HANDLE pdfh, char *cptr, size_t length);
+static t_stat spool_file (UNIT *uptr, TMLN *lp);
+static t_bool retryable_error (int error);
+static t_bool setup_template (PCTX *ctx, const char *filename, const char *ext);
+static void next_spoolname (PCTX *ctx, char *newname, size_t size);
+static t_stat reset (DEVICE *dptr);
+static t_stat idle_svc (UNIT *uptr);
+static void set_idle_timer (UNIT *uptr);
+
+/* Create and initialize pdf context
+ * Only called by SETCTX macro, following.
+ * Initialization modifies the SimH data structures for
+ * the unit and the device to allow sim_pdflpt to manage it.
+ *
+ * Even in text mode, sim_pdflpt detects when a printer goes
+ * idle, and checkpoints pdf or flushed buffers for other files.
+ *
+ * The UNIT's io_flush function is intercepted to ensure that this
+ * also happens when the simulator pauses, and that the default
+ * actions are not applied to pdf files.
+ *
+ * The DEVICE's reset function is intercepted to ensure that the
+ * idle detection timer for each unit is stopped when the device
+ * is reset.
+ */
+
+static void createctx (UNIT *uptr) {
+    PCTX *ctx;
+    DEVICE *dptr;
+
+    if (uptr->up8) {
+        return;                                 /* Should never be called if initialized */
+    }
+
+    uptr->up8 =
+        ctx = (PCTX *) calloc (1, sizeof (PCTX));
+    if (!ctx)
+        return;
+
+    /* Record non-pdf device flags */
+    ctx->uflags = uptr->flags;
+    ctx->udflags = uptr->dynflags;
+
+    /* Hook io_flush function */
+
+    ctx->io_flush = uptr->io_flush;
+    uptr->io_flush = &pdflpt_flush;
+
+    /* Hook device reset function */
+
+    dptr = find_dev_from_unit (uptr);
+    if (dptr != NULL) {
+        ctx->reset = dptr->reset;
+        dptr->reset = &reset;
+        if (!dptr->help) {
+            dptr->help = pdflpt_help;
+        }
+        if (!dptr->attach_help) {
+            dptr->attach_help = pdflpt_attach_help;
+        }
+    }
+
+    /* Initialize the idle unit */
+
+    ctx->idle_unit.action = &idle_svc;
+    ctx->idle_unit.flags = UNIT_DIS;
+    ctx->idle_unit.wait = 1*1000*1000;
+    ctx->idle_unit.u3 = PDFLPT_IDLE_TIME;
+    ctx->idle_unit.up7 = uptr;
+    ctx->idle_unit.up8 = ctx;
+
+    return;
+}
+
+/* Establish PDF context, and if first use, initialize
+ * the context.  Returns to caller with the specified
+ * error code if a context can't be allocated.  If the
+ * caller returns void, specify LPTVOID as the error code.
+ */
+
+#define pdfctx ((PCTX *)uptr->up8)
+#define LPTVOID
+#define SETCTX(nomem) {                                 \
+    if (!pdfctx) {                                      \
+        createctx (uptr);                               \
+        if (!pdfctx)                                    \
+            return nomem;                               \
+    } }
+
+#define pdf (pdfctx->pdfh)
+#define idle_unit pdfctx->idle_unit
+
+/* Parse parameter string */
+
+/* Define all the parameter keywords and their types. */
+
+#define SET(_key, _code, _type) { #_key, PDF_##_code, AT_##_type },
+#define XSET(_key, _code, _type)
+typedef struct {
+    const char *const keyword;
+    int arg;
+    int atype;
+#define AT_STRING  1
+#define AT_QSTRING 2
+#define AT_NUMBER  3
+#define AT_INTEGER 4
+#define AT_QSNULL  5
+} ARG;
+static const ARG argtable[] = {
+    SET (BAR-HEIGHT,    BAR_HEIGHT,     NUMBER)
+    SET (BOTTOM-MARGIN, BOTTOM_MARGIN,  NUMBER)
+    SET (COLUMNS,       COLS,           INTEGER)
+    SET (CPI,           CPI,            NUMBER)
+    SET (FONT,          TEXT_FONT,      QSTRING)
+    SET (FORM,          FORM_TYPE,      STRING)
+    SET (IMAGE,         FORM_IMAGE,     QSNULL)
+    SET (LENGTH,        PAGE_LENGTH,    NUMBER)
+   XSET (LFONT,         LABEL_FONT,     QSTRING)
+    SET (NUMBER-WIDTH,  LNO_WIDTH,      NUMBER)
+    SET (LPI,           LPI,            INTEGER)
+    SET (LPP,           LPP,            INTEGER)
+   XSET (NFONT,         LNO_FONT,       QSTRING)
+   XSET (REQUIRE,       FILE_REQUIRE,   STRING)
+    SET (SIDE-MARGIN,   SIDE_MARGIN,    NUMBER)
+    SET (TITLE,         TITLE,          QSTRING)
+    SET (TOF-OFFSET,    TOF_OFFSET,     INTEGER)
+    SET (TOP-MARGIN,    TOP_MARGIN,     NUMBER)
+    SET (WIDTH,         PAGE_WIDTH,     NUMBER)
+};
+
+/* Parse a string & apply to pdf
+ *
+ */
+
+static t_stat parse_params (PDF_HANDLE pdfh, char *cptr, size_t length) {
+    char *fn = cptr + length;
+    char gbuf[CBUFSIZE], vbuf[CBUFSIZE];
+    t_stat reason;
+
+    while (cptr < fn ) {
+        size_t k;
+        char *p;
+
+        if (isspace (*cptr)) {
+            cptr++;
+            continue;
+        }
+        reason = SCPE_ARG;
+
+        cptr = get_glyph (cptr, gbuf, '=');
+
+        for (k = 0; k < DIM (argtable); k++) {
+            double arg;
+            long iarg;
+            char *ep;
+            int at;
+
+            if (strncmp (gbuf, argtable[k].keyword, strlen (gbuf))) {
+                continue;
+            }
+            reason = PDF_OK;
+            if (strlen (argtable[k].keyword) != strlen (gbuf)) {
+                size_t kk;
+                for (kk = k+1; kk < DIM (argtable); kk++) {
+                    if (!strncmp (gbuf, argtable[kk].keyword, strlen (gbuf))) {
+                        if (!sim_quiet) {
+                            printf ("Ambiguous keyword: %s\n", gbuf);
+                        }
+                        reason = SCPE_ARG;
+                        break;
+                    }
+                }
+                if (reason != PDF_OK) {
+                    break;
+                }
+            }
+            p = vbuf;
+            at = argtable[k].atype;
+            if (at == AT_QSTRING || at == AT_QSNULL) {
+                cptr = get_glyph_quoted (cptr, vbuf, 0);
+                if (*p == '"' || *p == '\'') {
+                    if (p[strlen (p)-1] == *p) {
+                        p++;
+                        p[strlen (p)-1] = '\0';
+                    }
+                }
+                if (at == AT_QSNULL && !strlen (p)) {
+                    p = NULL;
+                }
+            } else {
+                cptr = get_glyph (cptr, vbuf, 0);
+            }
+
+            switch (at) {
+            case AT_QSTRING:
+            case AT_QSNULL:
+            case AT_STRING:
+                reason = pdf_set (pdfh, argtable[k].arg, p);
+                break;
+
+            case AT_INTEGER:
+                iarg = strtol (vbuf, &ep, 10);
+                if (!*vbuf || *ep || ep == vbuf) {
+                    if (!sim_quiet) {
+                        printf ("Not an integer for %s value: %s\n",
+                                 argtable[k].keyword, ep);
+                    }
+                    reason= SCPE_ARG;
+                    break;
+                }
+                arg = (double) iarg;
+                reason = pdf_set (pdfh, argtable[k].arg, arg);
+                break;
+
+            case AT_NUMBER:
+                arg = strtod (vbuf, &ep);
+                if (*ep) {
+                    if (!strcmp (ep, "CM")) {
+                        arg /= 2.54;
+                    } else {
+                        if (!strcmp (ep, "MM")) {
+                            arg /= 25.4;
+                        } else if (strcmp (ep, "IN")) {
+                            if (!sim_quiet) {
+                                printf ("Unknown qualifier for %s value: %s\n",
+                                                 argtable[k].keyword,  ep);
+                                reason = SCPE_ARG;
+                                break;
+                            }
+                        }
+                    }
+                }
+                reason = pdf_set (pdfh, argtable[k].arg, arg);
+                break;
+
+            default:
+                return SCPE_ARG;
+            } /* switch (argtype) */
+            break;
+        } /* for (argtable) */
+        if (reason != SCPE_OK) {
+            if (!sim_quiet) {
+                if ( k < DIM (argtable)) {
+                    if (pdf_error (pdfh) != PDF_OK) {
+                        pdf_perror (pdfh, gbuf);
+                    }
+                } else {
+                    printf ("Unknown parameter %s\n", gbuf);
+                }
+            }
+            pdf_close (pdfh);
+            return SCPE_ARG;
+        }
+    } /* while (cptr < fn) */
+    return SCPE_OK;
+}
+
+/* attach_unit replacement
+ * drop-in, except that the user may qualify the filename with parameters.
+ * see the description in sim_pdflpt.h.
+ */
+
+t_stat pdflpt_attach (UNIT *uptr, char *cptr) {
+    DEVICE *dptr;
+    t_stat reason;
+    char *p, *fn, *ext;
+    char gbuf[CBUFSIZE];
+    size_t page, line, fnsize = CBUFSIZE;
+
+    if (uptr->flags & UNIT_DIS)
+        return SCPE_UDIS;
+    if (!(uptr->flags & UNIT_ATTABLE))
+        return SCPE_NOATT;
+
+    if ((dptr = find_dev_from_unit (uptr)) == NULL)
+        return SCPE_NOATT;
+
+    if (dptr->flags & DEV_DIS) {
+        return SCPE_NOATT;
+    }
+
+    SETCTX (SCPE_MEM);
+
+    pdf = NULL;
+
+    ext = match_ext (cptr, "PDF");
+    if (!ext) {
+        if (pdfctx->uflags & UNIT_SEQ) {
+            uptr->flags |= UNIT_SEQ;
+        }
+        if (!(pdfctx->udflags & UNIT_NO_FIO)) {
+            uptr->dynflags &= ~UNIT_NO_FIO;
+        }
+        if (sim_switches & SWMASK ('S') && strcmp (cptr, "-")) {
+            ext = strrchr (cptr, '.');
+            if (!ext) {
+                ext = cptr + strlen (cptr);
+            }
+            if (!setup_template (pdfctx, cptr, ext)) {
+                return SCPE_MEM;
+            }
+            reason = SCPE_OPENERR;
+
+            do {
+                uptr->fileref = pdf_open_exclusive (cptr, "rb+");
+                if (uptr->fileref == NULL ) {
+                    if (!retryable_error (errno)) {
+                        if (!sim_quiet) {
+                            perror (cptr);
+                        }
+                        break;
+                    }
+                } else {
+                    fseek (uptr->fileref, 0, SEEK_END);
+                    if (ftell (uptr->fileref) == 0) {
+                        reason = SCPE_OK;
+                        uptr->filename = (char *) calloc (CBUFSIZE, sizeof (char)); 
+                        strcpy (uptr->filename, cptr);
+                        uptr->flags |= UNIT_ATT;
+                        break;
+                    }
+                    fclose (uptr->fileref);
+                }
+                next_spoolname (pdfctx, cptr, fnsize);
+            } while (pdfctx->fileseq < SPOOL_FN_MAX);
+        } else {
+            free (pdfctx->fntemplate);
+            pdfctx->fntemplate = NULL;
+            if (strcmp (cptr, "-")) {
+                reason = attach_unit (uptr, cptr);
+            } else {
+                uptr->fileref = stdout;
+                reason = SCPE_OK;
+                uptr->filename = (char *) calloc (CBUFSIZE, sizeof (char)); 
+                strcpy (uptr->filename, "-");
+                uptr->flags |= UNIT_ATT;
+            }
+        }
+
+        if (reason == SCPE_OK) {
+            sim_fseek (uptr->fileref, 0, SEEK_END);
+            uptr->pos = (t_addr)sim_ftell (uptr->fileref);
+
+            if (pdfctx->fntemplate) {
+                reason = sim_con_register_printer (uptr, &spool_file);
+            } else {
+                reason = sim_con_register_printer (uptr, NULL);
+            }
+        }
+        return reason;
+    } /* Non-PDF setup */
+
+    if (sim_switches & SIM_SW_REST) {
+        return SCPE_NOATT;
+    }
+
+    /* Find end of pre-name attributes */
+
+    fn = cptr;
+    while ((p = strchr (fn, '=')) != NULL) {
+        fn = get_glyph (fn, gbuf, '=');
+        fn = get_glyph_quoted (fn, gbuf, 0);
+    }
+    if (!*fn) {
+        return SCPE_OPENERR;
+    }
+    fnsize -= fn - cptr;
+
+    /* Setup template for spooling if requested */
+
+    if (sim_switches & SWMASK ('S')) {
+        /* Only spool to existing files if they are empty */
+
+        sim_switches |= SWMASK ('R');
+
+        if (!setup_template (pdfctx, fn, ext)) {
+            return SCPE_MEM;
+        }
+    } else {
+        free (pdfctx->fntemplate);
+        pdfctx->fntemplate = NULL;
+    }
+
+    if (sim_switches & SWMASK ('E')) {
+        reason = pdf_file (cptr);
+        if (reason != PDF_OK) {
+            if (!sim_quiet) {
+                if (reason == PDF_E_NOT_PDF) {
+                    printf ("%s: is not a PDF file\n", cptr);
+                }
+            }
+            return SCPE_OPENERR;
+        }
+    }
+
+    /* Open file.
+     * If spooling and an error, try the next sequential file in case
+     * the specified base filename is in use.
+     */
+
+    do {
+        pdf = pdf_open (fn);
+        if (pdf || !pdfctx->fntemplate) {
+            break;
+        }
+        if (!retryable_error (errno)) {
+            if (!sim_quiet) {
+                pdflpt_perror (NULL, fn);
+            }
+            return SCPE_OPENERR;
+        }
+        next_spoolname (pdfctx, fn, fnsize);
+    } while (pdfctx->fileseq < SPOOL_FN_MAX);
+
+    if (!pdf) {
+        return SCPE_OPENERR;
+    }
+    
+    switch (sim_switches & (SWMASK('E') | SWMASK('N') | SWMASK('R'))) {
+    case SWMASK('N'):
+        reason = pdf_set (pdf, PDF_FILE_REQUIRE, "REPLACE"); /* Overwrite existing */
+        break;
+    case SWMASK('E'):
+        reason = pdf_set (pdf, PDF_FILE_REQUIRE, "APPEND");  /* Exists, APPEND OK */
+        break;
+    case SWMASK('R'):
+        reason = pdf_set (pdf, PDF_FILE_REQUIRE, "NEW");     /* New, must be empty */
+        break;
+    case 0:
+        reason = pdf_set (pdf, PDF_FILE_REQUIRE, "APPEND");  /* No switch, APPEND or create */
+        break;
+    default:
+        pdf_close (pdf);
+        pdf = NULL;
+        if (!sim_quiet) {
+            printf ("Invalid combination of switches\n");
+        }
+        return SCPE_ARG;
+    }
+
+    if (reason != PDF_OK) {
+        if (!sim_quiet) {
+            pdf_perror (pdf, fn);
+        }
+        pdf_close (pdf);
+        pdf = NULL;
+        return SCPE_ARG;
+    }
+
+    /* Go back thru the attributes and apply to the handle */
+
+    if (pdfctx->defaults) {
+        reason = parse_params (pdf, pdfctx->defaults, strlen (pdfctx->defaults));
+        if (reason != SCPE_OK) {
+            pdf = NULL;
+            return reason;
+        }
+    }
+    reason = parse_params (pdf, cptr, fn - cptr);
+    if (reason != SCPE_OK) {
+        pdf = NULL;
+        return reason;
+    }
+
+    /* Check for composite errors */
+
+    reason = pdf_print (pdf, "", 0);
+    if (reason != SCPE_OK) {
+        /* If setting up a spooled file, retry if possible */
+
+        if (sim_switches & SWMASK ('S') && retryable_error (reason)) {
+            size_t n;
+
+            for (n = 1; n <= SPOOL_FN_MAX; n++) {
+                PDF_HANDLE newpdf;
+
+                next_spoolname (pdfctx, fn, fnsize);
+
+                newpdf = pdf_newfile (pdf, fn);
+                if (newpdf) {
+                    reason = pdf_print (newpdf, "", 0);
+                    if (reason == SCPE_OK) {
+                        pdf_close (pdf);
+                        pdf = newpdf;
+                        break;
+                    }
+                    pdf_close (newpdf);
+                } else {
+                    reason = errno;
+                }
+                if (!retryable_error (reason)) {
+                    break;
+                }
+            }
+        }
+        if (reason != SCPE_OK) {
+            if (!sim_quiet) {
+                pdf_perror (pdf, fn);
+            }
+            pdf_close (pdf);
+            pdf = NULL;
+            return SCPE_ARG;
+        }
+    }
+
+    /* Give I/O a clean start */
+
+    pdf_clearerr (pdf);
+
+    uptr->filename = (char *) calloc (CBUFSIZE, sizeof (char));
+    if (uptr->filename == NULL) {
+        pdf_close (pdf);
+        pdf = NULL;
+        return SCPE_MEM;
+    }
+    strncpy (uptr->filename, fn, CBUFSIZE);
+
+    pdf_where (pdf, &page, &line);
+
+    if (!sim_quiet) {
+        if (dptr->numunits > 1) {
+            printf ("%s%u Ready at page %u line %u of %s\n",
+                    dptr->name, uptr - dptr->units, page, line,
+                    uptr->filename);
+        } else {
+            printf ("%s Ready at page %u line %u of %s\n",
+                    dptr->name, page, line,
+                    uptr->filename);
+        }
+    }
+
+    pdfctx->bc = 0;
+
+    if (pdfctx->fntemplate) {
+        reason = sim_con_register_printer (uptr, &spool_file);
+    } else {
+        reason = sim_con_register_printer (uptr, NULL);
+    }
+
+    /* Declare this not a SEQUENTIAL unit so scp won't do random seeks. */
+
+    uptr->flags &= ~UNIT_SEQ;
+
+    /* Prevent SCP interference with file position, contents */
+
+    uptr->dynflags |= UNIT_NO_FIO;
+
+    uptr->flags = uptr->flags | UNIT_ATT;
+
+    /* PDF files can't be written to randomly. Expose page number
+     * to show progress (but save/restore won't work.(
+     */
+    uptr->pos = page;
+
+    return reason;
+}
+
+/* Setup default parameter string for attach.
+ * Allows devices to override the PDF defaults,e.g. for column width.
+ *
+ * pstring is prefixed to ATTACH command.
+ */
+
+t_stat pdflpt_set_defaults (UNIT *uptr, const char *pstring) {
+    char *p;
+    size_t len = (pstring? strlen (pstring): 0);
+
+    SETCTX (SCPE_MEM);
+
+    if (len) {
+        p = (char *) realloc (pdfctx->defaults, len + 1);
+        if (p == NULL) {
+            return SCPE_MEM;
+        }
+        pdfctx->defaults = p;
+        strcpy (p, pstring);
+        return PDFLPT_OK;
+    }
+
+    free (pdfctx->defaults);
+    pdfctx->defaults = NULL;
+
+    return PDFLPT_OK;
+}
+
+/* Returns default string.
+ * Do not cache: not valid after defaults are changed.
+ */
+
+const char *pdflpt_get_defaults (UNIT *uptr) {
+    SETCTX (NULL);
+
+    return pdfctx->defaults;
+}
+
+/* Switch to a new form
+ *
+ */
+
+t_stat pdflpt_newform (UNIT *uptr, const char *params) {
+    int r;
+    
+    SETCTX (SCPE_MEM);
+
+    if (!pdf || !(uptr->flags & UNIT_ATT)) {
+        return SCPE_OK;
+    }
+
+    r = pdf_reopen (pdf);
+    if (r != PDF_OK) {
+        return SCPE_NOATT;
+    }
+
+    r = parse_params (pdf, (char *)params, strlen (params));
+    if (r != SCPE_OK) {
+        return SCPE_ARG;
+    }
+    r = pdf_print (pdf, "", 0);
+    if (r != SCPE_OK) {
+        return SCPE_ARG;
+    }
+    return SCPE_OK;
+}
+
+/* detach_unit replacement
+ * drop-in.
+ */
+
+t_stat pdflpt_detach (UNIT *uptr) {
+    DEVICE *dptr;
+    int r;
+    size_t page;
+
+    if (uptr == NULL) {
+        return SCPE_IERR;
+    }
+
+    SETCTX (SCPE_MEM);
+
+    if (!(uptr->flags & UNIT_ATTABLE)) {
+        return SCPE_NOATT;
+    }
+
+    if (!(uptr->flags & UNIT_ATT)) {
+        if (sim_switches & SIM_SW_REST)
+            return SCPE_OK;
+        else
+            return SCPE_NOATT;
+    }
+
+    if ((dptr = find_dev_from_unit (uptr)) == NULL) {
+        return SCPE_OK;
+    }
+
+    pdflpt_reset (uptr);
+
+    sim_con_register_printer (uptr, NULL);
+
+    if (!pdf) {
+        if (uptr->fileref == stdout) {
+            uptr->flags &= ~UNIT_ATT;
+            free (uptr->filename);
+            uptr->filename = NULL;
+            return SCPE_OK;
+        }
+        return detach_unit (uptr);
+    }
+
+    if (sim_switches & SIM_SW_REST) {
+        return SCPE_NOATT;
+    }
+
+    if (pdfctx->bc) {
+        pdf_print (pdf, pdfctx->buffer, pdfctx->bc);
+        pdfctx->bc = 0;
+    }
+
+    pdf_where (pdf, &page, NULL);
+
+    r = pdf_close (pdf);
+    pdf = NULL;
+
+    if (r != PDF_OK) {
+        if (!sim_quiet) {
+            pdf_perror (pdf, uptr->filename);
+        }
+        r = SCPE_NOATT;
+    } else if (!sim_quiet) {
+        printf ( "Closed %s, on page %u\n", uptr->filename, page );
+    }
+
+    free (pdfctx->fntemplate);
+    pdfctx->fntemplate = NULL;
+
+    if (pdfctx->uflags & UNIT_SEQ) {
+        uptr->flags |= UNIT_SEQ;
+    }
+    if (!(pdfctx->udflags & UNIT_NO_FIO)) {
+        uptr->dynflags &= ~UNIT_NO_FIO;
+    }
+    uptr->flags = uptr->flags & ~(UNIT_ATT | UNIT_RO);
+    free (uptr->filename);
+    uptr->filename = NULL;
+
+    return SCPE_OK;
+}
+
+/* Spool callback
+ *  Called by the console print command to release the active file
+ *  and replace it with a new one.
+ *
+ *  For PDF files, the old file must remain open until a new one replaces
+ *  it.  This is because the old file's parameters are used to setup the new.
+ *
+ *  For other file types, the old file is closed and a new file is
+ *  attached.  
+ *
+ * If the file is empty (in the sense of no printable data - metadata does
+ * not count), the file is not closed and an error is returned to indicate
+ * that nothing was released.
+ */
+
+static t_stat spool_file (UNIT *uptr, TMLN *lp) {
+    DEVICE *dptr;
+    PDF_HANDLE newpdf = NULL;
+    size_t n, page, line;
+    int r = SCPE_OK;
+    char newname[CBUFSIZE];
+    char devname[CBUFSIZE];
+    t_bool pdf_mode;
+
+    SETCTX (SCPE_MEM);
+
+    if (!pdfctx->fntemplate || !(uptr->flags & UNIT_ATT)) {
+        return SCPE_EOF;
+    }
+
+    /* Unit is setup for spooling.
+     * Try to open a new file.
+     */
+
+    if ((dptr = find_dev_from_unit (uptr)) == NULL)
+        return SCPE_ARG;
+
+    if (dptr->numunits > 1) {
+        sprintf (devname, "%s%u ", dptr->name, uptr - dptr->units);
+    } else {
+        sprintf (devname, "%s ", dptr->name);
+    }
+
+    pdf_mode = pdflpt_getmode (uptr) == PDFLPT_IS_PDF;
+    if (pdf_mode) {
+        if (!pdfctx->bc && pdf_is_empty (pdf)) {
+            return SCPE_EOF;
+        }
+    } else {
+        if (uptr->pos == 0) {
+            return SCPE_EOF;
+        }
+        if (!sim_quiet) {
+            if (lp)
+                tmxr_linemsgf (lp, "%sClosing %s\n", devname, uptr->filename);
+            printf ("%sClosing %s\n", devname, uptr->filename);
+        }
+        if (fclose (uptr->fileref) == -1) {
+            r = SCPE_IOERR;
+        } else {
+            r = SCPE_OK;
+        }
+        uptr->fileref = NULL;
+
+        if (r != SCPE_OK) {
+            if (lp)
+                tmxr_linemsgf (lp, "%s%s\n", devname, sim_error_text (r));
+            printf ("%s%s\n", devname, sim_error_text (r));
+        }
+    }
+
+    for (n = 1; n <= SPOOL_FN_MAX; n++) {
+        next_spoolname (pdfctx, newname, sizeof (newname));
+
+        if (pdf_mode) {
+            newpdf = pdf_newfile (pdf, newname);
+            if (newpdf) {
+                break;
+            }
+        } else {
+           uptr->fileref = pdf_open_exclusive (newname, "rb+");
+           if (uptr->fileref != NULL) {
+               fseek (uptr->fileref, 0, SEEK_END);
+               if (ftell (uptr->fileref) == 0 ) {
+                   r = SCPE_OK;
+                   break;
+               }
+               fclose (uptr->fileref);
+               uptr->fileref = NULL;
+           }
+           continue;
+        }
+        if (!retryable_error (errno)) {
+            if (!sim_quiet) {
+                if (lp)
+                    tmxr_linemsgf (lp, "%s%s: %s\n", devname, newname, pdf_strerror (pdf_error(newpdf)));
+                printf ("%s%s: %s\n", devname, newname, pdf_strerror (pdf_error(newpdf)));
+            }
+            break;
+        }
+    }
+
+    if ((pdf_mode? !newpdf: (r != SCPE_OK))) {
+        if (!sim_quiet) {
+            if (lp)
+                tmxr_linemsgf (lp, "%sUnable to open new file\n", devname);
+            printf ("%sUnable to open new file\n", devname);
+        }
+        return SCPE_OPENERR;
+    }
+
+    if (!pdf_mode) {
+        strcpy (uptr->filename, newname);
+        sim_fseek (uptr->fileref, 0, SEEK_END);
+        uptr->pos = (t_addr)sim_ftell (uptr->fileref);
+
+        return SCPE_OK;
+    }
+
+    /* We have a new file open.  Close the old. */
+
+    if (pdfctx->bc) {
+        pdf_print (pdf, pdfctx->buffer, pdfctx->bc);
+        pdfctx->bc = 0;
+    }
+
+    pdf_where (pdf, &page, &line);
+
+    r = pdf_close (pdf);
+ 
+    if (r != PDF_OK) {
+        if (!sim_quiet) {
+            if (lp)
+                tmxr_linemsgf (lp, "%s%s: %s\n", devname, uptr->filename,
+                               pdf_strerror (pdf_error (pdf)));
+            printf ("%s%s: %s\n", devname, uptr->filename,
+                    pdf_strerror (pdf_error (pdf)));
+        }
+        r = SCPE_OPENERR;
+    } else if (!sim_quiet) {
+        if (lp)
+            tmxr_linemsgf (lp, "%sClosed %s, on page %u\n", devname, 
+                           uptr->filename, page );
+        printf ("%sClosed %s, on page %u\n", devname, 
+                uptr->filename, page );
+    }
+
+    pdf = newpdf;
+    strcpy (uptr->filename, newname);
+
+    if (!sim_quiet) {
+        if (lp)
+            tmxr_linemsgf (lp, "%sReady at page %u line %u of %s\n",
+                           devname, page, line, uptr->filename);
+        printf ("%sReady at page %u line %u of %s\n",
+                devname, page, line, uptr->filename);
+    }
+
+    return r;
+}
+
+/* Check for retryable error finding a spool file.
+ */
+
+static t_bool retryable_error (int error) {
+    size_t i;
+
+    /* These errors aren't worth retrying */
+    for (i = 0; i < DIM (noretry); i++) {
+        if (error == noretry[i]) {
+            return FALSE;
+        }
+    }
+    return TRUE;
+}
+
+/* Setup template from filename.
+ * Requires ext to be part of filename.
+ */
+static t_bool setup_template (PCTX *ctx, const char *filename, const char *ext) {
+    char *p;
+
+    p = (char *) realloc (ctx->fntemplate, (ext - filename) + sizeof (SPOOL_FN) + strlen (ext));
+    if (!p) {
+        return FALSE;
+    }
+
+    ctx->fntemplate = p;
+    strncpy (p, filename, ext - filename);
+    sprintf (p + (ext - filename), "%s%s",SPOOL_FN, ext);
+    ctx->fileseq = 0;
+
+    return TRUE;
+}
+
+/* Return the next spool file name to try
+ */
+static void next_spoolname (PCTX *ctx, char *newname, size_t size) {
+    /* Next file number is 1 .. SPOOL_FN_MAX */
+
+    ctx->fileseq %= SPOOL_FN_MAX;
+    ctx->fileseq++;
+
+#ifdef _MSC_VER
+    _snprintf (newname, size, ctx->fntemplate, ctx->fileseq);
+#else
+    snprintf (newname, size, ctx->fntemplate, ctx->fileseq);
+#endif
+    newname[size-1] = '\0';
+    return;
+}
+
+/* Query */
+
+int pdflpt_getmode (UNIT *uptr) {
+    SETCTX (SCPE_MEM);
+
+    if (!uptr->flags & UNIT_ATT) {
+        return PDFLPT_INACTIVE;
+    }
+    if (pdf) {
+        return PDFLPT_IS_PDF;
+    }
+
+    return PDFLPT_IS_TEXT;
+}
+
+/* Equivalent of fputc
+ *
+ * For pdf files, buffer the output until a paper motion character or a string call.
+ * The reasons are several:
+ *   The pdf_print call is more efficient with long strings.
+ *   The initial string when a file is opened can be <CR><FF>, which are easier to remove
+ *   if they're in a string.  Devices smart enough to use the string writes should be
+ *   smart enough to handle this themselves.
+ *
+ * If the file is a text file, no additional buffering is done.  The file system should do
+ * this, and devices tend to call ftell() after each byte.  It would be necessary to flush
+ * the buffer in pdflpt_where in that case (there might be line ending conversion) - and
+ * there's no benefit.
+ */
+
+int pdflpt_putc (UNIT *uptr, int c) {
+    int r;
+
+    SETCTX (EOF);
+
+    if (c == CR || c == LF || c == FF) {
+        idle_unit.u5 = 0;
+        set_idle_timer (uptr);
+    } else {
+        idle_unit.u5++;
+        sim_cancel (&idle_unit);
+    }
+
+    if (!pdf) {
+        return fputc (c, uptr->fileref);
+    }
+
+    pdfctx->buffer[pdfctx->bc++] = c;
+
+    if (c == LF || c == FF || pdfctx->bc >= sizeof (pdfctx->buffer)) {
+        r = pdf_print (pdf, pdfctx->buffer, pdfctx->bc);
+        pdfctx->bc = 0;
+        if (r != PDF_OK) {
+            return EOF;
+        }
+    }
+
+    return (int)((unsigned char)(c & 0xFF));
+}
+
+/* Equivalent of fputs */
+
+int pdflpt_puts (UNIT *uptr, const char *s) {
+    int r;
+    const char *p = s;
+
+    SETCTX (-1);
+
+    while (*p) {
+        char c = *p++;
+
+        if (c == CR || c == LF || c == FF) {
+            idle_unit.u5 = 0;
+        } else {
+            idle_unit.u5++;
+        }
+    }
+    if (idle_unit.u5 == 0) {
+        set_idle_timer (&idle_unit);
+    } else {
+        sim_cancel (&idle_unit);
+    }
+
+    if (!pdf) {
+        return fputs (s, uptr->fileref);
+    }
+
+    if (pdfctx->bc) {
+        pdf_print (pdf, pdfctx->buffer, pdfctx->bc);
+        pdfctx->bc = 0;
+    }
+    r = pdf_print (pdf, s, PDF_USE_STRLEN);
+    if (r != PDF_OK) {
+        return EOF;
+    }
+
+    return 42;
+}
+
+/* Equivalent of write
+ * It's not advisable to use size 1 with many members if size many
+ * with one member will do.  Each member will cause a lot of work.
+ */
+
+size_t pdflpt_write (UNIT *uptr, void *ptr, size_t size, size_t nmemb) {
+    size_t n;
+    const char *p = (const char *)ptr;
+
+    SETCTX (0);
+
+    n = size * nmemb;
+
+    while (n--) {
+        char c = *p++;
+
+        if (c == CR || c == LF || c == FF) {
+            idle_unit.u5 = 0;
+        } else {
+            idle_unit.u5++;
+        }
+    }
+    if (idle_unit.u5 == 0) {
+        set_idle_timer (&idle_unit);
+    } else {
+        sim_cancel (&idle_unit);
+    }
+
+    if (!pdf) {
+        return fwrite (ptr, size, nmemb, uptr->fileref);
+    }
+
+    if (pdfctx->bc) {
+        pdf_print (pdf, pdfctx->buffer, pdfctx->bc);
+        pdfctx->bc = 0;
+    }
+
+    for (n = 0; n < nmemb; n++) {
+        int r;
+
+        r = pdf_print (pdf, ((char *)ptr), size);
+        if (r != PDF_OK) {
+            return n;
+        }
+        ptr = (void *)(((char *)ptr) + size);
+    }
+    return n;
+}
+
+/* Flush
+ *  Checkpoints PDF files (expensive)
+ *  fflush for text files.
+ */
+
+void pdflpt_flush (UNIT *uptr) {
+
+    SETCTX (LPTVOID);
+
+    if (!pdf) {
+        if (pdfctx->io_flush) {
+            pdfctx->io_flush (uptr);
+        } else {
+            fflush (uptr->fileref);
+        }
+        return;
+    }
+
+    if (pdfctx->bc) {
+        pdf_print (pdf, pdfctx->buffer, pdfctx->bc);
+        pdfctx->bc = 0;
+    }
+    (void) pdf_checkpoint (pdf);
+    return;
+}
+
+/* Obtain a snapshot of a PDF handle.
+ * Atomic checkpoint, copy of data to a new file.
+ * Output file will not contain last page if not completely written.
+ */
+
+int pdflpt_snapshot (UNIT *uptr, const char *filename) {
+
+    SETCTX (SCPE_MEM);
+
+    return pdf_snapshot (pdf, filename);
+}
+
+
+/* Roughly tell, but not quite.
+ * Returns page for progress report.  If *line is non-NULL
+ * also returns line.  These are where then NEXT write will
+ * go; the page may not yet exist.
+ */
+
+t_addr pdflpt_where (UNIT *uptr, size_t *line) {
+    size_t page;
+    int r;
+
+    SETCTX (SCPE_MEM);
+
+    if (!pdf) {
+        return ftell (uptr->fileref);
+    }
+
+    r = pdf_where (pdf, &page, line);
+    if (r != PDF_OK) {
+        return -1;
+    }
+    return page;
+}
+
+/* Get list of known form names */
+
+const char *const *pdflpt_get_formlist ( size_t *length ) {
+    return pdf_get_formlist ( length );
+}
+
+/* Get list of known font names */
+
+const char *const *pdflpt_get_fontlist ( size_t *length ) {
+    return pdf_get_fontlist ( length );
+}
+
+/* Get the error flag (last error for PDF) */
+
+int pdflpt_error (UNIT *uptr) {
+    SETCTX (SCPE_MEM);
+
+    if (!pdf) {
+        return ferror (uptr->fileref);
+    }
+    return pdf_error (pdf);
+}
+
+/* Turn error code into a string (works for errno too, at least
+ * where strerror() works.
+ */
+const char *pdflpt_strerror (int errnum) {
+    return pdf_strerror (errnum);
+}
+
+/* Print last error */
+
+void pdflpt_perror (UNIT *uptr, const char *s) {
+    SETCTX (LPTVOID);
+
+    if (pdf) {
+        pdf_perror (pdf, s);
+    } else {
+        perror (s);
+    }
+}
+
+/* Clear last error
+ */
+
+void pdflpt_clearerr (UNIT *uptr) {
+    SETCTX (LPTVOID);
+
+    if (!pdf) {
+        clearerr (uptr->fileref);
+    } else {
+        pdf_clearerr (pdf);
+    }
+    return;
+}
+
+/* Reset hook
+ * Cancels idle timer.
+ */
+
+static t_stat reset (DEVICE *dptr) {
+    t_stat (*reset) (DEVICE *dp) = NULL;
+    UNIT *uptr;
+    uint32 n;
+
+    for (n = 0, uptr = dptr->units; n < dptr->numunits; n++, uptr++) {
+        if (pdfctx) {
+            pdflpt_reset (uptr);
+            if (pdfctx->reset) {
+                reset = pdfctx->reset;
+            }
+        }
+    }
+    if (reset) {
+        return reset (dptr);
+    }
+
+    return SCPE_OK;
+}
+
+/* Reset function for any device that can't be hooked because
+ * its DEVICE can't be found from its unit pointer.  This should
+ * be rare.  Called internally from the reset hook.
+ */
+
+void pdflpt_reset (UNIT *uptr) {
+    SETCTX (LPTVOID);
+
+    if (sim_is_active (&idle_unit)) {
+        pdflpt_flush (uptr);
+        sim_cancel (&idle_unit);
+    }
+
+    return;
+}
+
+/*  pdflpt_set_idle_timeout
+ *  Optional command action to modify idle timer.
+ *  Not clear why one LPT might want a different value,
+ *  but just in case.
+ *
+ */
+
+t_stat pdflpt_set_idle_timeout (UNIT *uptr, int32 val, char *cptr, void *desc) {
+    uint32 timeout;
+    t_stat r;
+
+    SETCTX (SCPE_MEM);
+
+    if (cptr == NULL || !*cptr) {
+        idle_unit.u3 = PDFLPT_IDLE_TIME;
+        return SCPE_OK;
+    }
+
+    timeout = (uint32) get_uint (cptr, 10, UINT_MAX, &r);
+    if (r != SCPE_OK) {
+        return r;
+    }
+    if (r == 0) {
+        return SCPE_ARG;
+    }
+    idle_unit.u3 = timeout;
+
+    return SCPE_OK;
+}
+
+/* Set idle timer
+ *
+ * To allow for long idle times, the unit is scheduled once/sec, and
+ * counts down the requested time (u3) in time remaining (u4).
+ */
+
+static void set_idle_timer (UNIT *uptr) {
+    UNIT *iuptr;
+
+    SETCTX (LPTVOID);
+
+    iuptr = &idle_unit;
+
+    iuptr->u4 = iuptr->u3;
+    sim_cancel(iuptr);
+    sim_activate_after (iuptr, iuptr->wait);
+
+    return;
+}
+
+/* Service function for idle_unit.
+ * Counts down time to idle, and flushes buffers if
+ * it expires.
+ */
+
+static t_stat idle_svc (UNIT *uptr) {
+
+    if (--uptr->u4 > 0) {
+        sim_activate_after (uptr, uptr->wait);
+        return SCPE_OK;
+    }
+
+    pdflpt_flush ((UNIT *)uptr->up7);
+    return SCPE_OK;
+}
+
+/* Help for PDF-enabled printers */
+
+t_stat pdflpt_attach_help (FILE *st, struct sim_device *dptr,
+                                  struct sim_unit *uptr, int32 flag, char *cptr) {
+    if (!uptr) {
+        uptr = dptr->units;
+    }
+    SETCTX (SCPE_MEM);
+
+    return scp_help (st, dptr, uptr, flag | SCP_HELP_ATTACH, pdflpt_attach_helptext, cptr,
+                     pdflpt_helptext,                          /* P1 */
+                     (pdfctx->defaults? "T": "F"),             /* P2 */
+                     (pdfctx->defaults? pdfctx->defaults: ""), /* P3 */
+                     (pdfctx->defaults? "T": "F"),             /* P1 */
+                     (pdfctx->defaults? pdfctx->defaults: "")  /* P2 */
+        );
+}
+
+t_stat pdflpt_help (FILE *st, struct sim_device *dptr,
+                           struct sim_unit *uptr, int32 flag, char *cptr) {
+    static const char helptext[] = {
+" The %D controller does not have device-specific help.\n"
+" However, the following generic topics may be of use."
+"%1H\n"     /* Include PDF help after this string */
+"\n"
+" Note that the %D does support printing to PDF files, see the\n"
+" \"PDF printing\" topic below.\n"
+"\n"
+" You are welcome to raise an issue on the SimH issue tracker\n"
+" if you are having difficulty with this device.\n"
+"\n"
+" See \"How to Contribute\" for the location of the SimH team.\n"
+"\n"
+" If you are able, please feel free to contribute help for this device.\n"
+"1 ?2Device-specific defaults\n"
+" The %D defaults the parameters of ATTACH for PDF output to\n"
+"+%3s\n"
+" These defaults replace the standard PDF defaults listed in PDF Printing\n"
+" for the %D, but not for any other PDF-capable printer.\n"
+"1 $Set commands\n"
+"1 $Show commands\n"
+"1 $Registers\n"
+"1 How to contribute\n"
+" The SimH development team can be reached at https://github.com/simh/simh.\n"
+" The file scp_help.h documents how to create help text in detail\n"
+"\n"
+" However, we would gratefully accept any knowledge that you have about\n"
+" the history and capabilities of the %D.\n"
+"\n"
+" Thank you for considering a contribution.\n"
+    };
+
+    if (!uptr) {
+        uptr = dptr->units;
+    }
+    SETCTX (SCPE_MEM);
+
+    return scp_help (st, dptr, uptr, flag, helptext, cptr,
+                     pdflpt_helptext,                          /* P1 */
+                     (pdfctx->defaults? "T": "F"),             /* P2 */
+                     (pdfctx->defaults? pdfctx->defaults: ""), /* P3 */
+                     (pdfctx->defaults? "T": "F"),             /* P1 */
+                     (pdfctx->defaults? pdfctx->defaults: "")  /* P2 */
+        );
+}
+
+/* Please keep these strings last in the file to facilitate editing. */
+
+const char pdflpt_attach_helptext[] = {
+" ATTACH %D connects its output to a file.\n"
+" %1H\n"
+" For ASCII output, use:\n"
+"+ATTACH -switches %D filename\n"
+" -n creates a new file, or truncates an existing file\n"
+" -e appends to an existing file, and generates an error if the file"
+"+does not exist\n"
+" The default is to append to a file if it exists, or create it if"
+"+it does not\n"
+"\n"
+" For PDF (Adobe Portable Document Format) output, use:\n"
+"+ATTACH %D filename.pdf\n"
+" The switches and options are detailed below\n"
+"\n"
+" Both output formats support spooling, which allows output to be\n"
+" released to an external process without stopping the simulation.\n"
+" That process can print the file to a physical printer, move it\n"
+" to a network location, e-mail it - or anything else.\n"
+" For details, see the Spooling section.\n"
+"1 ?2Device-specific defaults\n"
+" The %D defaults the parameters of ATTACH for PDF output to\n"
+"+%3s\n"
+    };
+
+const char pdflpt_helptext[] = 
+"1 PDF printing\n"
+" The %D is able to print to Adobe Portable Document Format (PDF) files on\n"
+" simulated paper.\n"
+"\n"
+" The %D also supports writing files (PDF or ASCII) to a dedicated directory\n"
+" for spooling to a physical printer.\n"
+"\n"
+" These capabilities are described in detail in the following topics.\n"
+"\n"
+"2 About PDF files\n"
+" Adobe's Portable Document Format - PDF - is a document format standardized\n"
+" by the ISO as ISO 32000-1:2008.  PDF is supported on the platforms that\n"
+" support SimH, and is widely used on the World-Wide Web.  It is also a\n"
+" standard format for archiving electronic documents.  Thus, it should be\n"
+" possible to render (view and/or print) PDF for the forseeable future.\n"
+"\n"
+" SimH generates a subset of PDF, and will only operate on files that it\n"
+" generates.\n"
+"\n"
+" A PDF file is similar to a file system, in that it contains indexes and\n"
+" other information about the file.  The file is not in a readable\n"
+" state while it is being written, as the file structure places this\n"
+" data at the end of the file.  If you abort SimH (or it crashes) while\n"
+" a PDF file is being written, the file may not be readable.\n"
+"\n"
+" SimH watches for periods of inactivity, and puts the file into a\n"
+" consistent state during these periods.\n"
+"\n"
+"2 Configuration\n"
+" The paper simulated in SimH PDF files is configured by the ATTACH command.\n"
+"\n"
+" Although there are many options, none are required; the defaults produce\n"
+" the U.S. standard 14.875 x 11 inch greenbar paper at 6 lines and 10 columns\n"
+" per inch.  Other colors, sizes and spacing are available.\n"
+"\n"
+" To select PDF output, the filename specified on the ATTACH command must\n"
+" end in .pdf (or .PDF).\n"
+"\n"
+" There are two kinds of options that may be specified.  Switches are\n"
+" the usual single-letter qualifiers preceeded by hypen following the\n"
+" word ATTACH.  Switches specify how the file to be attached.\n"
+"\n"
+" Parameters have the form keyword=value and precede the\n"
+" filename.  Parameters specify the format of the paper to be simulated.\n"
+"\n"
+" Thus, the syntax for ATTACH is:\n"
+"+ATTACH -switch -switch %D keyword=value keyword=\"value\" filename.pdf\n"
+" The filename can include a device and/or directory specifier.\n"
+"3 Switches\n"
+" -S SimH will generate output for spooling to a physical printer. See\n"
+"+the Spooling topic.\n"
+" -E The file must exist.  If it is not empty, it must be in .PDF format, and\n"
+"+new data will be appended.\n"
+" -N A new file is created.  If the file already exists, its contents are\n"
+"+replaced by new data.  Any old data is lost.\n"
+" -R If the file exists, it must be empty. If it does not, it will be created.\n"
+"\n"
+" The ATTACH command will fail if contradictory switches are specified, if appending\n"
+" to a non-PDF file is requested, if the constraints are not met, or if\n"
+" the file can't be created for any reason.\n"
+"\n"
+" If no switch is specified:\n"
+"+If the file exists, data wil be appended\n"
+"+If the file does not exist, it will be created.\n"
+"3 Parameters\n"
+" Although there are many parameters available, to achieve any given effect\n"
+" generally requires only a few.\n"
+"\n"
+" Parameters documented as a dimension in inches may be specified in cm or mm\n"
+" by appending \"mm\" or \"cm\" to the value.  E.g. 38.1cm is equivalent to\n"
+" 15.0in.  The \"in\" is optional.\n"
+"\n"
+" The default value listed with each parameter may be superseded by a\n"
+" device-specific default.  Consult the \"Device-specific defaults\"\n"
+" topic for specifics. (The topic is present only for these devices.)\n"
+"\n"
+" The parameters are described in groups.\n"
+"4 ?1Device-specific defaults\n"
+" The %D defaults the parameters of ATTACH for PDF output to\n"
+"+%2s\n"
+" These defaults replace the standard PDF defaults shown with each parameter.\n"
+" for the %D, but not for any other PDF-capable printer.\n"
+"4 Form style\n"
+" All emulated paper is called a 'form'.  All forms are tractor-feed,\n"
+" and include the tractor feed holes.\n"
+"\n"
+" Several form styles are available.  These are:\n"
+"+Plain - Plain forms are a white page, optionally with line numbers.\n"
+"+Bar   - Bar forms contain alternating white and colored bars in the\n"
+"+++area of the form inside the margins.  The colors and height can be\n"
+"+++selected.\n"
+"+Image - Image forms can be any JPEG image, and thus can represent\n"
+"+++custom-printed forms such as checks or letterhead.  Images are\n"
+"+++usually printed on Plain forms, but can be printed over a bar form\n"
+"+++(typically as a logo.)\n"
+"\n"
+" Bar forms are specified with the form keyword:\n"
+" form=name\n"
+"+name is one of:\n"
+"++Greenbar\n"
+"++Bluebar\n"
+"++Graybar\n"
+"++Yellowbar\n"
+"++Plain\n"
+" Default: Greenbar\n"
+"\n"
+" The height of the bars is specifed with the bar-height keyword:\n"
+" bar-height=number\n"
+"+Specifies the height of the bars printed on bar forms.\n"
+"+Typical values are:\n"
+"++0.5in     - 3 print lines per bar at 6lpi, 4 lines at 8lpi\n"
+"++0.16667in - 1 line per bar at 6 lpi\n"
+"++0.125in   - 1 line per bar at 8 lpi\n"
+"++0.333in   - 2 lines per bar at 6 lpi\n"
+"++0.25in    - 2 lines per bar at 8 lpi\n"
+" Default: 0.5in\n"
+"\n"
+" Image forms are specifed with the image keyword:\n"
+" image=filename\n"
+"+If the filename contains spaces, uses quotes around the name.\n"
+"+The file must be a JPEG (JPG, not JPEG) file that will be used as a\n"
+"+custom background for each page.  This can be any .jpg image, but\n"
+"+is intended for scanned images of custom forms.\n"
+"\n"
+"+The image should have the same aspect ratio as the area within the\n"
+"+margins.  It will be stretched until it fits between the horizonta\n"
+"+margins.  It will be centered vertically.  Nothing is done if the\n"
+"+result doesn't fill or extends over the space between the top and\n"
+"+bottom margins.  When an image is used, it is rendered over the\n"
+"+form and under the text.  For just the image, specify the PLAIN\n"
+"+form.\n"
+" Default: none (no image)\n"
+"4 Printing area\n"
+" The format of the printing area is controlled by these parameters.\n"
+" The printing area is strictly between the left and right margins.\n"
+" It is normally between the top and bottom margins, but the software\n"
+" on the emulated machine may print in the top and bottom margins.\n"
+"\n"
+" TOF-OFFSET\n"
+"+Specifies how the form is positioned with respect to the top of page.\n"
+"+<FF> (form-feed), or for some printers, VFU alignment, moves the\n"
+"+print (head,drum,chain) the paper to a fixed line.  The TOF-OFFSET\n"
+"+specifies the line on the paper on which the first line will be printed.\n"
+"\n"
+"+This is analogous to what happens with a real printer.  The operator\n"
+"+presses Top-of-Form, and the printer goes to a fixed line.  Then the\n"
+"+operator places the paper on the (usually tractor) feed mechanism so\n"
+"+that output will be in the right place.  The TOF-OFFSET is the line\n"
+"+on the form that the operator would place under the print head.\n"
+" Default: The line after the top margin.  For 6LPI, this is line 7\n"
+"++with the default top margin.\n"
+"\n"
+" columns=integer\n"
+"+Specifies the number of columns per line.  This is used to center the\n"
+"+print area on the form.  This is analogous to sliding the tractors\n"
+"+left and right to center the form; however SimH does the math.\n"
+" Default: 132\n"
+"\n"
+" cpi=number\n"
+"+Specifies the character pitch in characters per inch.\n"
+" Default: 10\n"
+"\n"
+" lpi=integer\n"
+"+Specifies the vertical pitch in lines per inch.  6 & 8\n"
+"+are currently supported.\n"
+" Default: 6\n"
+"\n"
+"4 Page Dimensions\n"
+" A page has a width, length and margins.  Use these parameters to specify\n"
+" any non-default values:\n"
+"\n"
+" width=number\n"
+"+Specifies the width of the paper, inclusive of all margins.\n"
+" Default: 14.875in\n"
+"\n"
+" length=number\n"
+"+Specifies the length of the paper, inclusive of all margins.  Superseded\n"
+"+by lpp if both are specified.\n"
+" Default: 11in\n"
+"\n"
+" lpp=integer\n"
+"+Specified the length of the page in lines.  Supersedes length if both are\n"
+"+specified, as length is lpp * lpi.  VFUs may set this automatically to\n"
+"+match the tape length.\n"
+"\n"
+" top-margin=number\n"
+"+Specifies height of the top margin on the paper.  For 'bar' forms, this\n"
+"+is where the first bar starts.  For image forms, this is the top of\n"
+"+the image.\n"
+" Default: 1.0in\n"
+"\n"
+" bottom-margin=number\n"
+"+Specifies height of the bottom margin on the paper.  For 'bar' forms,\n"
+"+this is where the last bar ends.  For image forms, this is the bottom\n"
+"+of the image.\n"
+" Default: 0.5in\n"
+"\n"
+" side-margin=number\n"
+"+Specifies the width of the feed mechanism margin.  This is where the\n"
+"+tractor-feed holes are placed.\n"
+" Default: 0.47in\n"
+"\n"
+" number-width=number\n"
+"+Specifies the width of the column where line numbers are printed.\n"
+"+Specify 0 to omit the line numbers.\n"
+" Default: 0.1in\n"
+"4 Other parameters\n"
+" title=string\n"
+"+Specifies the title for the .PDF document.  This does NOT print on\n"
+"+the page, rather it is the title for the window that a PDF viewer\n"
+"+might present.\n"
+" Default: \"Lineprinter data\"\n"
+"\n"
+" font=string\n"
+"+Specifies the font used for lineprinter output on the page.  Only the\n"
+"+PDF built-in fonts may be used, and of those, only the monospaced fonts\n"
+"+make any sense.  There is little reason to change this.\n"
+"\n"
+"+The fonts are not embedded in the .PDF file (due to licensing concerns).\n"
+"+More options may be available in the future.\n"
+" Default: Courier\n"
+"2 Spooling\n"
+" SimH provides the infrastructure for spooling files to physical\n"
+" printers or other processes.  To enable spooling, use the -S switch\n"
+" on the ATTACH command.  -S implies -R.\n"
+"\n"
+" When spooling is enabled, the output files should be put into a\n"
+" dedicated directory.  The filename specified on the ATTACH command is\n"
+" used as a base to generate the names for each spooled session.\n"
+"\n"
+" A spooled session starts when you ATTACH a file to the %D device.  It\n"
+" ends when you DETACH the device, or when you issue the PRINT command\n"
+" to SIMH.  PRINT is also available as ^P on the remote console.  During\n"
+" a session, the file is locked for exclusive use by the operating\n"
+" system under which SimH runs.  This means that no other process can\n"
+" access it.\n"
+"\n"
+" SimH does not know when a 'print job' begins or ends.  Thus the\n"
+" operator of SimH must, use knowledge of the emulated system, commands\n"
+" to the system and/or information from the system to decide when to end\n"
+" a session.\n"
+"\n"
+" When a session ends, the current output file is closed, and a new one\n"
+" is created.  The new one will contain a sequential number just before\n"
+" the file extension.  (These numbers do not go on forever; they\n"
+" eventually wrap.)\n"
+"\n"
+" When the file is closed, an external process can access the file. That\n"
+" process can launch a viewer, send the file to a printer, or do\n"
+" anything else.  One implementation is provided as an example, but is\n"
+" not supported by SimH.  This watcher (PDFWatcher) uses the Windows OS\n"
+" to monitor a directory and detect files that are closed.  It then\n"
+" launches a command (typically a renderer/printer) and if the command\n"
+" succeeds, deletes the file.\n"
+"\n"
+" Similar programs can be created for other Operating Systems.\n"
+"3 PDF Watcher\n"
+" The pdfwatcher.c sample, NOT supported by the SimH team is provided\n"
+" as an example of how one can implement the system-specific parts of\n"
+" print spooling.\n"
+"\n"
+" pdfwatcher --help is the definitive help, but this summary illustrates\n"
+" the capabilities:\n"
+"\n"
+" Launch pdfwatcher in a command window - it can be minimized, as\n"
+" pdfwatcher normally generates no output.\n"
+"\n"
+" The command is:\n"
+"+pdfwatcher directory command\n"
+" In the command, %%s indicates where the filename is to be placed.\n"
+"\n"
+" To have pdfwatcher print all files spooled to a physical printer,\n"
+" the command might look like (this is one long line):\n"
+"+pdfwatcher spool\n"
+"++\"C:\\Program Files (x86)\\Adobe\\Reader 11.0\\Reader\\AcroRd32.exe\"\n"
+"++/n /h /s /t %%s \"My Printer\" \"HPWJ65N3.GPD\" \"HP_printer_port\"\n"
+" The second, third and fourth arguments to AcroRD32 are the windows\n"
+" printer name, printer driver name, and printer port name.  These can\n"
+" be obtained from the Control Panel Properties page for the printer.\n"
+"\n"
+" Other PDF readers, including Acrobat, ghostscript and Foxit, can be\n"
+" substituted for AcroRd32.  Consult their documentation for the\n"
+" required command syntax.\n"
+;
+
+/* Please leave the help as the last thing in this file, as this
+ * makes editing it much easier.
+ */