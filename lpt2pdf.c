--- conflicted
+++ resolved
@@ -2920,7 +2920,7 @@
 
     /* Line numbers */
 
-   if (pdf->p.lno) {
+    if (pdf->p.lno) {
         wrstmf (pdf, FORMBUF, 
             " q 1 w BT 0 Tr %s rg"
             " /F3 %u Tf 55 Tz 1 0 0 1 %f %f Tm %u TL (6)' /F2 %u Tf",
@@ -3025,15 +3025,9 @@
     double pw, sh, scale, vpos;
     IMG img;
     int r;
-<<<<<<< HEAD
 
     memset (&img, 0, sizeof (IMG));
 
-=======
-
-    memset (&img, 0, sizeof (IMG));
-
->>>>>>> e5fd9b35
     if (!(img.fh = fopen (pdf->p.formfile, "rb"))) {
         ABORT (errno);
     }
@@ -3093,11 +3087,7 @@
         fprintf (pdf->pdf, " >>\nstream\n");
         fwrite (img.imgbuf, img.ibused, 1, pdf->pdf);
     } else {
-<<<<<<< HEAD
-        fprintf (pdf->pdf, " /Length %u /DL %u /Filter [ /LZWDecode %s ]"
-=======
         fprintf (pdf->pdf, " /Length %u /DL %u /Filter [ /LZWDecode %s ]\n"
->>>>>>> e5fd9b35
                  " /DecodeParms [ << /EarlyChange 0 >> %s ]",
                  pdf->lzwused, img.ibused, img.filter,
                  (img.filterpars? img.filterpars: "null"));
@@ -3226,10 +3216,6 @@
     uint32_t len;
     uint32_t xppu = 1, yppu = 1;
     uint32_t palent = 0;
-<<<<<<< HEAD
-    uint8_t  unit = 0;
-=======
->>>>>>> e5fd9b35
     uint8_t  bpp = 0;
     uint8_t  color = 0;
     char     palette[256 * 3];
@@ -3322,11 +3308,7 @@
             }
             xppu = PNGINT(buf+8+0);             /* Pixels/unit (x) */
             yppu = PNGINT(buf+8+4);             /* Pixels/unit (y) */
-<<<<<<< HEAD
-            unit = buf[8+8];                    /* 0 = relative; 1 = m (meter) */
-=======
             /* unit = buf[8+8]; */              /* 0 = relative; 1 = m (meter) */
->>>>>>> e5fd9b35
             continue;
         }
         if(!memcmp(buf+4, "IDAT",4)) {          /* Image data is penultimate */
