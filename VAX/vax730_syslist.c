/* vax730_syslist.c: VAX 730 device list

   Copyright (c) 2010-2011, Matt Burke
   This module incorporates code from SimH, Copyright (c) 1998-2008, Robert M Supnik

   Permission is hereby granted, free of charge, to any person obtaining a
   copy of this software and associated documentation files (the "Software"),
   to deal in the Software without restriction, including without limitation
   the rights to use, copy, modify, merge, publish, distribute, sublicense,
   and/or sell copies of the Software, and to permit persons to whom the
   Software is furnished to do so, subject to the following conditions:

   The above copyright notice and this permission notice shall be included in
   all copies or substantial portions of the Software.

   THE SOFTWARE IS PROVIDED "AS IS", WITHOUT WARRANTY OF ANY KIND, EXPRESS OR
   IMPLIED, INCLUDING BUT NOT LIMITED TO THE WARRANTIES OF MERCHANTABILITY,
   FITNESS FOR A PARTICULAR PURPOSE AND NONINFRINGEMENT.  IN NO EVENT SHALL
   THE AUTHOR(S) BE LIABLE FOR ANY CLAIM, DAMAGES OR OTHER LIABILITY, WHETHER
   IN AN ACTION OF CONTRACT, TORT OR OTHERWISE, ARISING FROM, OUT OF OR IN
   CONNECTION WITH THE SOFTWARE OR THE USE OR OTHER DEALINGS IN THE SOFTWARE.

   Except as contained in this notice, the name(s) of the author(s) shall not be
   used in advertising or otherwise to promote the sale, use or other dealings
   in this Software without prior written authorization from the author(s).

   29-Mar-2011  MB      First Version
*/

#include "vax_defs.h"

char sim_name[] = "VAX 11/730";

extern DEVICE cpu_dev;
extern DEVICE tlb_dev;
extern DEVICE sysb_dev;
extern DEVICE mctl_dev;
extern DEVICE uba_dev;
extern DEVICE clk_dev;
extern DEVICE tmr_dev;
extern DEVICE tti_dev, tto_dev;
extern DEVICE td_dev;
extern DEVICE cr_dev;
extern DEVICE lpt_dev;
extern DEVICE rq_dev, rqb_dev, rqc_dev, rqd_dev;
extern DEVICE rb_dev;
extern DEVICE rl_dev;
extern DEVICE hk_dev;
extern DEVICE ry_dev;
extern DEVICE ts_dev;
extern DEVICE tq_dev;
extern DEVICE dz_dev;
extern DEVICE vh_dev;
extern DEVICE xu_dev, xub_dev;
extern DEVICE dmc_dev;
<<<<<<< HEAD
extern DEVICE dup_dev;
=======
>>>>>>> 37c1978d

extern UNIT cpu_unit;
extern void WriteB (uint32 pa, int32 val);

DEVICE *sim_devices[] = { 
    &cpu_dev,
    &tlb_dev,
    &sysb_dev,
    &mctl_dev,
    &uba_dev,
    &clk_dev,
    &tmr_dev,
    &tti_dev,
    &tto_dev,
    &td_dev,
    &dz_dev,
    &vh_dev,
    &cr_dev,
    &lpt_dev,
    &rl_dev,
    &hk_dev,
    &rq_dev,
    &rqb_dev,
    &rqc_dev,
    &rqd_dev,
    &rb_dev,
    &ry_dev,
    &ts_dev,
    &tq_dev,
    &xu_dev,
    &xub_dev,
    &dmc_dev,
<<<<<<< HEAD
    &dup_dev,
=======
>>>>>>> 37c1978d
    NULL
    };

/* Binary loader

   The binary loader handles absolute system images, that is, system
   images linked /SYSTEM.  These are simply a byte stream, with no
   origin or relocation information.

   -r           load ROM0
   -s           load ROM1
   -o           for memory, specify origin
*/

t_stat sim_load (FILE *fileref, char *cptr, char *fnam, int flag)
{
t_stat r;
int32 val;
uint32 origin, limit;

if (flag)                                               /* dump? */
    return SCPE_ARG;
origin = 0;                                             /* memory */
limit = (uint32) cpu_unit.capac;
if (sim_switches & SWMASK ('O')) {                      /* origin? */
    origin = (int32) get_uint (cptr, 16, 0xFFFFFFFF, &r);
    if (r != SCPE_OK)
        return SCPE_ARG;
    }

while ((val = getc (fileref)) != EOF) {                 /* read byte stream */
    if (sim_switches & SWMASK ('R')) {                  /* ROM0? */
        return SCPE_NXM;
        }
    else if (sim_switches & SWMASK ('S')) {             /* ROM1? */
        return SCPE_NXM;
        }
    else {
        if (origin >= limit)                            /* NXM? */
            return SCPE_NXM;
        WriteB (origin, val);                           /* memory */
        }
    origin = origin + 1;
    }
return SCPE_OK;
}
<|MERGE_RESOLUTION|>--- conflicted
+++ resolved
@@ -1,141 +1,133 @@
-/* vax730_syslist.c: VAX 730 device list
-
-   Copyright (c) 2010-2011, Matt Burke
-   This module incorporates code from SimH, Copyright (c) 1998-2008, Robert M Supnik
-
-   Permission is hereby granted, free of charge, to any person obtaining a
-   copy of this software and associated documentation files (the "Software"),
-   to deal in the Software without restriction, including without limitation
-   the rights to use, copy, modify, merge, publish, distribute, sublicense,
-   and/or sell copies of the Software, and to permit persons to whom the
-   Software is furnished to do so, subject to the following conditions:
-
-   The above copyright notice and this permission notice shall be included in
-   all copies or substantial portions of the Software.
-
-   THE SOFTWARE IS PROVIDED "AS IS", WITHOUT WARRANTY OF ANY KIND, EXPRESS OR
-   IMPLIED, INCLUDING BUT NOT LIMITED TO THE WARRANTIES OF MERCHANTABILITY,
-   FITNESS FOR A PARTICULAR PURPOSE AND NONINFRINGEMENT.  IN NO EVENT SHALL
-   THE AUTHOR(S) BE LIABLE FOR ANY CLAIM, DAMAGES OR OTHER LIABILITY, WHETHER
-   IN AN ACTION OF CONTRACT, TORT OR OTHERWISE, ARISING FROM, OUT OF OR IN
-   CONNECTION WITH THE SOFTWARE OR THE USE OR OTHER DEALINGS IN THE SOFTWARE.
-
-   Except as contained in this notice, the name(s) of the author(s) shall not be
-   used in advertising or otherwise to promote the sale, use or other dealings
-   in this Software without prior written authorization from the author(s).
-
-   29-Mar-2011  MB      First Version
-*/
-
-#include "vax_defs.h"
-
-char sim_name[] = "VAX 11/730";
-
-extern DEVICE cpu_dev;
-extern DEVICE tlb_dev;
-extern DEVICE sysb_dev;
-extern DEVICE mctl_dev;
-extern DEVICE uba_dev;
-extern DEVICE clk_dev;
-extern DEVICE tmr_dev;
-extern DEVICE tti_dev, tto_dev;
-extern DEVICE td_dev;
-extern DEVICE cr_dev;
-extern DEVICE lpt_dev;
-extern DEVICE rq_dev, rqb_dev, rqc_dev, rqd_dev;
-extern DEVICE rb_dev;
-extern DEVICE rl_dev;
-extern DEVICE hk_dev;
-extern DEVICE ry_dev;
-extern DEVICE ts_dev;
-extern DEVICE tq_dev;
-extern DEVICE dz_dev;
-extern DEVICE vh_dev;
-extern DEVICE xu_dev, xub_dev;
-extern DEVICE dmc_dev;
-<<<<<<< HEAD
-extern DEVICE dup_dev;
-=======
->>>>>>> 37c1978d
-
-extern UNIT cpu_unit;
-extern void WriteB (uint32 pa, int32 val);
-
-DEVICE *sim_devices[] = { 
-    &cpu_dev,
-    &tlb_dev,
-    &sysb_dev,
-    &mctl_dev,
-    &uba_dev,
-    &clk_dev,
-    &tmr_dev,
-    &tti_dev,
-    &tto_dev,
-    &td_dev,
-    &dz_dev,
-    &vh_dev,
-    &cr_dev,
-    &lpt_dev,
-    &rl_dev,
-    &hk_dev,
-    &rq_dev,
-    &rqb_dev,
-    &rqc_dev,
-    &rqd_dev,
-    &rb_dev,
-    &ry_dev,
-    &ts_dev,
-    &tq_dev,
-    &xu_dev,
-    &xub_dev,
-    &dmc_dev,
-<<<<<<< HEAD
-    &dup_dev,
-=======
->>>>>>> 37c1978d
-    NULL
-    };
-
-/* Binary loader
-
-   The binary loader handles absolute system images, that is, system
-   images linked /SYSTEM.  These are simply a byte stream, with no
-   origin or relocation information.
-
-   -r           load ROM0
-   -s           load ROM1
-   -o           for memory, specify origin
-*/
-
-t_stat sim_load (FILE *fileref, char *cptr, char *fnam, int flag)
-{
-t_stat r;
-int32 val;
-uint32 origin, limit;
-
-if (flag)                                               /* dump? */
-    return SCPE_ARG;
-origin = 0;                                             /* memory */
-limit = (uint32) cpu_unit.capac;
-if (sim_switches & SWMASK ('O')) {                      /* origin? */
-    origin = (int32) get_uint (cptr, 16, 0xFFFFFFFF, &r);
-    if (r != SCPE_OK)
-        return SCPE_ARG;
-    }
-
-while ((val = getc (fileref)) != EOF) {                 /* read byte stream */
-    if (sim_switches & SWMASK ('R')) {                  /* ROM0? */
-        return SCPE_NXM;
-        }
-    else if (sim_switches & SWMASK ('S')) {             /* ROM1? */
-        return SCPE_NXM;
-        }
-    else {
-        if (origin >= limit)                            /* NXM? */
-            return SCPE_NXM;
-        WriteB (origin, val);                           /* memory */
-        }
-    origin = origin + 1;
-    }
-return SCPE_OK;
-}
+/* vax730_syslist.c: VAX 730 device list
+
+   Copyright (c) 2010-2011, Matt Burke
+   This module incorporates code from SimH, Copyright (c) 1998-2008, Robert M Supnik
+
+   Permission is hereby granted, free of charge, to any person obtaining a
+   copy of this software and associated documentation files (the "Software"),
+   to deal in the Software without restriction, including without limitation
+   the rights to use, copy, modify, merge, publish, distribute, sublicense,
+   and/or sell copies of the Software, and to permit persons to whom the
+   Software is furnished to do so, subject to the following conditions:
+
+   The above copyright notice and this permission notice shall be included in
+   all copies or substantial portions of the Software.
+
+   THE SOFTWARE IS PROVIDED "AS IS", WITHOUT WARRANTY OF ANY KIND, EXPRESS OR
+   IMPLIED, INCLUDING BUT NOT LIMITED TO THE WARRANTIES OF MERCHANTABILITY,
+   FITNESS FOR A PARTICULAR PURPOSE AND NONINFRINGEMENT.  IN NO EVENT SHALL
+   THE AUTHOR(S) BE LIABLE FOR ANY CLAIM, DAMAGES OR OTHER LIABILITY, WHETHER
+   IN AN ACTION OF CONTRACT, TORT OR OTHERWISE, ARISING FROM, OUT OF OR IN
+   CONNECTION WITH THE SOFTWARE OR THE USE OR OTHER DEALINGS IN THE SOFTWARE.
+
+   Except as contained in this notice, the name(s) of the author(s) shall not be
+   used in advertising or otherwise to promote the sale, use or other dealings
+   in this Software without prior written authorization from the author(s).
+
+   29-Mar-2011  MB      First Version
+*/
+
+#include "vax_defs.h"
+
+char sim_name[] = "VAX 11/730";
+
+extern DEVICE cpu_dev;
+extern DEVICE tlb_dev;
+extern DEVICE sysb_dev;
+extern DEVICE mctl_dev;
+extern DEVICE uba_dev;
+extern DEVICE clk_dev;
+extern DEVICE tmr_dev;
+extern DEVICE tti_dev, tto_dev;
+extern DEVICE td_dev;
+extern DEVICE cr_dev;
+extern DEVICE lpt_dev;
+extern DEVICE rq_dev, rqb_dev, rqc_dev, rqd_dev;
+extern DEVICE rb_dev;
+extern DEVICE rl_dev;
+extern DEVICE hk_dev;
+extern DEVICE ry_dev;
+extern DEVICE ts_dev;
+extern DEVICE tq_dev;
+extern DEVICE dz_dev;
+extern DEVICE vh_dev;
+extern DEVICE xu_dev, xub_dev;
+extern DEVICE dmc_dev;
+
+extern UNIT cpu_unit;
+extern void WriteB (uint32 pa, int32 val);
+
+DEVICE *sim_devices[] = { 
+    &cpu_dev,
+    &tlb_dev,
+    &sysb_dev,
+    &mctl_dev,
+    &uba_dev,
+    &clk_dev,
+    &tmr_dev,
+    &tti_dev,
+    &tto_dev,
+    &td_dev,
+    &dz_dev,
+    &vh_dev,
+    &cr_dev,
+    &lpt_dev,
+    &rl_dev,
+    &hk_dev,
+    &rq_dev,
+    &rqb_dev,
+    &rqc_dev,
+    &rqd_dev,
+    &rb_dev,
+    &ry_dev,
+    &ts_dev,
+    &tq_dev,
+    &xu_dev,
+    &xub_dev,
+    &dmc_dev,
+    NULL
+    };
+
+/* Binary loader
+
+   The binary loader handles absolute system images, that is, system
+   images linked /SYSTEM.  These are simply a byte stream, with no
+   origin or relocation information.
+
+   -r           load ROM0
+   -s           load ROM1
+   -o           for memory, specify origin
+*/
+
+t_stat sim_load (FILE *fileref, char *cptr, char *fnam, int flag)
+{
+t_stat r;
+int32 val;
+uint32 origin, limit;
+
+if (flag)                                               /* dump? */
+    return SCPE_ARG;
+origin = 0;                                             /* memory */
+limit = (uint32) cpu_unit.capac;
+if (sim_switches & SWMASK ('O')) {                      /* origin? */
+    origin = (int32) get_uint (cptr, 16, 0xFFFFFFFF, &r);
+    if (r != SCPE_OK)
+        return SCPE_ARG;
+    }
+
+while ((val = getc (fileref)) != EOF) {                 /* read byte stream */
+    if (sim_switches & SWMASK ('R')) {                  /* ROM0? */
+        return SCPE_NXM;
+        }
+    else if (sim_switches & SWMASK ('S')) {             /* ROM1? */
+        return SCPE_NXM;
+        }
+    else {
+        if (origin >= limit)                            /* NXM? */
+            return SCPE_NXM;
+        WriteB (origin, val);                           /* memory */
+        }
+    origin = origin + 1;
+    }
+return SCPE_OK;
+}