/* pdp11_defs.h: PDP-11 simulator definitions

   Copyright (c) 1993-2011, Robert M Supnik

   Permission is hereby granted, free of charge, to any person obtaining a
   copy of this software and associated documentation files (the "Software"),
   to deal in the Software without restriction, including without limitation
   the rights to use, copy, modify, merge, publish, distribute, sublicense,
   and/or sell copies of the Software, and to permit persons to whom the
   Software is furnished to do so, subject to the following conditions:

   The above copyright notice and this permission notice shall be included in
   all copies or substantial portions of the Software.

   THE SOFTWARE IS PROVIDED "AS IS", WITHOUT WARRANTY OF ANY KIND, EXPRESS OR
   IMPLIED, INCLUDING BUT NOT LIMITED TO THE WARRANTIES OF MERCHANTABILITY,
   FITNESS FOR A PARTICULAR PURPOSE AND NONINFRINGEMENT.  IN NO EVENT SHALL
   ROBERT M SUPNIK BE LIABLE FOR ANY CLAIM, DAMAGES OR OTHER LIABILITY, WHETHER
   IN AN ACTION OF CONTRACT, TORT OR OTHERWISE, ARISING FROM, OUT OF OR IN
   CONNECTION WITH THE SOFTWARE OR THE USE OR OTHER DEALINGS IN THE SOFTWARE.

   Except as contained in this notice, the name of Robert M Supnik shall not be
   used in advertising or otherwise to promote the sale, use or other dealings
   in this Software without prior written authorization from Robert M Supnik.

   The author gratefully acknowledges the help of Max Burnet, Megan Gentry,
   and John Wilson in resolving questions about the PDP-11

   11-Dec-11    RMS     Fixed priority of PIRQ vs IO; added INT_INTERNALn
   22-May-10    RMS     Added check for 64b definitions
   19-Nov-08    RMS     Moved I/O support routines to I/O library
   16-May-08    RMS     Added KE11A, DC11 support
   02-Feb-08    RMS     Fixed DMA memory address limit test (found by John Dundas)
   25-Jan-08    RMS     Added RC11, KG11A support (from John Dundas)
   16-Dec-06    RMS     Added TA11 support
   29-Oct-06    RMS     Added clock coscheduling
   06-Jul-06    RMS     Added multiple KL11/DL11 support
   26-Jun-06    RMS     Added RF11 support
   24-May-06    RMS     Added 11/44 DR support (from CIS diagnostic)
   17-May-06    RMS     Added CR11/CD11 support (from John Dundas)
   30-Sep-04    RMS     Added Massbus support
                        Removed Map_Addr prototype
                        Removed map argument from Unibus routines
                        Added framework for model selection
   28-May-04    RMS     Added DHQ support
   25-Jan-04    RMS     Removed local debug logging support
   22-Dec-03    RMS     Added second DEUNA/DELUA support
   18-Oct-03    RMS     Added DECtape off reel message
   19-May-03    RMS     Revised for new conditional compilation
   05-Apr-03    RMS     Fixed bug in MMR1 update (found by Tim Stark)
   28-Feb-03    RMS     Added TM logging support
   19-Jan-03    RMS     Changed mode definitions for Apple Dev Kit conflict
   11-Nov-02    RMS     Changed log definitions to be VAX compatible
   10-Oct-02    RMS     Added vector information to DIB
                        Changed DZ11 vector to Unibus standard
                        Added DEQNA/DELQA, DEUNA/DELUA support
                        Added multiple RQDX3, autoconfigure support
   12-Sep-02    RMS     Added TMSCP, KW11P,and RX211 support
   28-Apr-02    RMS     Clarified PDF ACF mnemonics
   22-Apr-02    RMS     Added HTRAP, BPOK maint register flags, MT_MAXFR
   06-Mar-02    RMS     Changed system type to KDJ11A
   20-Jan-02    RMS     Added multiboard DZ11 support
   09-Nov-01    RMS     Added bus map support
   07-Nov-01    RMS     Added RQDX3 support
   26-Oct-01    RMS     Added symbolic definitions for IO page
   19-Oct-01    RMS     Added DZ definitions
   15-Oct-01    RMS     Added logging capabilities
   07-Sep-01    RMS     Revised for multilevel interrupts
   01-Jun-01    RMS     Added DZ11 support
   23-Apr-01    RMS     Added RK611 support
   05-Apr-01    RMS     Added TS11/TSV05 support
   10-Feb-01    RMS     Added DECtape support
*/

#ifndef PDP11_DEFS_H
#define PDP11_DEFS_H   0

#ifndef VM_PDP11
#define VM_PDP11        0
#endif

#include "sim_defs.h"                                   /* simulator defns */
#include <setjmp.h>

#if defined(USE_INT64) || defined(USE_ADDR64)
#error "PDP-11 does not support 64b values!"
#endif

/* Architectural constants */

#define STKL_R          0340                            /* stack limit */
#define STKL_Y          0400
#define VASIZE          0200000                         /* 2**16 */
#define VAMASK          (VASIZE - 1)                    /* 2**16 - 1 */
#define MEMSIZE64K      0200000                         /* 2**16 */
#define INIMEMSIZE      001000000                       /* 2**18 */
#define UNIMEMSIZE      001000000                       /* 2**18 */
#define UNIMASK         (UNIMEMSIZE - 1)                /* 2**18 - 1 */
#define IOPAGEBASE      017760000                       /* 2**22 - 2**13 */
#define IOPAGESIZE      000020000                       /* 2**13 */
#define IOPAGEMASK      (IOPAGESIZE - 1)                /* 2**13 - 1 */
#define MAXMEMSIZE      020000000                       /* 2**22 */
#define PAMASK          (MAXMEMSIZE - 1)                /* 2**22 - 1 */
#define MEMSIZE         (cpu_unit.capac)
#define ADDR_IS_MEM(x)  (((t_addr) (x)) < cpu_memsize)  /* use only in sim! */
#define DMASK           0177777

/* CPU models */

#define MOD_1103        0
#define MOD_1104        1
#define MOD_1105        2
#define MOD_1120        3
#define MOD_1123        4
#define MOD_1123P       5
#define MOD_1124        6
#define MOD_1134        7
#define MOD_1140        8
#define MOD_1144        9
#define MOD_1145        10
#define MOD_1160        11
#define MOD_1170        12
#define MOD_1173        13
#define MOD_1153        14
#define MOD_1173B       15
#define MOD_1183        16
#define MOD_1184        17
#define MOD_1193        18
#define MOD_1194        19
#define MOD_T           20

#define CPUT_03         (1u << MOD_1103)                /* LSI-11 */
#define CPUT_04         (1u << MOD_1104)                /* 11/04 */
#define CPUT_05         (1u << MOD_1105)                /* 11/05 */
#define CPUT_20         (1u << MOD_1120)                /* 11/20 */
#define CPUT_23         (1u << MOD_1123)                /* 11/23 */
#define CPUT_23P        (1u << MOD_1123P)               /* 11/23+ */
#define CPUT_24         (1u << MOD_1124)                /* 11/24 */
#define CPUT_34         (1u << MOD_1134)                /* 11/34 */
#define CPUT_40         (1u << MOD_1140)                /* 11/40 */
#define CPUT_44         (1u << MOD_1144)                /* 11/44 */
#define CPUT_45         (1u << MOD_1145)                /* 11/45 */
#define CPUT_60         (1u << MOD_1160)                /* 11/60 */
#define CPUT_70         (1u << MOD_1170)                /* 11/70 */
#define CPUT_73         (1u << MOD_1173)                /* 11/73 */
#define CPUT_53         (1u << MOD_1153)                /* 11/53 */
#define CPUT_73B        (1u << MOD_1173B)               /* 11/73B */
#define CPUT_83         (1u << MOD_1183)                /* 11/83 */
#define CPUT_84         (1u << MOD_1184)                /* 11/84 */
#define CPUT_93         (1u << MOD_1193)                /* 11/93 */
#define CPUT_94         (1u << MOD_1194)                /* 11/94 */
#define CPUT_T          (1u << MOD_T)                   /* T-11 */

#define CPUT_F          (CPUT_23|CPUT_23P|CPUT_24)      /* all F11's */
#define CPUT_J          (CPUT_53|CPUT_73|CPUT_73B| \
                         CPUT_83|CPUT_84|CPUT_93|CPUT_94)
#define CPUT_JB         (CPUT_73B|CPUT_83|CPUT_84)      /* KDJ11B */
#define CPUT_JE         (CPUT_93|CPUT_94)               /* KDJ11E */
#define CPUT_JU         (CPUT_84|CPUT_94)               /* KTJ11B UBA */
#define CPUT_ALL        0xFFFFFFFF

/* CPU options */

#define BUS_U           (1u << 0)                       /* Unibus */
#define BUS_Q           (0)                             /* Qbus */
#define OPT_EIS         (1u << 1)                       /* EIS */
#define OPT_FIS         (1u << 2)                       /* FIS */
#define OPT_FPP         (1u << 3)                       /* FPP */
#define OPT_CIS         (1u << 4)                       /* CIS */
#define OPT_MMU         (1u << 5)                       /* MMU */
#define OPT_RH11        (1u << 6)                       /* RH11 */
#define OPT_PAR         (1u << 7)                       /* parity */
#define OPT_UBM         (1u << 8)                       /* UBM */

#define CPUT(x)         ((cpu_type & (x)) != 0)
#define CPUO(x)         ((cpu_opt & (x)) != 0)
#define UNIBUS          (cpu_opt & BUS_U)
extern uint32 cpu_model, cpu_type, cpu_opt;

/* Feature sets

   SDSD                 source addr, dest addr, source fetch, dest fetch
   SR                   switch register
   DR                   display register
   RTT                  RTT instruction
   SXS                  SXT, XOR, SOB instructions
   MARK                 MARK instruction
   SPL                  SPL instruction
   MXPY                 MTPI, MTPD, MFPI, MFPD instructions
   MXPS                 MTPS, MFPS instructions
   MFPT                 MFPT instruction
   CSM                  CSM instruction
   TSWLK                TSTSET, WRLCK instructions
   PSW                  PSW register
   EXPT                 explicit PSW writes can alter T-bit
   IOSR                 general registers readable from programs in IO space
   2REG                 dual register set
   MMR3                 MMR3 register
   MMTR                 mem mgt traps
   STKLR                STKLIM register
   STKLF                fixed stack limit
   SID                  supervisor mode, I/D spaces
   ODD                  odd address trap
   HALT4                halt in kernel mode traps to 4
   JREG4                JMP/JSR R traps to 4
   STKA                 stop on stack abort
   LTCR                 LTC CSR
   LTCM                 LTC CSR<7>
*/

#define IS_SDSD         (CPUT_20|CPUT_F|CPUT_40|CPUT_60|CPUT_J|CPUT_T)
#define HAS_SR          (CPUT_04|CPUT_05|CPUT_20|CPUT_34|CPUT_40| \
                         CPUT_44|CPUT_45|CPUT_60|CPUT_70)
#define HAS_DR          (CPUT_04|CPUT_05|CPUT_20|CPUT_24|CPUT_34| \
                         CPUT_40|CPUT_44|CPUT_45|CPUT_60|CPUT_70)
#define HAS_RTT         (CPUT_03|CPUT_04|CPUT_F|CPUT_34|CPUT_40| \
                         CPUT_44|CPUT_45|CPUT_60|CPUT_70|CPUT_J|CPUT_T)
#define HAS_SXS         (CPUT_03|CPUT_F|CPUT_34|CPUT_40|CPUT_44| \
                         CPUT_45|CPUT_60|CPUT_70|CPUT_J|CPUT_T)
#define HAS_MARK        (CPUT_03|CPUT_F|CPUT_34|CPUT_40|CPUT_44| \
                         CPUT_45|CPUT_60|CPUT_70|CPUT_J)
#define HAS_SPL         (CPUT_44|CPUT_45|CPUT_70|CPUT_J)
#define HAS_MXPY        (CPUT_F|CPUT_34|CPUT_40|CPUT_44|CPUT_45| \
                         CPUT_60|CPUT_70|CPUT_J)
#define HAS_MXPS        (CPUT_03|CPUT_F|CPUT_34|CPUT_J|CPUT_T)
#define HAS_MFPT        (CPUT_F|CPUT_44|CPUT_J|CPUT_T)
#define HAS_CSM         (CPUT_44|CPUT_J)
#define HAS_TSWLK       (CPUT_J)
#define HAS_PSW         (CPUT_04|CPUT_05|CPUT_20|CPUT_F|CPUT_34|CPUT_40| \
                         CPUT_44|CPUT_45|CPUT_60|CPUT_70|CPUT_J)
#define HAS_EXPT        (CPUT_04|CPUT_05|CPUT_20)
#define HAS_IOSR        (CPUT_04|CPUT_05)
#define HAS_2REG        (CPUT_45|CPUT_70|CPUT_J)
#define HAS_MMR3        (CPUT_F|CPUT_44|CPUT_45|CPUT_70|CPUT_J)
#define HAS_MMTR        (CPUT_45|CPUT_70)
#define HAS_STKLR       (CPUT_45|CPUT_60|CPUT_70)
#define HAS_STKLF       (CPUT_04|CPUT_05|CPUT_20|CPUT_F|CPUT_34| \
                         CPUT_40|CPUT_44|CPUT_J)
#define HAS_SID         (CPUT_44|CPUT_45|CPUT_70|CPUT_J)
#define HAS_ODD         (CPUT_04|CPUT_05|CPUT_20|CPUT_34|CPUT_40| \
                         CPUT_44|CPUT_45|CPUT_60|CPUT_70|CPUT_J)
#define HAS_HALT4       (CPUT_44|CPUT_45|CPUT_70|CPUT_J)
#define HAS_JREG4       (CPUT_03|CPUT_04|CPUT_05|CPUT_20|CPUT_F| \
                         CPUT_34|CPUT_40|CPUT_60|CPUT_T)
#define STOP_STKA       (CPUT_03|CPUT_04|CPUT_05|CPUT_20|CPUT_34|CPUT_44)
#define HAS_LTCR        (CPUT_04|CPUT_05|CPUT_20|CPUT_23P|CPUT_24| \
                         CPUT_34|CPUT_40|CPUT_44|CPUT_45|CPUT_60| \
                         CPUT_70|CPUT_J)
#define HAS_LTCM        (CPUT_04|CPUT_05|CPUT_20|CPUT_24|CPUT_34| \
                         CPUT_40|CPUT_44|CPUT_45|CPUT_60|CPUT_70|CPUT_J)

/* Protection modes */

#define MD_KER          0
#define MD_SUP          1
#define MD_UND          2
#define MD_USR          3

/* I/O access modes */

#define READ            0
#define READC           1                               /* read console */
#define WRITE           2
#define WRITEC          3                               /* write console */
#define WRITEB          4

/* PSW */

#define PSW_V_C         0                               /* condition codes */
#define PSW_V_V         1
#define PSW_V_Z         2
#define PSW_V_N         3
#define PSW_V_TBIT      4                               /* trace trap */
#define PSW_V_IPL       5                               /* int priority */
#define PSW_V_FPD       8                               /* first part done */
#define PSW_V_RS        11                              /* register set */
#define PSW_V_PM        12                              /* previous mode */
#define PSW_V_CM        14                              /* current mode */
#define PSW_CC          017
#define PSW_TBIT        (1 << PSW_V_TBIT)
#define PSW_PM          (3 << PSW_V_PM)

/* FPS */

#define FPS_V_C         0                               /* condition codes */
#define FPS_V_V         1
#define FPS_V_Z         2
#define FPS_V_N         3
#define FPS_V_T         5                               /* truncate */
#define FPS_V_L         6                               /* long */
#define FPS_V_D         7                               /* double */
#define FPS_V_IC        8                               /* ic err int */
#define FPS_V_IV        9                               /* overflo err int */
#define FPS_V_IU        10                              /* underflo err int */
#define FPS_V_IUV       11                              /* undef var err int */
#define FPS_V_ID        14                              /* int disable */
#define FPS_V_ER        15                              /* error */

/* PIRQ */

#define PIRQ_PIR1       0001000
#define PIRQ_PIR2       0002000
#define PIRQ_PIR3       0004000
#define PIRQ_PIR4       0010000
#define PIRQ_PIR5       0020000
#define PIRQ_PIR6       0040000
#define PIRQ_PIR7       0100000
#define PIRQ_IMP        0177356                         /* implemented bits */
#define PIRQ_RW         0177000                         /* read/write bits */

/* STKLIM */

#define STKLIM_RW       0177400

/* MMR0 */

#define MMR0_MME        0000001                         /* mem mgt enable */
#define MMR0_V_PAGE     1                               /* offset to pageno */
#define MMR0_M_PAGE     077                             /* mask for pageno */
#define MMR0_PAGE       (MMR0_M_PAGE << MMR0_V_PAGE)
#define MMR0_IC         0000200                         /* instr complete */
#define MMR0_MAINT      0000400                         /* maintenance */
#define MMR0_TENB       0001000                         /* trap enable */
#define MMR0_TRAP       0010000                         /* mem mgt trap */
#define MMR0_RO         0020000                         /* read only error */
#define MMR0_PL         0040000                         /* page lnt error */
#define MMR0_NR         0100000                         /* no access error */
#define MMR0_FREEZE     0160000                         /* if set, no update */
#define MMR0_WR         0171401                         /* writeable bits */

/* MMR3 */

#define MMR3_UDS        001                             /* user dspace enbl */
#define MMR3_SDS        002                             /* super dspace enbl */
#define MMR3_KDS        004                             /* krnl dspace enbl */
#define MMR3_CSM        010                             /* CSM enable */
#define MMR3_M22E       020                             /* 22b mem mgt enbl */
#define MMR3_BME        040                             /* DMA bus map enbl */

/* PAR */

#define PAR_18B         0007777                         /* 18b addressing */
#define PAR_22B         0177777                         /* 22b addressing */

/* PDR */

#define PDR_ACF         0000007                         /* access control */
#define PDR_ACS         0000006                         /* 2b access control */
#define PDR_ED          0000010                         /* expansion dir */
#define PDR_W           0000100                         /* written flag */
#define PDR_A           0000200                         /* access flag */
#define PDR_PLF         0077400                         /* page lnt field */
#define PDR_NOC         0100000                         /* don't cache */

#define PDR_PRD         0000003                         /* page readable if 2 */

/* Virtual address */

#define VA_DF           0017777                         /* displacement */
#define VA_BN           0017700                         /* block number */
#define VA_V_APF        13                              /* offset to APF */
#define VA_V_DS         16                              /* offset to space */
#define VA_V_MODE       17                              /* offset to mode */
#define VA_DS           (1u << VA_V_DS)                 /* data space flag */

/* Unibus map (if present) */

#define UBM_LNT_LW      32                              /* size in LW */
#define UBM_V_PN        13                              /* page number */
#define UBM_M_PN        037
#define UBM_V_OFF       0                               /* offset */
#define UBM_M_OFF       017777
#define UBM_PAGSIZE     (UBM_M_OFF + 1)                 /* page size */
#define UBM_GETPN(x)    (((x) >> UBM_V_PN) & UBM_M_PN)
#define UBM_GETOFF(x)   ((x) & UBM_M_OFF)

/* CPUERR */

#define CPUE_RED        0004                            /* red stack */
#define CPUE_YEL        0010                            /* yellow stack */
#define CPUE_TMO        0020                            /* IO page nxm */
#define CPUE_NXM        0040                            /* memory nxm */
#define CPUE_ODD        0100                            /* odd address */
#define CPUE_HALT       0200                            /* HALT not kernel */
#define CPUE_IMP        0374                            /* implemented bits */

/* Floating point accumulators */

typedef struct {
    uint32              l;                              /* low 32b */
    uint32              h;                              /* high 32b */
    } fpac_t;

/* Device CSRs */

#define CSR_V_GO        0                               /* go */
#define CSR_V_IE        6                               /* interrupt enable */
#define CSR_V_DONE      7                               /* done */
#define CSR_V_BUSY      11                              /* busy */
#define CSR_V_ERR       15                              /* error */
#define CSR_GO          (1u << CSR_V_GO)
#define CSR_IE          (1u << CSR_V_IE)
#define CSR_DONE        (1u << CSR_V_DONE)
#define CSR_BUSY        (1u << CSR_V_BUSY)
#define CSR_ERR         (1u << CSR_V_ERR)

/* Trap masks, descending priority order, following J-11
   An interrupt summary bit is kept with traps, to minimize overhead
*/

#define TRAP_V_RED      0                               /* red stk abort  4 */
#define TRAP_V_ODD      1                               /* odd address    4 */
#define TRAP_V_MME      2                               /* mem mgt      250 */
#define TRAP_V_NXM      3                               /* nx memory      4 */
#define TRAP_V_PAR      4                               /* parity err   114 */
#define TRAP_V_PRV      5                               /* priv inst      4 */
#define TRAP_V_ILL      6                               /* illegal inst  10 */
#define TRAP_V_BPT      7                               /* BPT           14 */
#define TRAP_V_IOT      8                               /* IOT           20 */
#define TRAP_V_EMT      9                               /* EMT           30 */
#define TRAP_V_TRAP     10                              /* TRAP          34 */
#define TRAP_V_TRC      11                              /* T bit         14 */
#define TRAP_V_YEL      12                              /* stack          4 */
#define TRAP_V_PWRFL    13                              /* power fail    24 */
#define TRAP_V_FPE      14                              /* fpe          244 */
#define TRAP_V_MAX      15                              /* intr = max trp # */
#define TRAP_RED        (1u << TRAP_V_RED)
#define TRAP_ODD        (1u << TRAP_V_ODD)
#define TRAP_MME        (1u << TRAP_V_MME)
#define TRAP_NXM        (1u << TRAP_V_NXM)
#define TRAP_PAR        (1u << TRAP_V_PAR)
#define TRAP_PRV        (1u << TRAP_V_PRV)
#define TRAP_ILL        (1u << TRAP_V_ILL)
#define TRAP_BPT        (1u << TRAP_V_BPT)
#define TRAP_IOT        (1u << TRAP_V_IOT)
#define TRAP_EMT        (1u << TRAP_V_EMT)
#define TRAP_TRAP       (1u << TRAP_V_TRAP)
#define TRAP_TRC        (1u << TRAP_V_TRC)
#define TRAP_YEL        (1u << TRAP_V_YEL)
#define TRAP_PWRFL      (1u << TRAP_V_PWRFL)
#define TRAP_FPE        (1u << TRAP_V_FPE)
#define TRAP_INT        (1u << TRAP_V_MAX)
#define TRAP_ALL        ((1u << TRAP_V_MAX) - 1)        /* all traps */

#define VEC_RED         0004                            /* trap vectors */
#define VEC_ODD         0004
#define VEC_MME         0250
#define VEC_NXM         0004
#define VEC_PAR         0114
#define VEC_PRV         0004
#define VEC_ILL         0010
#define VEC_BPT         0014
#define VEC_IOT         0020
#define VEC_EMT         0030
#define VEC_TRAP        0034
#define VEC_TRC         0014
#define VEC_YEL         0004
#define VEC_PWRFL       0024
#define VEC_FPE         0244

/* Simulator stop codes; codes 1:TRAP_V_MAX correspond to traps 0:TRAPMAX-1 */

#define STOP_HALT       (TRAP_V_MAX + 1)                /* HALT instruction */
#define STOP_IBKPT      (TRAP_V_MAX + 2)                /* instruction bkpt */
#define STOP_WAIT       (TRAP_V_MAX + 3)                /* wait, no events */
#define STOP_VECABORT   (TRAP_V_MAX + 4)                /* abort vector read */
#define STOP_SPABORT    (TRAP_V_MAX + 5)                /* abort trap push */
#define STOP_RQ         (TRAP_V_MAX + 6)                /* RQDX3 panic */
#define STOP_SANITY     (TRAP_V_MAX + 7)                /* sanity timer exp */
#define STOP_DTOFF      (TRAP_V_MAX + 8)                /* DECtape off reel */
#define IORETURN(f,v)   ((f)? (v): SCPE_OK)             /* cond error return */

/* Timers */

#define TMR_CLK         0                               /* line clock */
#define TMR_PCLK        1                               /* KW11P */

/* IO parameters */

#define DZ_MUXES        4                               /* max # of DZ muxes */
#define DZ_LINES        8                               /* lines per DZ mux */
#define VH_MUXES        4                               /* max # of VH muxes */
#define DLX_LINES       16                              /* max # of KL11/DL11's */
#define DCX_LINES       16                              /* max # of DC11's */
#define DUP_LINES       8                               /* max # of DUP11/DPV11's */
#define MT_MAXFR        (1 << 16)                       /* magtape max rec */
#define AUTO_LNT        34                              /* autoconfig ranks */
#define DIB_MAX         100                             /* max DIBs */

#define DEV_V_UBUS      (DEV_V_UF + 0)                  /* Unibus */
#define DEV_V_QBUS      (DEV_V_UF + 1)                  /* Qbus */
#define DEV_V_Q18       (DEV_V_UF + 2)                  /* Qbus with <= 256KB */
#define DEV_V_MBUS      (DEV_V_UF + 3)                  /* Massbus */
#define DEV_V_FFUF      (DEV_V_UF + 4)                  /* first free flag */
#define DEV_UBUS        (1u << DEV_V_UBUS)
#define DEV_QBUS        (1u << DEV_V_QBUS)
#define DEV_Q18         (1u << DEV_V_Q18)
#define DEV_MBUS        (1u << DEV_V_MBUS)

#define DEV_RDX         8                               /* default device radix */

/* Device information block */

#define VEC_DEVMAX      4                               /* max device vec */

struct pdp_dib {
    uint32              ba;                             /* base addr */
    uint32              lnt;                            /* length */
    t_stat              (*rd)(int32 *dat, int32 ad, int32 md);
    t_stat              (*wr)(int32 dat, int32 ad, int32 md);
    int32               vnum;                           /* vectors: number */
    int32               vloc;                           /* locator */
    int32               vec;                            /* value */
    int32               (*ack[VEC_DEVMAX])(void);       /* ack routines */
    };

typedef struct pdp_dib DIB;

/* Unibus I/O page layout - see pdp11_io_lib.c for address layout details
   Massbus devices (RP, TU) do not appear in the Unibus IO page */

#define IOBA_AUTO       (0)                             /* Assigned by Auto Configure */

/* Processor registers which have I/O page addresses
 */

#define IOBA_CTL        (IOPAGEBASE + 017520)           /* board ctrl */
#define IOLN_CTL        010
#define IOBA_UBM        (IOPAGEBASE + 010200)           /* Unibus map */
#define IOLN_UBM        (UBM_LNT_LW * sizeof (int32))
#define IOBA_MMR3       (IOPAGEBASE + 012516)           /* MMR3 */
#define IOLN_MMR3       002
#define IOBA_TTI        (IOPAGEBASE + 017560)           /* DL11 rcv */
#define IOLN_TTI        004
#define IOBA_TTO        (IOPAGEBASE + 017564)           /* DL11 xmt */
#define IOLN_TTO        004
#define IOBA_SR         (IOPAGEBASE + 017570)           /* SR */
#define IOLN_SR         002
#define IOBA_MMR012     (IOPAGEBASE + 017572)           /* MMR0-2 */
#define IOLN_MMR012     006
#define IOBA_GPR        (IOPAGEBASE + 017700)           /* GPR's */
#define IOLN_GPR        010
#define IOBA_UCTL       (IOPAGEBASE + 017730)           /* UBA ctrl */
#define IOLN_UCTL       010
#define IOBA_CPU        (IOPAGEBASE + 017740)           /* CPU reg */
#define IOLN_CPU        036
#define IOBA_PSW        (IOPAGEBASE + 017776)           /* PSW */
#define IOLN_PSW        002
#define IOBA_UIPDR      (IOPAGEBASE + 017600)           /* user APR's */
#define IOLN_UIPDR      020
#define IOBA_UDPDR      (IOPAGEBASE + 017620)
#define IOLN_UDPDR      020
#define IOBA_UIPAR      (IOPAGEBASE + 017640)
#define IOLN_UIPAR      020
#define IOBA_UDPAR      (IOPAGEBASE + 017660)
#define IOLN_UDPAR      020
#define IOBA_SUP        (IOPAGEBASE + 012200)           /* supervisor APR's */
#define IOLN_SUP        0100
#define IOBA_KIPDR      (IOPAGEBASE + 012300)           /* kernel APR's */
#define IOLN_KIPDR      020
#define IOBA_KDPDR      (IOPAGEBASE + 012320)
#define IOLN_KDPDR      020
#define IOBA_KIPAR      (IOPAGEBASE + 012340)
#define IOLN_KIPAR      020
#define IOBA_KDPAR      (IOPAGEBASE + 012360)
#define IOLN_KDPAR      020

/* Interrupt assignments; within each level, priority is right to left
   PIRQn has the highest priority with a level and is always bit <0>
   On level 6, the clock is second highest priority */

#define IPL_HLVL        8                               /* # int levels */
#define IPL_HMIN        4                               /* lowest IO int level */

#define INT_V_PIR7      0                               /* BR7 */

#define INT_V_PIR6      0                               /* BR6 */
#define INT_V_CLK       1
#define INT_V_PCLK      2
#define INT_V_DTA       3
#define INT_V_TA        4

#define INT_V_PIR5      0                               /* BR5 */
#define INT_V_RK        1
#define INT_V_RL        2
#define INT_V_RX        3
#define INT_V_TM        4
#define INT_V_RP        5
#define INT_V_TS        6
#define INT_V_HK        7
#define INT_V_RQ        8
#define INT_V_DZRX      9
#define INT_V_DZTX      10
#define INT_V_TQ        11
#define INT_V_RY        12
#define INT_V_XQ        13
#define INT_V_XU        14
#define INT_V_TU        15
#define INT_V_RF        16
#define INT_V_RC        17
#define INT_V_DMCRX     18
#define INT_V_DMCTX     19
<<<<<<< HEAD
#define INT_V_KMCA     20
#define INT_V_KMCB     21
=======
#define INT_V_DUPRX     20
#define INT_V_DUPTX     21
>>>>>>> 596cb3f5

#define INT_V_PIR4      0                               /* BR4 */
#define INT_V_TTI       1
#define INT_V_TTO       2
#define INT_V_PTR       3
#define INT_V_PTP       4
#define INT_V_LPT       5
#define INT_V_VHRX      6
#define INT_V_VHTX      7  
#define INT_V_CR        8
#define INT_V_DLI       9
#define INT_V_DLO       10
#define INT_V_DCI       11
#define INT_V_DCO       12

#define INT_V_PIR3      0                               /* BR3 */
#define INT_V_PIR2      0                               /* BR2 */
#define INT_V_PIR1      0                               /* BR1 */

#define INT_PIR7        (1u << INT_V_PIR7)
#define INT_PIR6        (1u << INT_V_PIR6)
#define INT_CLK         (1u << INT_V_CLK)
#define INT_PCLK        (1u << INT_V_PCLK)
#define INT_DTA         (1u << INT_V_DTA)
#define INT_TA          (1u << INT_V_TA)
#define INT_PIR5        (1u << INT_V_PIR5)
#define INT_RK          (1u << INT_V_RK)
#define INT_RL          (1u << INT_V_RL)
#define INT_RX          (1u << INT_V_RX)
#define INT_TM          (1u << INT_V_TM)
#define INT_RP          (1u << INT_V_RP)
#define INT_TS          (1u << INT_V_TS)
#define INT_HK          (1u << INT_V_HK)
#define INT_RQ          (1u << INT_V_RQ)
#define INT_DZRX        (1u << INT_V_DZRX)
#define INT_DZTX        (1u << INT_V_DZTX)
#define INT_TQ          (1u << INT_V_TQ)
#define INT_RY          (1u << INT_V_RY)
#define INT_XQ          (1u << INT_V_XQ)
#define INT_XU          (1u << INT_V_XU)
#define INT_TU          (1u << INT_V_TU)
#define INT_RF          (1u << INT_V_RF)
#define INT_RC          (1u << INT_V_RC)
#define INT_DMCRX       (1u << INT_V_DMCRX)
#define INT_DMCTX       (1u << INT_V_DMCTX)
<<<<<<< HEAD
#define INT_KMCA        (1u << INT_V_KMCA)
#define INT_KMCB        (1u << INT_V_KMCB)
=======
#define INT_DUPRX       (1u << INT_V_DUPRX)
#define INT_DUPTX       (1u << INT_V_DUPTX)
>>>>>>> 596cb3f5
#define INT_PIR4        (1u << INT_V_PIR4)
#define INT_TTI         (1u << INT_V_TTI)
#define INT_TTO         (1u << INT_V_TTO)
#define INT_PTR         (1u << INT_V_PTR)
#define INT_PTP         (1u << INT_V_PTP)
#define INT_LPT         (1u << INT_V_LPT)
#define INT_VHRX        (1u << INT_V_VHRX)
#define INT_VHTX        (1u << INT_V_VHTX)
#define INT_CR          (1u << INT_V_CR)
#define INT_DLI         (1u << INT_V_DLI)
#define INT_DLO         (1u << INT_V_DLO)
#define INT_DCI         (1u << INT_V_DCI)
#define INT_DCO         (1u << INT_V_DCO)
#define INT_PIR3        (1u << INT_V_PIR3)
#define INT_PIR2        (1u << INT_V_PIR2)
#define INT_PIR1        (1u << INT_V_PIR1)

#define INT_INTERNAL7   (INT_PIR7)
#define INT_INTERNAL6   (INT_PIR6 | INT_CLK)
#define INT_INTERNAL5   (INT_PIR5)
#define INT_INTERNAL4   (INT_PIR4)
#define INT_INTERNAL3   (INT_PIR3)
#define INT_INTERNAL2   (INT_PIR2)
#define INT_INTERNAL1   (INT_PIR1)

#define IPL_CLK         6                               /* int pri levels */
#define IPL_PCLK        6
#define IPL_DTA         6
#define IPL_TA          6
#define IPL_RK          5
#define IPL_RL          5
#define IPL_RX          5
#define IPL_TM          5
#define IPL_RP          5
#define IPL_TS          5
#define IPL_HK          5
#define IPL_RQ          5
#define IPL_DZRX        5
#define IPL_DZTX        5
#define IPL_TQ          5
#define IPL_RY          5
#define IPL_XQ          5
#define IPL_XU          5
#define IPL_TU          5
#define IPL_RF          5
#define IPL_RC          5
#define IPL_DMCRX       5
#define IPL_DMCTX       5
<<<<<<< HEAD
#define IPL_KMCA        5
#define IPL_KMCB        5
=======
#define IPL_DUPRX       5
#define IPL_DUPTX       5
>>>>>>> 596cb3f5
#define IPL_PTR         4
#define IPL_PTP         4
#define IPL_TTI         4
#define IPL_TTO         4
#define IPL_LPT         4
#define IPL_VHRX        4
#define IPL_VHTX        4
#define IPL_CR          4
#define IPL_DLI         4
#define IPL_DLO         4
#define IPL_DCI         4
#define IPL_DCO         4

#define IPL_PIR7        7
#define IPL_PIR6        6
#define IPL_PIR5        5
#define IPL_PIR4        4
#define IPL_PIR3        3
#define IPL_PIR2        2
#define IPL_PIR1        1

/* Device vectors */

#define VEC_AUTO        (0)                             /* Assigned by Auto Configure */
#define VEC_FLOAT       (0)                             /* Assigned by Auto Configure */

#define VEC_Q           0000                            /* vector base */

/* Processor specific internal fixed vectors */
#define VEC_PIRQ        0240
#define VEC_TTI         0060
#define VEC_TTO         0064

/* Interrupt macros */

#define IVCL(dv)        ((IPL_##dv * 32) + INT_V_##dv)
#define IREQ(dv)        int_req[IPL_##dv]
#define SET_INT(dv)     int_req[IPL_##dv] = int_req[IPL_##dv] | (INT_##dv)
#define CLR_INT(dv)     int_req[IPL_##dv] = int_req[IPL_##dv] & ~(INT_##dv)

/* Massbus definitions */

#define MBA_NUM         2                               /* number of MBA's */
#define MBA_RP          0                               /* MBA for RP */
#define MBA_TU          1                               /* MBA for TU */
#define MBA_RMASK       037                             /* max 32 reg */
#define MBE_NXD         1                               /* nx drive */
#define MBE_NXR         2                               /* nx reg */
#define MBE_GOE         3                               /* err on GO */

/* CPU and FPU macros */

#define update_MM       ((MMR0 & MMR0_FREEZE) == 0)
#define setTRAP(name)   trap_req = trap_req | (name)
#define setCPUERR(name) CPUERR = CPUERR | (name)
#define ABORT(val)      longjmp (save_env, (val))
#define SP R[6]
#define PC R[7]

/* Function prototypes */

int32 Map_ReadB (uint32 ba, int32 bc, uint8 *buf);
int32 Map_ReadW (uint32 ba, int32 bc, uint16 *buf);
int32 Map_WriteB (uint32 ba, int32 bc, uint8 *buf);
int32 Map_WriteW (uint32 ba, int32 bc, uint16 *buf);

int32 mba_rdbufW (uint32 mbus, int32 bc, uint16 *buf);
int32 mba_wrbufW (uint32 mbus, int32 bc, uint16 *buf);
int32 mba_chbufW (uint32 mbus, int32 bc, uint16 *buf);
int32 mba_get_bc (uint32 mbus);
int32 mba_get_csr (uint32 mbus);
void mba_upd_ata (uint32 mbus, uint32 val);
void mba_set_exc (uint32 mbus);
void mba_set_don (uint32 mbus);
void mba_set_enbdis (uint32 mb, t_bool dis);
t_stat mba_show_num (FILE *st, UNIT *uptr, int32 val, void *desc);

#include "pdp11_io_lib.h"

#endif
<|MERGE_RESOLUTION|>--- conflicted
+++ resolved
@@ -1,796 +1,787 @@
-/* pdp11_defs.h: PDP-11 simulator definitions
-
-   Copyright (c) 1993-2011, Robert M Supnik
-
-   Permission is hereby granted, free of charge, to any person obtaining a
-   copy of this software and associated documentation files (the "Software"),
-   to deal in the Software without restriction, including without limitation
-   the rights to use, copy, modify, merge, publish, distribute, sublicense,
-   and/or sell copies of the Software, and to permit persons to whom the
-   Software is furnished to do so, subject to the following conditions:
-
-   The above copyright notice and this permission notice shall be included in
-   all copies or substantial portions of the Software.
-
-   THE SOFTWARE IS PROVIDED "AS IS", WITHOUT WARRANTY OF ANY KIND, EXPRESS OR
-   IMPLIED, INCLUDING BUT NOT LIMITED TO THE WARRANTIES OF MERCHANTABILITY,
-   FITNESS FOR A PARTICULAR PURPOSE AND NONINFRINGEMENT.  IN NO EVENT SHALL
-   ROBERT M SUPNIK BE LIABLE FOR ANY CLAIM, DAMAGES OR OTHER LIABILITY, WHETHER
-   IN AN ACTION OF CONTRACT, TORT OR OTHERWISE, ARISING FROM, OUT OF OR IN
-   CONNECTION WITH THE SOFTWARE OR THE USE OR OTHER DEALINGS IN THE SOFTWARE.
-
-   Except as contained in this notice, the name of Robert M Supnik shall not be
-   used in advertising or otherwise to promote the sale, use or other dealings
-   in this Software without prior written authorization from Robert M Supnik.
-
-   The author gratefully acknowledges the help of Max Burnet, Megan Gentry,
-   and John Wilson in resolving questions about the PDP-11
-
-   11-Dec-11    RMS     Fixed priority of PIRQ vs IO; added INT_INTERNALn
-   22-May-10    RMS     Added check for 64b definitions
-   19-Nov-08    RMS     Moved I/O support routines to I/O library
-   16-May-08    RMS     Added KE11A, DC11 support
-   02-Feb-08    RMS     Fixed DMA memory address limit test (found by John Dundas)
-   25-Jan-08    RMS     Added RC11, KG11A support (from John Dundas)
-   16-Dec-06    RMS     Added TA11 support
-   29-Oct-06    RMS     Added clock coscheduling
-   06-Jul-06    RMS     Added multiple KL11/DL11 support
-   26-Jun-06    RMS     Added RF11 support
-   24-May-06    RMS     Added 11/44 DR support (from CIS diagnostic)
-   17-May-06    RMS     Added CR11/CD11 support (from John Dundas)
-   30-Sep-04    RMS     Added Massbus support
-                        Removed Map_Addr prototype
-                        Removed map argument from Unibus routines
-                        Added framework for model selection
-   28-May-04    RMS     Added DHQ support
-   25-Jan-04    RMS     Removed local debug logging support
-   22-Dec-03    RMS     Added second DEUNA/DELUA support
-   18-Oct-03    RMS     Added DECtape off reel message
-   19-May-03    RMS     Revised for new conditional compilation
-   05-Apr-03    RMS     Fixed bug in MMR1 update (found by Tim Stark)
-   28-Feb-03    RMS     Added TM logging support
-   19-Jan-03    RMS     Changed mode definitions for Apple Dev Kit conflict
-   11-Nov-02    RMS     Changed log definitions to be VAX compatible
-   10-Oct-02    RMS     Added vector information to DIB
-                        Changed DZ11 vector to Unibus standard
-                        Added DEQNA/DELQA, DEUNA/DELUA support
-                        Added multiple RQDX3, autoconfigure support
-   12-Sep-02    RMS     Added TMSCP, KW11P,and RX211 support
-   28-Apr-02    RMS     Clarified PDF ACF mnemonics
-   22-Apr-02    RMS     Added HTRAP, BPOK maint register flags, MT_MAXFR
-   06-Mar-02    RMS     Changed system type to KDJ11A
-   20-Jan-02    RMS     Added multiboard DZ11 support
-   09-Nov-01    RMS     Added bus map support
-   07-Nov-01    RMS     Added RQDX3 support
-   26-Oct-01    RMS     Added symbolic definitions for IO page
-   19-Oct-01    RMS     Added DZ definitions
-   15-Oct-01    RMS     Added logging capabilities
-   07-Sep-01    RMS     Revised for multilevel interrupts
-   01-Jun-01    RMS     Added DZ11 support
-   23-Apr-01    RMS     Added RK611 support
-   05-Apr-01    RMS     Added TS11/TSV05 support
-   10-Feb-01    RMS     Added DECtape support
-*/
-
-#ifndef PDP11_DEFS_H
-#define PDP11_DEFS_H   0
-
-#ifndef VM_PDP11
-#define VM_PDP11        0
-#endif
-
-#include "sim_defs.h"                                   /* simulator defns */
-#include <setjmp.h>
-
-#if defined(USE_INT64) || defined(USE_ADDR64)
-#error "PDP-11 does not support 64b values!"
-#endif
-
-/* Architectural constants */
-
-#define STKL_R          0340                            /* stack limit */
-#define STKL_Y          0400
-#define VASIZE          0200000                         /* 2**16 */
-#define VAMASK          (VASIZE - 1)                    /* 2**16 - 1 */
-#define MEMSIZE64K      0200000                         /* 2**16 */
-#define INIMEMSIZE      001000000                       /* 2**18 */
-#define UNIMEMSIZE      001000000                       /* 2**18 */
-#define UNIMASK         (UNIMEMSIZE - 1)                /* 2**18 - 1 */
-#define IOPAGEBASE      017760000                       /* 2**22 - 2**13 */
-#define IOPAGESIZE      000020000                       /* 2**13 */
-#define IOPAGEMASK      (IOPAGESIZE - 1)                /* 2**13 - 1 */
-#define MAXMEMSIZE      020000000                       /* 2**22 */
-#define PAMASK          (MAXMEMSIZE - 1)                /* 2**22 - 1 */
-#define MEMSIZE         (cpu_unit.capac)
-#define ADDR_IS_MEM(x)  (((t_addr) (x)) < cpu_memsize)  /* use only in sim! */
-#define DMASK           0177777
-
-/* CPU models */
-
-#define MOD_1103        0
-#define MOD_1104        1
-#define MOD_1105        2
-#define MOD_1120        3
-#define MOD_1123        4
-#define MOD_1123P       5
-#define MOD_1124        6
-#define MOD_1134        7
-#define MOD_1140        8
-#define MOD_1144        9
-#define MOD_1145        10
-#define MOD_1160        11
-#define MOD_1170        12
-#define MOD_1173        13
-#define MOD_1153        14
-#define MOD_1173B       15
-#define MOD_1183        16
-#define MOD_1184        17
-#define MOD_1193        18
-#define MOD_1194        19
-#define MOD_T           20
-
-#define CPUT_03         (1u << MOD_1103)                /* LSI-11 */
-#define CPUT_04         (1u << MOD_1104)                /* 11/04 */
-#define CPUT_05         (1u << MOD_1105)                /* 11/05 */
-#define CPUT_20         (1u << MOD_1120)                /* 11/20 */
-#define CPUT_23         (1u << MOD_1123)                /* 11/23 */
-#define CPUT_23P        (1u << MOD_1123P)               /* 11/23+ */
-#define CPUT_24         (1u << MOD_1124)                /* 11/24 */
-#define CPUT_34         (1u << MOD_1134)                /* 11/34 */
-#define CPUT_40         (1u << MOD_1140)                /* 11/40 */
-#define CPUT_44         (1u << MOD_1144)                /* 11/44 */
-#define CPUT_45         (1u << MOD_1145)                /* 11/45 */
-#define CPUT_60         (1u << MOD_1160)                /* 11/60 */
-#define CPUT_70         (1u << MOD_1170)                /* 11/70 */
-#define CPUT_73         (1u << MOD_1173)                /* 11/73 */
-#define CPUT_53         (1u << MOD_1153)                /* 11/53 */
-#define CPUT_73B        (1u << MOD_1173B)               /* 11/73B */
-#define CPUT_83         (1u << MOD_1183)                /* 11/83 */
-#define CPUT_84         (1u << MOD_1184)                /* 11/84 */
-#define CPUT_93         (1u << MOD_1193)                /* 11/93 */
-#define CPUT_94         (1u << MOD_1194)                /* 11/94 */
-#define CPUT_T          (1u << MOD_T)                   /* T-11 */
-
-#define CPUT_F          (CPUT_23|CPUT_23P|CPUT_24)      /* all F11's */
-#define CPUT_J          (CPUT_53|CPUT_73|CPUT_73B| \
-                         CPUT_83|CPUT_84|CPUT_93|CPUT_94)
-#define CPUT_JB         (CPUT_73B|CPUT_83|CPUT_84)      /* KDJ11B */
-#define CPUT_JE         (CPUT_93|CPUT_94)               /* KDJ11E */
-#define CPUT_JU         (CPUT_84|CPUT_94)               /* KTJ11B UBA */
-#define CPUT_ALL        0xFFFFFFFF
-
-/* CPU options */
-
-#define BUS_U           (1u << 0)                       /* Unibus */
-#define BUS_Q           (0)                             /* Qbus */
-#define OPT_EIS         (1u << 1)                       /* EIS */
-#define OPT_FIS         (1u << 2)                       /* FIS */
-#define OPT_FPP         (1u << 3)                       /* FPP */
-#define OPT_CIS         (1u << 4)                       /* CIS */
-#define OPT_MMU         (1u << 5)                       /* MMU */
-#define OPT_RH11        (1u << 6)                       /* RH11 */
-#define OPT_PAR         (1u << 7)                       /* parity */
-#define OPT_UBM         (1u << 8)                       /* UBM */
-
-#define CPUT(x)         ((cpu_type & (x)) != 0)
-#define CPUO(x)         ((cpu_opt & (x)) != 0)
-#define UNIBUS          (cpu_opt & BUS_U)
-extern uint32 cpu_model, cpu_type, cpu_opt;
-
-/* Feature sets
-
-   SDSD                 source addr, dest addr, source fetch, dest fetch
-   SR                   switch register
-   DR                   display register
-   RTT                  RTT instruction
-   SXS                  SXT, XOR, SOB instructions
-   MARK                 MARK instruction
-   SPL                  SPL instruction
-   MXPY                 MTPI, MTPD, MFPI, MFPD instructions
-   MXPS                 MTPS, MFPS instructions
-   MFPT                 MFPT instruction
-   CSM                  CSM instruction
-   TSWLK                TSTSET, WRLCK instructions
-   PSW                  PSW register
-   EXPT                 explicit PSW writes can alter T-bit
-   IOSR                 general registers readable from programs in IO space
-   2REG                 dual register set
-   MMR3                 MMR3 register
-   MMTR                 mem mgt traps
-   STKLR                STKLIM register
-   STKLF                fixed stack limit
-   SID                  supervisor mode, I/D spaces
-   ODD                  odd address trap
-   HALT4                halt in kernel mode traps to 4
-   JREG4                JMP/JSR R traps to 4
-   STKA                 stop on stack abort
-   LTCR                 LTC CSR
-   LTCM                 LTC CSR<7>
-*/
-
-#define IS_SDSD         (CPUT_20|CPUT_F|CPUT_40|CPUT_60|CPUT_J|CPUT_T)
-#define HAS_SR          (CPUT_04|CPUT_05|CPUT_20|CPUT_34|CPUT_40| \
-                         CPUT_44|CPUT_45|CPUT_60|CPUT_70)
-#define HAS_DR          (CPUT_04|CPUT_05|CPUT_20|CPUT_24|CPUT_34| \
-                         CPUT_40|CPUT_44|CPUT_45|CPUT_60|CPUT_70)
-#define HAS_RTT         (CPUT_03|CPUT_04|CPUT_F|CPUT_34|CPUT_40| \
-                         CPUT_44|CPUT_45|CPUT_60|CPUT_70|CPUT_J|CPUT_T)
-#define HAS_SXS         (CPUT_03|CPUT_F|CPUT_34|CPUT_40|CPUT_44| \
-                         CPUT_45|CPUT_60|CPUT_70|CPUT_J|CPUT_T)
-#define HAS_MARK        (CPUT_03|CPUT_F|CPUT_34|CPUT_40|CPUT_44| \
-                         CPUT_45|CPUT_60|CPUT_70|CPUT_J)
-#define HAS_SPL         (CPUT_44|CPUT_45|CPUT_70|CPUT_J)
-#define HAS_MXPY        (CPUT_F|CPUT_34|CPUT_40|CPUT_44|CPUT_45| \
-                         CPUT_60|CPUT_70|CPUT_J)
-#define HAS_MXPS        (CPUT_03|CPUT_F|CPUT_34|CPUT_J|CPUT_T)
-#define HAS_MFPT        (CPUT_F|CPUT_44|CPUT_J|CPUT_T)
-#define HAS_CSM         (CPUT_44|CPUT_J)
-#define HAS_TSWLK       (CPUT_J)
-#define HAS_PSW         (CPUT_04|CPUT_05|CPUT_20|CPUT_F|CPUT_34|CPUT_40| \
-                         CPUT_44|CPUT_45|CPUT_60|CPUT_70|CPUT_J)
-#define HAS_EXPT        (CPUT_04|CPUT_05|CPUT_20)
-#define HAS_IOSR        (CPUT_04|CPUT_05)
-#define HAS_2REG        (CPUT_45|CPUT_70|CPUT_J)
-#define HAS_MMR3        (CPUT_F|CPUT_44|CPUT_45|CPUT_70|CPUT_J)
-#define HAS_MMTR        (CPUT_45|CPUT_70)
-#define HAS_STKLR       (CPUT_45|CPUT_60|CPUT_70)
-#define HAS_STKLF       (CPUT_04|CPUT_05|CPUT_20|CPUT_F|CPUT_34| \
-                         CPUT_40|CPUT_44|CPUT_J)
-#define HAS_SID         (CPUT_44|CPUT_45|CPUT_70|CPUT_J)
-#define HAS_ODD         (CPUT_04|CPUT_05|CPUT_20|CPUT_34|CPUT_40| \
-                         CPUT_44|CPUT_45|CPUT_60|CPUT_70|CPUT_J)
-#define HAS_HALT4       (CPUT_44|CPUT_45|CPUT_70|CPUT_J)
-#define HAS_JREG4       (CPUT_03|CPUT_04|CPUT_05|CPUT_20|CPUT_F| \
-                         CPUT_34|CPUT_40|CPUT_60|CPUT_T)
-#define STOP_STKA       (CPUT_03|CPUT_04|CPUT_05|CPUT_20|CPUT_34|CPUT_44)
-#define HAS_LTCR        (CPUT_04|CPUT_05|CPUT_20|CPUT_23P|CPUT_24| \
-                         CPUT_34|CPUT_40|CPUT_44|CPUT_45|CPUT_60| \
-                         CPUT_70|CPUT_J)
-#define HAS_LTCM        (CPUT_04|CPUT_05|CPUT_20|CPUT_24|CPUT_34| \
-                         CPUT_40|CPUT_44|CPUT_45|CPUT_60|CPUT_70|CPUT_J)
-
-/* Protection modes */
-
-#define MD_KER          0
-#define MD_SUP          1
-#define MD_UND          2
-#define MD_USR          3
-
-/* I/O access modes */
-
-#define READ            0
-#define READC           1                               /* read console */
-#define WRITE           2
-#define WRITEC          3                               /* write console */
-#define WRITEB          4
-
-/* PSW */
-
-#define PSW_V_C         0                               /* condition codes */
-#define PSW_V_V         1
-#define PSW_V_Z         2
-#define PSW_V_N         3
-#define PSW_V_TBIT      4                               /* trace trap */
-#define PSW_V_IPL       5                               /* int priority */
-#define PSW_V_FPD       8                               /* first part done */
-#define PSW_V_RS        11                              /* register set */
-#define PSW_V_PM        12                              /* previous mode */
-#define PSW_V_CM        14                              /* current mode */
-#define PSW_CC          017
-#define PSW_TBIT        (1 << PSW_V_TBIT)
-#define PSW_PM          (3 << PSW_V_PM)
-
-/* FPS */
-
-#define FPS_V_C         0                               /* condition codes */
-#define FPS_V_V         1
-#define FPS_V_Z         2
-#define FPS_V_N         3
-#define FPS_V_T         5                               /* truncate */
-#define FPS_V_L         6                               /* long */
-#define FPS_V_D         7                               /* double */
-#define FPS_V_IC        8                               /* ic err int */
-#define FPS_V_IV        9                               /* overflo err int */
-#define FPS_V_IU        10                              /* underflo err int */
-#define FPS_V_IUV       11                              /* undef var err int */
-#define FPS_V_ID        14                              /* int disable */
-#define FPS_V_ER        15                              /* error */
-
-/* PIRQ */
-
-#define PIRQ_PIR1       0001000
-#define PIRQ_PIR2       0002000
-#define PIRQ_PIR3       0004000
-#define PIRQ_PIR4       0010000
-#define PIRQ_PIR5       0020000
-#define PIRQ_PIR6       0040000
-#define PIRQ_PIR7       0100000
-#define PIRQ_IMP        0177356                         /* implemented bits */
-#define PIRQ_RW         0177000                         /* read/write bits */
-
-/* STKLIM */
-
-#define STKLIM_RW       0177400
-
-/* MMR0 */
-
-#define MMR0_MME        0000001                         /* mem mgt enable */
-#define MMR0_V_PAGE     1                               /* offset to pageno */
-#define MMR0_M_PAGE     077                             /* mask for pageno */
-#define MMR0_PAGE       (MMR0_M_PAGE << MMR0_V_PAGE)
-#define MMR0_IC         0000200                         /* instr complete */
-#define MMR0_MAINT      0000400                         /* maintenance */
-#define MMR0_TENB       0001000                         /* trap enable */
-#define MMR0_TRAP       0010000                         /* mem mgt trap */
-#define MMR0_RO         0020000                         /* read only error */
-#define MMR0_PL         0040000                         /* page lnt error */
-#define MMR0_NR         0100000                         /* no access error */
-#define MMR0_FREEZE     0160000                         /* if set, no update */
-#define MMR0_WR         0171401                         /* writeable bits */
-
-/* MMR3 */
-
-#define MMR3_UDS        001                             /* user dspace enbl */
-#define MMR3_SDS        002                             /* super dspace enbl */
-#define MMR3_KDS        004                             /* krnl dspace enbl */
-#define MMR3_CSM        010                             /* CSM enable */
-#define MMR3_M22E       020                             /* 22b mem mgt enbl */
-#define MMR3_BME        040                             /* DMA bus map enbl */
-
-/* PAR */
-
-#define PAR_18B         0007777                         /* 18b addressing */
-#define PAR_22B         0177777                         /* 22b addressing */
-
-/* PDR */
-
-#define PDR_ACF         0000007                         /* access control */
-#define PDR_ACS         0000006                         /* 2b access control */
-#define PDR_ED          0000010                         /* expansion dir */
-#define PDR_W           0000100                         /* written flag */
-#define PDR_A           0000200                         /* access flag */
-#define PDR_PLF         0077400                         /* page lnt field */
-#define PDR_NOC         0100000                         /* don't cache */
-
-#define PDR_PRD         0000003                         /* page readable if 2 */
-
-/* Virtual address */
-
-#define VA_DF           0017777                         /* displacement */
-#define VA_BN           0017700                         /* block number */
-#define VA_V_APF        13                              /* offset to APF */
-#define VA_V_DS         16                              /* offset to space */
-#define VA_V_MODE       17                              /* offset to mode */
-#define VA_DS           (1u << VA_V_DS)                 /* data space flag */
-
-/* Unibus map (if present) */
-
-#define UBM_LNT_LW      32                              /* size in LW */
-#define UBM_V_PN        13                              /* page number */
-#define UBM_M_PN        037
-#define UBM_V_OFF       0                               /* offset */
-#define UBM_M_OFF       017777
-#define UBM_PAGSIZE     (UBM_M_OFF + 1)                 /* page size */
-#define UBM_GETPN(x)    (((x) >> UBM_V_PN) & UBM_M_PN)
-#define UBM_GETOFF(x)   ((x) & UBM_M_OFF)
-
-/* CPUERR */
-
-#define CPUE_RED        0004                            /* red stack */
-#define CPUE_YEL        0010                            /* yellow stack */
-#define CPUE_TMO        0020                            /* IO page nxm */
-#define CPUE_NXM        0040                            /* memory nxm */
-#define CPUE_ODD        0100                            /* odd address */
-#define CPUE_HALT       0200                            /* HALT not kernel */
-#define CPUE_IMP        0374                            /* implemented bits */
-
-/* Floating point accumulators */
-
-typedef struct {
-    uint32              l;                              /* low 32b */
-    uint32              h;                              /* high 32b */
-    } fpac_t;
-
-/* Device CSRs */
-
-#define CSR_V_GO        0                               /* go */
-#define CSR_V_IE        6                               /* interrupt enable */
-#define CSR_V_DONE      7                               /* done */
-#define CSR_V_BUSY      11                              /* busy */
-#define CSR_V_ERR       15                              /* error */
-#define CSR_GO          (1u << CSR_V_GO)
-#define CSR_IE          (1u << CSR_V_IE)
-#define CSR_DONE        (1u << CSR_V_DONE)
-#define CSR_BUSY        (1u << CSR_V_BUSY)
-#define CSR_ERR         (1u << CSR_V_ERR)
-
-/* Trap masks, descending priority order, following J-11
-   An interrupt summary bit is kept with traps, to minimize overhead
-*/
-
-#define TRAP_V_RED      0                               /* red stk abort  4 */
-#define TRAP_V_ODD      1                               /* odd address    4 */
-#define TRAP_V_MME      2                               /* mem mgt      250 */
-#define TRAP_V_NXM      3                               /* nx memory      4 */
-#define TRAP_V_PAR      4                               /* parity err   114 */
-#define TRAP_V_PRV      5                               /* priv inst      4 */
-#define TRAP_V_ILL      6                               /* illegal inst  10 */
-#define TRAP_V_BPT      7                               /* BPT           14 */
-#define TRAP_V_IOT      8                               /* IOT           20 */
-#define TRAP_V_EMT      9                               /* EMT           30 */
-#define TRAP_V_TRAP     10                              /* TRAP          34 */
-#define TRAP_V_TRC      11                              /* T bit         14 */
-#define TRAP_V_YEL      12                              /* stack          4 */
-#define TRAP_V_PWRFL    13                              /* power fail    24 */
-#define TRAP_V_FPE      14                              /* fpe          244 */
-#define TRAP_V_MAX      15                              /* intr = max trp # */
-#define TRAP_RED        (1u << TRAP_V_RED)
-#define TRAP_ODD        (1u << TRAP_V_ODD)
-#define TRAP_MME        (1u << TRAP_V_MME)
-#define TRAP_NXM        (1u << TRAP_V_NXM)
-#define TRAP_PAR        (1u << TRAP_V_PAR)
-#define TRAP_PRV        (1u << TRAP_V_PRV)
-#define TRAP_ILL        (1u << TRAP_V_ILL)
-#define TRAP_BPT        (1u << TRAP_V_BPT)
-#define TRAP_IOT        (1u << TRAP_V_IOT)
-#define TRAP_EMT        (1u << TRAP_V_EMT)
-#define TRAP_TRAP       (1u << TRAP_V_TRAP)
-#define TRAP_TRC        (1u << TRAP_V_TRC)
-#define TRAP_YEL        (1u << TRAP_V_YEL)
-#define TRAP_PWRFL      (1u << TRAP_V_PWRFL)
-#define TRAP_FPE        (1u << TRAP_V_FPE)
-#define TRAP_INT        (1u << TRAP_V_MAX)
-#define TRAP_ALL        ((1u << TRAP_V_MAX) - 1)        /* all traps */
-
-#define VEC_RED         0004                            /* trap vectors */
-#define VEC_ODD         0004
-#define VEC_MME         0250
-#define VEC_NXM         0004
-#define VEC_PAR         0114
-#define VEC_PRV         0004
-#define VEC_ILL         0010
-#define VEC_BPT         0014
-#define VEC_IOT         0020
-#define VEC_EMT         0030
-#define VEC_TRAP        0034
-#define VEC_TRC         0014
-#define VEC_YEL         0004
-#define VEC_PWRFL       0024
-#define VEC_FPE         0244
-
-/* Simulator stop codes; codes 1:TRAP_V_MAX correspond to traps 0:TRAPMAX-1 */
-
-#define STOP_HALT       (TRAP_V_MAX + 1)                /* HALT instruction */
-#define STOP_IBKPT      (TRAP_V_MAX + 2)                /* instruction bkpt */
-#define STOP_WAIT       (TRAP_V_MAX + 3)                /* wait, no events */
-#define STOP_VECABORT   (TRAP_V_MAX + 4)                /* abort vector read */
-#define STOP_SPABORT    (TRAP_V_MAX + 5)                /* abort trap push */
-#define STOP_RQ         (TRAP_V_MAX + 6)                /* RQDX3 panic */
-#define STOP_SANITY     (TRAP_V_MAX + 7)                /* sanity timer exp */
-#define STOP_DTOFF      (TRAP_V_MAX + 8)                /* DECtape off reel */
-#define IORETURN(f,v)   ((f)? (v): SCPE_OK)             /* cond error return */
-
-/* Timers */
-
-#define TMR_CLK         0                               /* line clock */
-#define TMR_PCLK        1                               /* KW11P */
-
-/* IO parameters */
-
-#define DZ_MUXES        4                               /* max # of DZ muxes */
-#define DZ_LINES        8                               /* lines per DZ mux */
-#define VH_MUXES        4                               /* max # of VH muxes */
-#define DLX_LINES       16                              /* max # of KL11/DL11's */
-#define DCX_LINES       16                              /* max # of DC11's */
-#define DUP_LINES       8                               /* max # of DUP11/DPV11's */
-#define MT_MAXFR        (1 << 16)                       /* magtape max rec */
-#define AUTO_LNT        34                              /* autoconfig ranks */
-#define DIB_MAX         100                             /* max DIBs */
-
-#define DEV_V_UBUS      (DEV_V_UF + 0)                  /* Unibus */
-#define DEV_V_QBUS      (DEV_V_UF + 1)                  /* Qbus */
-#define DEV_V_Q18       (DEV_V_UF + 2)                  /* Qbus with <= 256KB */
-#define DEV_V_MBUS      (DEV_V_UF + 3)                  /* Massbus */
-#define DEV_V_FFUF      (DEV_V_UF + 4)                  /* first free flag */
-#define DEV_UBUS        (1u << DEV_V_UBUS)
-#define DEV_QBUS        (1u << DEV_V_QBUS)
-#define DEV_Q18         (1u << DEV_V_Q18)
-#define DEV_MBUS        (1u << DEV_V_MBUS)
-
-#define DEV_RDX         8                               /* default device radix */
-
-/* Device information block */
-
-#define VEC_DEVMAX      4                               /* max device vec */
-
-struct pdp_dib {
-    uint32              ba;                             /* base addr */
-    uint32              lnt;                            /* length */
-    t_stat              (*rd)(int32 *dat, int32 ad, int32 md);
-    t_stat              (*wr)(int32 dat, int32 ad, int32 md);
-    int32               vnum;                           /* vectors: number */
-    int32               vloc;                           /* locator */
-    int32               vec;                            /* value */
-    int32               (*ack[VEC_DEVMAX])(void);       /* ack routines */
-    };
-
-typedef struct pdp_dib DIB;
-
-/* Unibus I/O page layout - see pdp11_io_lib.c for address layout details
-   Massbus devices (RP, TU) do not appear in the Unibus IO page */
-
-#define IOBA_AUTO       (0)                             /* Assigned by Auto Configure */
-
-/* Processor registers which have I/O page addresses
- */
-
-#define IOBA_CTL        (IOPAGEBASE + 017520)           /* board ctrl */
-#define IOLN_CTL        010
-#define IOBA_UBM        (IOPAGEBASE + 010200)           /* Unibus map */
-#define IOLN_UBM        (UBM_LNT_LW * sizeof (int32))
-#define IOBA_MMR3       (IOPAGEBASE + 012516)           /* MMR3 */
-#define IOLN_MMR3       002
-#define IOBA_TTI        (IOPAGEBASE + 017560)           /* DL11 rcv */
-#define IOLN_TTI        004
-#define IOBA_TTO        (IOPAGEBASE + 017564)           /* DL11 xmt */
-#define IOLN_TTO        004
-#define IOBA_SR         (IOPAGEBASE + 017570)           /* SR */
-#define IOLN_SR         002
-#define IOBA_MMR012     (IOPAGEBASE + 017572)           /* MMR0-2 */
-#define IOLN_MMR012     006
-#define IOBA_GPR        (IOPAGEBASE + 017700)           /* GPR's */
-#define IOLN_GPR        010
-#define IOBA_UCTL       (IOPAGEBASE + 017730)           /* UBA ctrl */
-#define IOLN_UCTL       010
-#define IOBA_CPU        (IOPAGEBASE + 017740)           /* CPU reg */
-#define IOLN_CPU        036
-#define IOBA_PSW        (IOPAGEBASE + 017776)           /* PSW */
-#define IOLN_PSW        002
-#define IOBA_UIPDR      (IOPAGEBASE + 017600)           /* user APR's */
-#define IOLN_UIPDR      020
-#define IOBA_UDPDR      (IOPAGEBASE + 017620)
-#define IOLN_UDPDR      020
-#define IOBA_UIPAR      (IOPAGEBASE + 017640)
-#define IOLN_UIPAR      020
-#define IOBA_UDPAR      (IOPAGEBASE + 017660)
-#define IOLN_UDPAR      020
-#define IOBA_SUP        (IOPAGEBASE + 012200)           /* supervisor APR's */
-#define IOLN_SUP        0100
-#define IOBA_KIPDR      (IOPAGEBASE + 012300)           /* kernel APR's */
-#define IOLN_KIPDR      020
-#define IOBA_KDPDR      (IOPAGEBASE + 012320)
-#define IOLN_KDPDR      020
-#define IOBA_KIPAR      (IOPAGEBASE + 012340)
-#define IOLN_KIPAR      020
-#define IOBA_KDPAR      (IOPAGEBASE + 012360)
-#define IOLN_KDPAR      020
-
-/* Interrupt assignments; within each level, priority is right to left
-   PIRQn has the highest priority with a level and is always bit <0>
-   On level 6, the clock is second highest priority */
-
-#define IPL_HLVL        8                               /* # int levels */
-#define IPL_HMIN        4                               /* lowest IO int level */
-
-#define INT_V_PIR7      0                               /* BR7 */
-
-#define INT_V_PIR6      0                               /* BR6 */
-#define INT_V_CLK       1
-#define INT_V_PCLK      2
-#define INT_V_DTA       3
-#define INT_V_TA        4
-
-#define INT_V_PIR5      0                               /* BR5 */
-#define INT_V_RK        1
-#define INT_V_RL        2
-#define INT_V_RX        3
-#define INT_V_TM        4
-#define INT_V_RP        5
-#define INT_V_TS        6
-#define INT_V_HK        7
-#define INT_V_RQ        8
-#define INT_V_DZRX      9
-#define INT_V_DZTX      10
-#define INT_V_TQ        11
-#define INT_V_RY        12
-#define INT_V_XQ        13
-#define INT_V_XU        14
-#define INT_V_TU        15
-#define INT_V_RF        16
-#define INT_V_RC        17
-#define INT_V_DMCRX     18
-#define INT_V_DMCTX     19
-<<<<<<< HEAD
-#define INT_V_KMCA     20
-#define INT_V_KMCB     21
-=======
-#define INT_V_DUPRX     20
-#define INT_V_DUPTX     21
->>>>>>> 596cb3f5
-
-#define INT_V_PIR4      0                               /* BR4 */
-#define INT_V_TTI       1
-#define INT_V_TTO       2
-#define INT_V_PTR       3
-#define INT_V_PTP       4
-#define INT_V_LPT       5
-#define INT_V_VHRX      6
-#define INT_V_VHTX      7  
-#define INT_V_CR        8
-#define INT_V_DLI       9
-#define INT_V_DLO       10
-#define INT_V_DCI       11
-#define INT_V_DCO       12
-
-#define INT_V_PIR3      0                               /* BR3 */
-#define INT_V_PIR2      0                               /* BR2 */
-#define INT_V_PIR1      0                               /* BR1 */
-
-#define INT_PIR7        (1u << INT_V_PIR7)
-#define INT_PIR6        (1u << INT_V_PIR6)
-#define INT_CLK         (1u << INT_V_CLK)
-#define INT_PCLK        (1u << INT_V_PCLK)
-#define INT_DTA         (1u << INT_V_DTA)
-#define INT_TA          (1u << INT_V_TA)
-#define INT_PIR5        (1u << INT_V_PIR5)
-#define INT_RK          (1u << INT_V_RK)
-#define INT_RL          (1u << INT_V_RL)
-#define INT_RX          (1u << INT_V_RX)
-#define INT_TM          (1u << INT_V_TM)
-#define INT_RP          (1u << INT_V_RP)
-#define INT_TS          (1u << INT_V_TS)
-#define INT_HK          (1u << INT_V_HK)
-#define INT_RQ          (1u << INT_V_RQ)
-#define INT_DZRX        (1u << INT_V_DZRX)
-#define INT_DZTX        (1u << INT_V_DZTX)
-#define INT_TQ          (1u << INT_V_TQ)
-#define INT_RY          (1u << INT_V_RY)
-#define INT_XQ          (1u << INT_V_XQ)
-#define INT_XU          (1u << INT_V_XU)
-#define INT_TU          (1u << INT_V_TU)
-#define INT_RF          (1u << INT_V_RF)
-#define INT_RC          (1u << INT_V_RC)
-#define INT_DMCRX       (1u << INT_V_DMCRX)
-#define INT_DMCTX       (1u << INT_V_DMCTX)
-<<<<<<< HEAD
-#define INT_KMCA        (1u << INT_V_KMCA)
-#define INT_KMCB        (1u << INT_V_KMCB)
-=======
-#define INT_DUPRX       (1u << INT_V_DUPRX)
-#define INT_DUPTX       (1u << INT_V_DUPTX)
->>>>>>> 596cb3f5
-#define INT_PIR4        (1u << INT_V_PIR4)
-#define INT_TTI         (1u << INT_V_TTI)
-#define INT_TTO         (1u << INT_V_TTO)
-#define INT_PTR         (1u << INT_V_PTR)
-#define INT_PTP         (1u << INT_V_PTP)
-#define INT_LPT         (1u << INT_V_LPT)
-#define INT_VHRX        (1u << INT_V_VHRX)
-#define INT_VHTX        (1u << INT_V_VHTX)
-#define INT_CR          (1u << INT_V_CR)
-#define INT_DLI         (1u << INT_V_DLI)
-#define INT_DLO         (1u << INT_V_DLO)
-#define INT_DCI         (1u << INT_V_DCI)
-#define INT_DCO         (1u << INT_V_DCO)
-#define INT_PIR3        (1u << INT_V_PIR3)
-#define INT_PIR2        (1u << INT_V_PIR2)
-#define INT_PIR1        (1u << INT_V_PIR1)
-
-#define INT_INTERNAL7   (INT_PIR7)
-#define INT_INTERNAL6   (INT_PIR6 | INT_CLK)
-#define INT_INTERNAL5   (INT_PIR5)
-#define INT_INTERNAL4   (INT_PIR4)
-#define INT_INTERNAL3   (INT_PIR3)
-#define INT_INTERNAL2   (INT_PIR2)
-#define INT_INTERNAL1   (INT_PIR1)
-
-#define IPL_CLK         6                               /* int pri levels */
-#define IPL_PCLK        6
-#define IPL_DTA         6
-#define IPL_TA          6
-#define IPL_RK          5
-#define IPL_RL          5
-#define IPL_RX          5
-#define IPL_TM          5
-#define IPL_RP          5
-#define IPL_TS          5
-#define IPL_HK          5
-#define IPL_RQ          5
-#define IPL_DZRX        5
-#define IPL_DZTX        5
-#define IPL_TQ          5
-#define IPL_RY          5
-#define IPL_XQ          5
-#define IPL_XU          5
-#define IPL_TU          5
-#define IPL_RF          5
-#define IPL_RC          5
-#define IPL_DMCRX       5
-#define IPL_DMCTX       5
-<<<<<<< HEAD
-#define IPL_KMCA        5
-#define IPL_KMCB        5
-=======
-#define IPL_DUPRX       5
-#define IPL_DUPTX       5
->>>>>>> 596cb3f5
-#define IPL_PTR         4
-#define IPL_PTP         4
-#define IPL_TTI         4
-#define IPL_TTO         4
-#define IPL_LPT         4
-#define IPL_VHRX        4
-#define IPL_VHTX        4
-#define IPL_CR          4
-#define IPL_DLI         4
-#define IPL_DLO         4
-#define IPL_DCI         4
-#define IPL_DCO         4
-
-#define IPL_PIR7        7
-#define IPL_PIR6        6
-#define IPL_PIR5        5
-#define IPL_PIR4        4
-#define IPL_PIR3        3
-#define IPL_PIR2        2
-#define IPL_PIR1        1
-
-/* Device vectors */
-
-#define VEC_AUTO        (0)                             /* Assigned by Auto Configure */
-#define VEC_FLOAT       (0)                             /* Assigned by Auto Configure */
-
-#define VEC_Q           0000                            /* vector base */
-
-/* Processor specific internal fixed vectors */
-#define VEC_PIRQ        0240
-#define VEC_TTI         0060
-#define VEC_TTO         0064
-
-/* Interrupt macros */
-
-#define IVCL(dv)        ((IPL_##dv * 32) + INT_V_##dv)
-#define IREQ(dv)        int_req[IPL_##dv]
-#define SET_INT(dv)     int_req[IPL_##dv] = int_req[IPL_##dv] | (INT_##dv)
-#define CLR_INT(dv)     int_req[IPL_##dv] = int_req[IPL_##dv] & ~(INT_##dv)
-
-/* Massbus definitions */
-
-#define MBA_NUM         2                               /* number of MBA's */
-#define MBA_RP          0                               /* MBA for RP */
-#define MBA_TU          1                               /* MBA for TU */
-#define MBA_RMASK       037                             /* max 32 reg */
-#define MBE_NXD         1                               /* nx drive */
-#define MBE_NXR         2                               /* nx reg */
-#define MBE_GOE         3                               /* err on GO */
-
-/* CPU and FPU macros */
-
-#define update_MM       ((MMR0 & MMR0_FREEZE) == 0)
-#define setTRAP(name)   trap_req = trap_req | (name)
-#define setCPUERR(name) CPUERR = CPUERR | (name)
-#define ABORT(val)      longjmp (save_env, (val))
-#define SP R[6]
-#define PC R[7]
-
-/* Function prototypes */
-
-int32 Map_ReadB (uint32 ba, int32 bc, uint8 *buf);
-int32 Map_ReadW (uint32 ba, int32 bc, uint16 *buf);
-int32 Map_WriteB (uint32 ba, int32 bc, uint8 *buf);
-int32 Map_WriteW (uint32 ba, int32 bc, uint16 *buf);
-
-int32 mba_rdbufW (uint32 mbus, int32 bc, uint16 *buf);
-int32 mba_wrbufW (uint32 mbus, int32 bc, uint16 *buf);
-int32 mba_chbufW (uint32 mbus, int32 bc, uint16 *buf);
-int32 mba_get_bc (uint32 mbus);
-int32 mba_get_csr (uint32 mbus);
-void mba_upd_ata (uint32 mbus, uint32 val);
-void mba_set_exc (uint32 mbus);
-void mba_set_don (uint32 mbus);
-void mba_set_enbdis (uint32 mb, t_bool dis);
-t_stat mba_show_num (FILE *st, UNIT *uptr, int32 val, void *desc);
-
-#include "pdp11_io_lib.h"
-
-#endif
+/* pdp11_defs.h: PDP-11 simulator definitions
+
+   Copyright (c) 1993-2011, Robert M Supnik
+
+   Permission is hereby granted, free of charge, to any person obtaining a
+   copy of this software and associated documentation files (the "Software"),
+   to deal in the Software without restriction, including without limitation
+   the rights to use, copy, modify, merge, publish, distribute, sublicense,
+   and/or sell copies of the Software, and to permit persons to whom the
+   Software is furnished to do so, subject to the following conditions:
+
+   The above copyright notice and this permission notice shall be included in
+   all copies or substantial portions of the Software.
+
+   THE SOFTWARE IS PROVIDED "AS IS", WITHOUT WARRANTY OF ANY KIND, EXPRESS OR
+   IMPLIED, INCLUDING BUT NOT LIMITED TO THE WARRANTIES OF MERCHANTABILITY,
+   FITNESS FOR A PARTICULAR PURPOSE AND NONINFRINGEMENT.  IN NO EVENT SHALL
+   ROBERT M SUPNIK BE LIABLE FOR ANY CLAIM, DAMAGES OR OTHER LIABILITY, WHETHER
+   IN AN ACTION OF CONTRACT, TORT OR OTHERWISE, ARISING FROM, OUT OF OR IN
+   CONNECTION WITH THE SOFTWARE OR THE USE OR OTHER DEALINGS IN THE SOFTWARE.
+
+   Except as contained in this notice, the name of Robert M Supnik shall not be
+   used in advertising or otherwise to promote the sale, use or other dealings
+   in this Software without prior written authorization from Robert M Supnik.
+
+   The author gratefully acknowledges the help of Max Burnet, Megan Gentry,
+   and John Wilson in resolving questions about the PDP-11
+
+   11-Dec-11    RMS     Fixed priority of PIRQ vs IO; added INT_INTERNALn
+   22-May-10    RMS     Added check for 64b definitions
+   19-Nov-08    RMS     Moved I/O support routines to I/O library
+   16-May-08    RMS     Added KE11A, DC11 support
+   02-Feb-08    RMS     Fixed DMA memory address limit test (found by John Dundas)
+   25-Jan-08    RMS     Added RC11, KG11A support (from John Dundas)
+   16-Dec-06    RMS     Added TA11 support
+   29-Oct-06    RMS     Added clock coscheduling
+   06-Jul-06    RMS     Added multiple KL11/DL11 support
+   26-Jun-06    RMS     Added RF11 support
+   24-May-06    RMS     Added 11/44 DR support (from CIS diagnostic)
+   17-May-06    RMS     Added CR11/CD11 support (from John Dundas)
+   30-Sep-04    RMS     Added Massbus support
+                        Removed Map_Addr prototype
+                        Removed map argument from Unibus routines
+                        Added framework for model selection
+   28-May-04    RMS     Added DHQ support
+   25-Jan-04    RMS     Removed local debug logging support
+   22-Dec-03    RMS     Added second DEUNA/DELUA support
+   18-Oct-03    RMS     Added DECtape off reel message
+   19-May-03    RMS     Revised for new conditional compilation
+   05-Apr-03    RMS     Fixed bug in MMR1 update (found by Tim Stark)
+   28-Feb-03    RMS     Added TM logging support
+   19-Jan-03    RMS     Changed mode definitions for Apple Dev Kit conflict
+   11-Nov-02    RMS     Changed log definitions to be VAX compatible
+   10-Oct-02    RMS     Added vector information to DIB
+                        Changed DZ11 vector to Unibus standard
+                        Added DEQNA/DELQA, DEUNA/DELUA support
+                        Added multiple RQDX3, autoconfigure support
+   12-Sep-02    RMS     Added TMSCP, KW11P,and RX211 support
+   28-Apr-02    RMS     Clarified PDF ACF mnemonics
+   22-Apr-02    RMS     Added HTRAP, BPOK maint register flags, MT_MAXFR
+   06-Mar-02    RMS     Changed system type to KDJ11A
+   20-Jan-02    RMS     Added multiboard DZ11 support
+   09-Nov-01    RMS     Added bus map support
+   07-Nov-01    RMS     Added RQDX3 support
+   26-Oct-01    RMS     Added symbolic definitions for IO page
+   19-Oct-01    RMS     Added DZ definitions
+   15-Oct-01    RMS     Added logging capabilities
+   07-Sep-01    RMS     Revised for multilevel interrupts
+   01-Jun-01    RMS     Added DZ11 support
+   23-Apr-01    RMS     Added RK611 support
+   05-Apr-01    RMS     Added TS11/TSV05 support
+   10-Feb-01    RMS     Added DECtape support
+*/
+
+#ifndef PDP11_DEFS_H
+#define PDP11_DEFS_H   0
+
+#ifndef VM_PDP11
+#define VM_PDP11        0
+#endif
+
+#include "sim_defs.h"                                   /* simulator defns */
+#include <setjmp.h>
+
+#if defined(USE_INT64) || defined(USE_ADDR64)
+#error "PDP-11 does not support 64b values!"
+#endif
+
+/* Architectural constants */
+
+#define STKL_R          0340                            /* stack limit */
+#define STKL_Y          0400
+#define VASIZE          0200000                         /* 2**16 */
+#define VAMASK          (VASIZE - 1)                    /* 2**16 - 1 */
+#define MEMSIZE64K      0200000                         /* 2**16 */
+#define INIMEMSIZE      001000000                       /* 2**18 */
+#define UNIMEMSIZE      001000000                       /* 2**18 */
+#define UNIMASK         (UNIMEMSIZE - 1)                /* 2**18 - 1 */
+#define IOPAGEBASE      017760000                       /* 2**22 - 2**13 */
+#define IOPAGESIZE      000020000                       /* 2**13 */
+#define IOPAGEMASK      (IOPAGESIZE - 1)                /* 2**13 - 1 */
+#define MAXMEMSIZE      020000000                       /* 2**22 */
+#define PAMASK          (MAXMEMSIZE - 1)                /* 2**22 - 1 */
+#define MEMSIZE         (cpu_unit.capac)
+#define ADDR_IS_MEM(x)  (((t_addr) (x)) < cpu_memsize)  /* use only in sim! */
+#define DMASK           0177777
+
+/* CPU models */
+
+#define MOD_1103        0
+#define MOD_1104        1
+#define MOD_1105        2
+#define MOD_1120        3
+#define MOD_1123        4
+#define MOD_1123P       5
+#define MOD_1124        6
+#define MOD_1134        7
+#define MOD_1140        8
+#define MOD_1144        9
+#define MOD_1145        10
+#define MOD_1160        11
+#define MOD_1170        12
+#define MOD_1173        13
+#define MOD_1153        14
+#define MOD_1173B       15
+#define MOD_1183        16
+#define MOD_1184        17
+#define MOD_1193        18
+#define MOD_1194        19
+#define MOD_T           20
+
+#define CPUT_03         (1u << MOD_1103)                /* LSI-11 */
+#define CPUT_04         (1u << MOD_1104)                /* 11/04 */
+#define CPUT_05         (1u << MOD_1105)                /* 11/05 */
+#define CPUT_20         (1u << MOD_1120)                /* 11/20 */
+#define CPUT_23         (1u << MOD_1123)                /* 11/23 */
+#define CPUT_23P        (1u << MOD_1123P)               /* 11/23+ */
+#define CPUT_24         (1u << MOD_1124)                /* 11/24 */
+#define CPUT_34         (1u << MOD_1134)                /* 11/34 */
+#define CPUT_40         (1u << MOD_1140)                /* 11/40 */
+#define CPUT_44         (1u << MOD_1144)                /* 11/44 */
+#define CPUT_45         (1u << MOD_1145)                /* 11/45 */
+#define CPUT_60         (1u << MOD_1160)                /* 11/60 */
+#define CPUT_70         (1u << MOD_1170)                /* 11/70 */
+#define CPUT_73         (1u << MOD_1173)                /* 11/73 */
+#define CPUT_53         (1u << MOD_1153)                /* 11/53 */
+#define CPUT_73B        (1u << MOD_1173B)               /* 11/73B */
+#define CPUT_83         (1u << MOD_1183)                /* 11/83 */
+#define CPUT_84         (1u << MOD_1184)                /* 11/84 */
+#define CPUT_93         (1u << MOD_1193)                /* 11/93 */
+#define CPUT_94         (1u << MOD_1194)                /* 11/94 */
+#define CPUT_T          (1u << MOD_T)                   /* T-11 */
+
+#define CPUT_F          (CPUT_23|CPUT_23P|CPUT_24)      /* all F11's */
+#define CPUT_J          (CPUT_53|CPUT_73|CPUT_73B| \
+                         CPUT_83|CPUT_84|CPUT_93|CPUT_94)
+#define CPUT_JB         (CPUT_73B|CPUT_83|CPUT_84)      /* KDJ11B */
+#define CPUT_JE         (CPUT_93|CPUT_94)               /* KDJ11E */
+#define CPUT_JU         (CPUT_84|CPUT_94)               /* KTJ11B UBA */
+#define CPUT_ALL        0xFFFFFFFF
+
+/* CPU options */
+
+#define BUS_U           (1u << 0)                       /* Unibus */
+#define BUS_Q           (0)                             /* Qbus */
+#define OPT_EIS         (1u << 1)                       /* EIS */
+#define OPT_FIS         (1u << 2)                       /* FIS */
+#define OPT_FPP         (1u << 3)                       /* FPP */
+#define OPT_CIS         (1u << 4)                       /* CIS */
+#define OPT_MMU         (1u << 5)                       /* MMU */
+#define OPT_RH11        (1u << 6)                       /* RH11 */
+#define OPT_PAR         (1u << 7)                       /* parity */
+#define OPT_UBM         (1u << 8)                       /* UBM */
+
+#define CPUT(x)         ((cpu_type & (x)) != 0)
+#define CPUO(x)         ((cpu_opt & (x)) != 0)
+#define UNIBUS          (cpu_opt & BUS_U)
+extern uint32 cpu_model, cpu_type, cpu_opt;
+
+/* Feature sets
+
+   SDSD                 source addr, dest addr, source fetch, dest fetch
+   SR                   switch register
+   DR                   display register
+   RTT                  RTT instruction
+   SXS                  SXT, XOR, SOB instructions
+   MARK                 MARK instruction
+   SPL                  SPL instruction
+   MXPY                 MTPI, MTPD, MFPI, MFPD instructions
+   MXPS                 MTPS, MFPS instructions
+   MFPT                 MFPT instruction
+   CSM                  CSM instruction
+   TSWLK                TSTSET, WRLCK instructions
+   PSW                  PSW register
+   EXPT                 explicit PSW writes can alter T-bit
+   IOSR                 general registers readable from programs in IO space
+   2REG                 dual register set
+   MMR3                 MMR3 register
+   MMTR                 mem mgt traps
+   STKLR                STKLIM register
+   STKLF                fixed stack limit
+   SID                  supervisor mode, I/D spaces
+   ODD                  odd address trap
+   HALT4                halt in kernel mode traps to 4
+   JREG4                JMP/JSR R traps to 4
+   STKA                 stop on stack abort
+   LTCR                 LTC CSR
+   LTCM                 LTC CSR<7>
+*/
+
+#define IS_SDSD         (CPUT_20|CPUT_F|CPUT_40|CPUT_60|CPUT_J|CPUT_T)
+#define HAS_SR          (CPUT_04|CPUT_05|CPUT_20|CPUT_34|CPUT_40| \
+                         CPUT_44|CPUT_45|CPUT_60|CPUT_70)
+#define HAS_DR          (CPUT_04|CPUT_05|CPUT_20|CPUT_24|CPUT_34| \
+                         CPUT_40|CPUT_44|CPUT_45|CPUT_60|CPUT_70)
+#define HAS_RTT         (CPUT_03|CPUT_04|CPUT_F|CPUT_34|CPUT_40| \
+                         CPUT_44|CPUT_45|CPUT_60|CPUT_70|CPUT_J|CPUT_T)
+#define HAS_SXS         (CPUT_03|CPUT_F|CPUT_34|CPUT_40|CPUT_44| \
+                         CPUT_45|CPUT_60|CPUT_70|CPUT_J|CPUT_T)
+#define HAS_MARK        (CPUT_03|CPUT_F|CPUT_34|CPUT_40|CPUT_44| \
+                         CPUT_45|CPUT_60|CPUT_70|CPUT_J)
+#define HAS_SPL         (CPUT_44|CPUT_45|CPUT_70|CPUT_J)
+#define HAS_MXPY        (CPUT_F|CPUT_34|CPUT_40|CPUT_44|CPUT_45| \
+                         CPUT_60|CPUT_70|CPUT_J)
+#define HAS_MXPS        (CPUT_03|CPUT_F|CPUT_34|CPUT_J|CPUT_T)
+#define HAS_MFPT        (CPUT_F|CPUT_44|CPUT_J|CPUT_T)
+#define HAS_CSM         (CPUT_44|CPUT_J)
+#define HAS_TSWLK       (CPUT_J)
+#define HAS_PSW         (CPUT_04|CPUT_05|CPUT_20|CPUT_F|CPUT_34|CPUT_40| \
+                         CPUT_44|CPUT_45|CPUT_60|CPUT_70|CPUT_J)
+#define HAS_EXPT        (CPUT_04|CPUT_05|CPUT_20)
+#define HAS_IOSR        (CPUT_04|CPUT_05)
+#define HAS_2REG        (CPUT_45|CPUT_70|CPUT_J)
+#define HAS_MMR3        (CPUT_F|CPUT_44|CPUT_45|CPUT_70|CPUT_J)
+#define HAS_MMTR        (CPUT_45|CPUT_70)
+#define HAS_STKLR       (CPUT_45|CPUT_60|CPUT_70)
+#define HAS_STKLF       (CPUT_04|CPUT_05|CPUT_20|CPUT_F|CPUT_34| \
+                         CPUT_40|CPUT_44|CPUT_J)
+#define HAS_SID         (CPUT_44|CPUT_45|CPUT_70|CPUT_J)
+#define HAS_ODD         (CPUT_04|CPUT_05|CPUT_20|CPUT_34|CPUT_40| \
+                         CPUT_44|CPUT_45|CPUT_60|CPUT_70|CPUT_J)
+#define HAS_HALT4       (CPUT_44|CPUT_45|CPUT_70|CPUT_J)
+#define HAS_JREG4       (CPUT_03|CPUT_04|CPUT_05|CPUT_20|CPUT_F| \
+                         CPUT_34|CPUT_40|CPUT_60|CPUT_T)
+#define STOP_STKA       (CPUT_03|CPUT_04|CPUT_05|CPUT_20|CPUT_34|CPUT_44)
+#define HAS_LTCR        (CPUT_04|CPUT_05|CPUT_20|CPUT_23P|CPUT_24| \
+                         CPUT_34|CPUT_40|CPUT_44|CPUT_45|CPUT_60| \
+                         CPUT_70|CPUT_J)
+#define HAS_LTCM        (CPUT_04|CPUT_05|CPUT_20|CPUT_24|CPUT_34| \
+                         CPUT_40|CPUT_44|CPUT_45|CPUT_60|CPUT_70|CPUT_J)
+
+/* Protection modes */
+
+#define MD_KER          0
+#define MD_SUP          1
+#define MD_UND          2
+#define MD_USR          3
+
+/* I/O access modes */
+
+#define READ            0
+#define READC           1                               /* read console */
+#define WRITE           2
+#define WRITEC          3                               /* write console */
+#define WRITEB          4
+
+/* PSW */
+
+#define PSW_V_C         0                               /* condition codes */
+#define PSW_V_V         1
+#define PSW_V_Z         2
+#define PSW_V_N         3
+#define PSW_V_TBIT      4                               /* trace trap */
+#define PSW_V_IPL       5                               /* int priority */
+#define PSW_V_FPD       8                               /* first part done */
+#define PSW_V_RS        11                              /* register set */
+#define PSW_V_PM        12                              /* previous mode */
+#define PSW_V_CM        14                              /* current mode */
+#define PSW_CC          017
+#define PSW_TBIT        (1 << PSW_V_TBIT)
+#define PSW_PM          (3 << PSW_V_PM)
+
+/* FPS */
+
+#define FPS_V_C         0                               /* condition codes */
+#define FPS_V_V         1
+#define FPS_V_Z         2
+#define FPS_V_N         3
+#define FPS_V_T         5                               /* truncate */
+#define FPS_V_L         6                               /* long */
+#define FPS_V_D         7                               /* double */
+#define FPS_V_IC        8                               /* ic err int */
+#define FPS_V_IV        9                               /* overflo err int */
+#define FPS_V_IU        10                              /* underflo err int */
+#define FPS_V_IUV       11                              /* undef var err int */
+#define FPS_V_ID        14                              /* int disable */
+#define FPS_V_ER        15                              /* error */
+
+/* PIRQ */
+
+#define PIRQ_PIR1       0001000
+#define PIRQ_PIR2       0002000
+#define PIRQ_PIR3       0004000
+#define PIRQ_PIR4       0010000
+#define PIRQ_PIR5       0020000
+#define PIRQ_PIR6       0040000
+#define PIRQ_PIR7       0100000
+#define PIRQ_IMP        0177356                         /* implemented bits */
+#define PIRQ_RW         0177000                         /* read/write bits */
+
+/* STKLIM */
+
+#define STKLIM_RW       0177400
+
+/* MMR0 */
+
+#define MMR0_MME        0000001                         /* mem mgt enable */
+#define MMR0_V_PAGE     1                               /* offset to pageno */
+#define MMR0_M_PAGE     077                             /* mask for pageno */
+#define MMR0_PAGE       (MMR0_M_PAGE << MMR0_V_PAGE)
+#define MMR0_IC         0000200                         /* instr complete */
+#define MMR0_MAINT      0000400                         /* maintenance */
+#define MMR0_TENB       0001000                         /* trap enable */
+#define MMR0_TRAP       0010000                         /* mem mgt trap */
+#define MMR0_RO         0020000                         /* read only error */
+#define MMR0_PL         0040000                         /* page lnt error */
+#define MMR0_NR         0100000                         /* no access error */
+#define MMR0_FREEZE     0160000                         /* if set, no update */
+#define MMR0_WR         0171401                         /* writeable bits */
+
+/* MMR3 */
+
+#define MMR3_UDS        001                             /* user dspace enbl */
+#define MMR3_SDS        002                             /* super dspace enbl */
+#define MMR3_KDS        004                             /* krnl dspace enbl */
+#define MMR3_CSM        010                             /* CSM enable */
+#define MMR3_M22E       020                             /* 22b mem mgt enbl */
+#define MMR3_BME        040                             /* DMA bus map enbl */
+
+/* PAR */
+
+#define PAR_18B         0007777                         /* 18b addressing */
+#define PAR_22B         0177777                         /* 22b addressing */
+
+/* PDR */
+
+#define PDR_ACF         0000007                         /* access control */
+#define PDR_ACS         0000006                         /* 2b access control */
+#define PDR_ED          0000010                         /* expansion dir */
+#define PDR_W           0000100                         /* written flag */
+#define PDR_A           0000200                         /* access flag */
+#define PDR_PLF         0077400                         /* page lnt field */
+#define PDR_NOC         0100000                         /* don't cache */
+
+#define PDR_PRD         0000003                         /* page readable if 2 */
+
+/* Virtual address */
+
+#define VA_DF           0017777                         /* displacement */
+#define VA_BN           0017700                         /* block number */
+#define VA_V_APF        13                              /* offset to APF */
+#define VA_V_DS         16                              /* offset to space */
+#define VA_V_MODE       17                              /* offset to mode */
+#define VA_DS           (1u << VA_V_DS)                 /* data space flag */
+
+/* Unibus map (if present) */
+
+#define UBM_LNT_LW      32                              /* size in LW */
+#define UBM_V_PN        13                              /* page number */
+#define UBM_M_PN        037
+#define UBM_V_OFF       0                               /* offset */
+#define UBM_M_OFF       017777
+#define UBM_PAGSIZE     (UBM_M_OFF + 1)                 /* page size */
+#define UBM_GETPN(x)    (((x) >> UBM_V_PN) & UBM_M_PN)
+#define UBM_GETOFF(x)   ((x) & UBM_M_OFF)
+
+/* CPUERR */
+
+#define CPUE_RED        0004                            /* red stack */
+#define CPUE_YEL        0010                            /* yellow stack */
+#define CPUE_TMO        0020                            /* IO page nxm */
+#define CPUE_NXM        0040                            /* memory nxm */
+#define CPUE_ODD        0100                            /* odd address */
+#define CPUE_HALT       0200                            /* HALT not kernel */
+#define CPUE_IMP        0374                            /* implemented bits */
+
+/* Floating point accumulators */
+
+typedef struct {
+    uint32              l;                              /* low 32b */
+    uint32              h;                              /* high 32b */
+    } fpac_t;
+
+/* Device CSRs */
+
+#define CSR_V_GO        0                               /* go */
+#define CSR_V_IE        6                               /* interrupt enable */
+#define CSR_V_DONE      7                               /* done */
+#define CSR_V_BUSY      11                              /* busy */
+#define CSR_V_ERR       15                              /* error */
+#define CSR_GO          (1u << CSR_V_GO)
+#define CSR_IE          (1u << CSR_V_IE)
+#define CSR_DONE        (1u << CSR_V_DONE)
+#define CSR_BUSY        (1u << CSR_V_BUSY)
+#define CSR_ERR         (1u << CSR_V_ERR)
+
+/* Trap masks, descending priority order, following J-11
+   An interrupt summary bit is kept with traps, to minimize overhead
+*/
+
+#define TRAP_V_RED      0                               /* red stk abort  4 */
+#define TRAP_V_ODD      1                               /* odd address    4 */
+#define TRAP_V_MME      2                               /* mem mgt      250 */
+#define TRAP_V_NXM      3                               /* nx memory      4 */
+#define TRAP_V_PAR      4                               /* parity err   114 */
+#define TRAP_V_PRV      5                               /* priv inst      4 */
+#define TRAP_V_ILL      6                               /* illegal inst  10 */
+#define TRAP_V_BPT      7                               /* BPT           14 */
+#define TRAP_V_IOT      8                               /* IOT           20 */
+#define TRAP_V_EMT      9                               /* EMT           30 */
+#define TRAP_V_TRAP     10                              /* TRAP          34 */
+#define TRAP_V_TRC      11                              /* T bit         14 */
+#define TRAP_V_YEL      12                              /* stack          4 */
+#define TRAP_V_PWRFL    13                              /* power fail    24 */
+#define TRAP_V_FPE      14                              /* fpe          244 */
+#define TRAP_V_MAX      15                              /* intr = max trp # */
+#define TRAP_RED        (1u << TRAP_V_RED)
+#define TRAP_ODD        (1u << TRAP_V_ODD)
+#define TRAP_MME        (1u << TRAP_V_MME)
+#define TRAP_NXM        (1u << TRAP_V_NXM)
+#define TRAP_PAR        (1u << TRAP_V_PAR)
+#define TRAP_PRV        (1u << TRAP_V_PRV)
+#define TRAP_ILL        (1u << TRAP_V_ILL)
+#define TRAP_BPT        (1u << TRAP_V_BPT)
+#define TRAP_IOT        (1u << TRAP_V_IOT)
+#define TRAP_EMT        (1u << TRAP_V_EMT)
+#define TRAP_TRAP       (1u << TRAP_V_TRAP)
+#define TRAP_TRC        (1u << TRAP_V_TRC)
+#define TRAP_YEL        (1u << TRAP_V_YEL)
+#define TRAP_PWRFL      (1u << TRAP_V_PWRFL)
+#define TRAP_FPE        (1u << TRAP_V_FPE)
+#define TRAP_INT        (1u << TRAP_V_MAX)
+#define TRAP_ALL        ((1u << TRAP_V_MAX) - 1)        /* all traps */
+
+#define VEC_RED         0004                            /* trap vectors */
+#define VEC_ODD         0004
+#define VEC_MME         0250
+#define VEC_NXM         0004
+#define VEC_PAR         0114
+#define VEC_PRV         0004
+#define VEC_ILL         0010
+#define VEC_BPT         0014
+#define VEC_IOT         0020
+#define VEC_EMT         0030
+#define VEC_TRAP        0034
+#define VEC_TRC         0014
+#define VEC_YEL         0004
+#define VEC_PWRFL       0024
+#define VEC_FPE         0244
+
+/* Simulator stop codes; codes 1:TRAP_V_MAX correspond to traps 0:TRAPMAX-1 */
+
+#define STOP_HALT       (TRAP_V_MAX + 1)                /* HALT instruction */
+#define STOP_IBKPT      (TRAP_V_MAX + 2)                /* instruction bkpt */
+#define STOP_WAIT       (TRAP_V_MAX + 3)                /* wait, no events */
+#define STOP_VECABORT   (TRAP_V_MAX + 4)                /* abort vector read */
+#define STOP_SPABORT    (TRAP_V_MAX + 5)                /* abort trap push */
+#define STOP_RQ         (TRAP_V_MAX + 6)                /* RQDX3 panic */
+#define STOP_SANITY     (TRAP_V_MAX + 7)                /* sanity timer exp */
+#define STOP_DTOFF      (TRAP_V_MAX + 8)                /* DECtape off reel */
+#define IORETURN(f,v)   ((f)? (v): SCPE_OK)             /* cond error return */
+
+/* Timers */
+
+#define TMR_CLK         0                               /* line clock */
+#define TMR_PCLK        1                               /* KW11P */
+
+/* IO parameters */
+
+#define DZ_MUXES        4                               /* max # of DZ muxes */
+#define DZ_LINES        8                               /* lines per DZ mux */
+#define VH_MUXES        4                               /* max # of VH muxes */
+#define DLX_LINES       16                              /* max # of KL11/DL11's */
+#define DCX_LINES       16                              /* max # of DC11's */
+#define DUP_LINES       8                               /* max # of DUP11/DPV11's */
+#define MT_MAXFR        (1 << 16)                       /* magtape max rec */
+#define AUTO_LNT        34                              /* autoconfig ranks */
+#define DIB_MAX         100                             /* max DIBs */
+
+#define DEV_V_UBUS      (DEV_V_UF + 0)                  /* Unibus */
+#define DEV_V_QBUS      (DEV_V_UF + 1)                  /* Qbus */
+#define DEV_V_Q18       (DEV_V_UF + 2)                  /* Qbus with <= 256KB */
+#define DEV_V_MBUS      (DEV_V_UF + 3)                  /* Massbus */
+#define DEV_V_FFUF      (DEV_V_UF + 4)                  /* first free flag */
+#define DEV_UBUS        (1u << DEV_V_UBUS)
+#define DEV_QBUS        (1u << DEV_V_QBUS)
+#define DEV_Q18         (1u << DEV_V_Q18)
+#define DEV_MBUS        (1u << DEV_V_MBUS)
+
+#define DEV_RDX         8                               /* default device radix */
+
+/* Device information block */
+
+#define VEC_DEVMAX      4                               /* max device vec */
+
+struct pdp_dib {
+    uint32              ba;                             /* base addr */
+    uint32              lnt;                            /* length */
+    t_stat              (*rd)(int32 *dat, int32 ad, int32 md);
+    t_stat              (*wr)(int32 dat, int32 ad, int32 md);
+    int32               vnum;                           /* vectors: number */
+    int32               vloc;                           /* locator */
+    int32               vec;                            /* value */
+    int32               (*ack[VEC_DEVMAX])(void);       /* ack routines */
+    };
+
+typedef struct pdp_dib DIB;
+
+/* Unibus I/O page layout - see pdp11_io_lib.c for address layout details
+   Massbus devices (RP, TU) do not appear in the Unibus IO page */
+
+#define IOBA_AUTO       (0)                             /* Assigned by Auto Configure */
+
+/* Processor registers which have I/O page addresses
+ */
+
+#define IOBA_CTL        (IOPAGEBASE + 017520)           /* board ctrl */
+#define IOLN_CTL        010
+#define IOBA_UBM        (IOPAGEBASE + 010200)           /* Unibus map */
+#define IOLN_UBM        (UBM_LNT_LW * sizeof (int32))
+#define IOBA_MMR3       (IOPAGEBASE + 012516)           /* MMR3 */
+#define IOLN_MMR3       002
+#define IOBA_TTI        (IOPAGEBASE + 017560)           /* DL11 rcv */
+#define IOLN_TTI        004
+#define IOBA_TTO        (IOPAGEBASE + 017564)           /* DL11 xmt */
+#define IOLN_TTO        004
+#define IOBA_SR         (IOPAGEBASE + 017570)           /* SR */
+#define IOLN_SR         002
+#define IOBA_MMR012     (IOPAGEBASE + 017572)           /* MMR0-2 */
+#define IOLN_MMR012     006
+#define IOBA_GPR        (IOPAGEBASE + 017700)           /* GPR's */
+#define IOLN_GPR        010
+#define IOBA_UCTL       (IOPAGEBASE + 017730)           /* UBA ctrl */
+#define IOLN_UCTL       010
+#define IOBA_CPU        (IOPAGEBASE + 017740)           /* CPU reg */
+#define IOLN_CPU        036
+#define IOBA_PSW        (IOPAGEBASE + 017776)           /* PSW */
+#define IOLN_PSW        002
+#define IOBA_UIPDR      (IOPAGEBASE + 017600)           /* user APR's */
+#define IOLN_UIPDR      020
+#define IOBA_UDPDR      (IOPAGEBASE + 017620)
+#define IOLN_UDPDR      020
+#define IOBA_UIPAR      (IOPAGEBASE + 017640)
+#define IOLN_UIPAR      020
+#define IOBA_UDPAR      (IOPAGEBASE + 017660)
+#define IOLN_UDPAR      020
+#define IOBA_SUP        (IOPAGEBASE + 012200)           /* supervisor APR's */
+#define IOLN_SUP        0100
+#define IOBA_KIPDR      (IOPAGEBASE + 012300)           /* kernel APR's */
+#define IOLN_KIPDR      020
+#define IOBA_KDPDR      (IOPAGEBASE + 012320)
+#define IOLN_KDPDR      020
+#define IOBA_KIPAR      (IOPAGEBASE + 012340)
+#define IOLN_KIPAR      020
+#define IOBA_KDPAR      (IOPAGEBASE + 012360)
+#define IOLN_KDPAR      020
+
+/* Interrupt assignments; within each level, priority is right to left
+   PIRQn has the highest priority with a level and is always bit <0>
+   On level 6, the clock is second highest priority */
+
+#define IPL_HLVL        8                               /* # int levels */
+#define IPL_HMIN        4                               /* lowest IO int level */
+
+#define INT_V_PIR7      0                               /* BR7 */
+
+#define INT_V_PIR6      0                               /* BR6 */
+#define INT_V_CLK       1
+#define INT_V_PCLK      2
+#define INT_V_DTA       3
+#define INT_V_TA        4
+
+#define INT_V_PIR5      0                               /* BR5 */
+#define INT_V_RK        1
+#define INT_V_RL        2
+#define INT_V_RX        3
+#define INT_V_TM        4
+#define INT_V_RP        5
+#define INT_V_TS        6
+#define INT_V_HK        7
+#define INT_V_RQ        8
+#define INT_V_DZRX      9
+#define INT_V_DZTX      10
+#define INT_V_TQ        11
+#define INT_V_RY        12
+#define INT_V_XQ        13
+#define INT_V_XU        14
+#define INT_V_TU        15
+#define INT_V_RF        16
+#define INT_V_RC        17
+#define INT_V_DMCRX     18
+#define INT_V_DMCTX     19
+#define INT_V_KMCA     20
+#define INT_V_KMCB     21
+#define INT_V_DUPRX     20
+#define INT_V_DUPTX     21
+
+#define INT_V_PIR4      0                               /* BR4 */
+#define INT_V_TTI       1
+#define INT_V_TTO       2
+#define INT_V_PTR       3
+#define INT_V_PTP       4
+#define INT_V_LPT       5
+#define INT_V_VHRX      6
+#define INT_V_VHTX      7  
+#define INT_V_CR        8
+#define INT_V_DLI       9
+#define INT_V_DLO       10
+#define INT_V_DCI       11
+#define INT_V_DCO       12
+
+#define INT_V_PIR3      0                               /* BR3 */
+#define INT_V_PIR2      0                               /* BR2 */
+#define INT_V_PIR1      0                               /* BR1 */
+
+#define INT_PIR7        (1u << INT_V_PIR7)
+#define INT_PIR6        (1u << INT_V_PIR6)
+#define INT_CLK         (1u << INT_V_CLK)
+#define INT_PCLK        (1u << INT_V_PCLK)
+#define INT_DTA         (1u << INT_V_DTA)
+#define INT_TA          (1u << INT_V_TA)
+#define INT_PIR5        (1u << INT_V_PIR5)
+#define INT_RK          (1u << INT_V_RK)
+#define INT_RL          (1u << INT_V_RL)
+#define INT_RX          (1u << INT_V_RX)
+#define INT_TM          (1u << INT_V_TM)
+#define INT_RP          (1u << INT_V_RP)
+#define INT_TS          (1u << INT_V_TS)
+#define INT_HK          (1u << INT_V_HK)
+#define INT_RQ          (1u << INT_V_RQ)
+#define INT_DZRX        (1u << INT_V_DZRX)
+#define INT_DZTX        (1u << INT_V_DZTX)
+#define INT_TQ          (1u << INT_V_TQ)
+#define INT_RY          (1u << INT_V_RY)
+#define INT_XQ          (1u << INT_V_XQ)
+#define INT_XU          (1u << INT_V_XU)
+#define INT_TU          (1u << INT_V_TU)
+#define INT_RF          (1u << INT_V_RF)
+#define INT_RC          (1u << INT_V_RC)
+#define INT_DMCRX       (1u << INT_V_DMCRX)
+#define INT_DMCTX       (1u << INT_V_DMCTX)
+#define INT_KMCA        (1u << INT_V_KMCA)
+#define INT_KMCB        (1u << INT_V_KMCB)
+#define INT_DUPRX       (1u << INT_V_DUPRX)
+#define INT_DUPTX       (1u << INT_V_DUPTX)
+#define INT_PIR4        (1u << INT_V_PIR4)
+#define INT_TTI         (1u << INT_V_TTI)
+#define INT_TTO         (1u << INT_V_TTO)
+#define INT_PTR         (1u << INT_V_PTR)
+#define INT_PTP         (1u << INT_V_PTP)
+#define INT_LPT         (1u << INT_V_LPT)
+#define INT_VHRX        (1u << INT_V_VHRX)
+#define INT_VHTX        (1u << INT_V_VHTX)
+#define INT_CR          (1u << INT_V_CR)
+#define INT_DLI         (1u << INT_V_DLI)
+#define INT_DLO         (1u << INT_V_DLO)
+#define INT_DCI         (1u << INT_V_DCI)
+#define INT_DCO         (1u << INT_V_DCO)
+#define INT_PIR3        (1u << INT_V_PIR3)
+#define INT_PIR2        (1u << INT_V_PIR2)
+#define INT_PIR1        (1u << INT_V_PIR1)
+
+#define INT_INTERNAL7   (INT_PIR7)
+#define INT_INTERNAL6   (INT_PIR6 | INT_CLK)
+#define INT_INTERNAL5   (INT_PIR5)
+#define INT_INTERNAL4   (INT_PIR4)
+#define INT_INTERNAL3   (INT_PIR3)
+#define INT_INTERNAL2   (INT_PIR2)
+#define INT_INTERNAL1   (INT_PIR1)
+
+#define IPL_CLK         6                               /* int pri levels */
+#define IPL_PCLK        6
+#define IPL_DTA         6
+#define IPL_TA          6
+#define IPL_RK          5
+#define IPL_RL          5
+#define IPL_RX          5
+#define IPL_TM          5
+#define IPL_RP          5
+#define IPL_TS          5
+#define IPL_HK          5
+#define IPL_RQ          5
+#define IPL_DZRX        5
+#define IPL_DZTX        5
+#define IPL_TQ          5
+#define IPL_RY          5
+#define IPL_XQ          5
+#define IPL_XU          5
+#define IPL_TU          5
+#define IPL_RF          5
+#define IPL_RC          5
+#define IPL_DMCRX       5
+#define IPL_DMCTX       5
+#define IPL_KMCA        5
+#define IPL_KMCB        5
+#define IPL_DUPRX       5
+#define IPL_DUPTX       5
+#define IPL_PTR         4
+#define IPL_PTP         4
+#define IPL_TTI         4
+#define IPL_TTO         4
+#define IPL_LPT         4
+#define IPL_VHRX        4
+#define IPL_VHTX        4
+#define IPL_CR          4
+#define IPL_DLI         4
+#define IPL_DLO         4
+#define IPL_DCI         4
+#define IPL_DCO         4
+
+#define IPL_PIR7        7
+#define IPL_PIR6        6
+#define IPL_PIR5        5
+#define IPL_PIR4        4
+#define IPL_PIR3        3
+#define IPL_PIR2        2
+#define IPL_PIR1        1
+
+/* Device vectors */
+
+#define VEC_AUTO        (0)                             /* Assigned by Auto Configure */
+#define VEC_FLOAT       (0)                             /* Assigned by Auto Configure */
+
+#define VEC_Q           0000                            /* vector base */
+
+/* Processor specific internal fixed vectors */
+#define VEC_PIRQ        0240
+#define VEC_TTI         0060
+#define VEC_TTO         0064
+
+/* Interrupt macros */
+
+#define IVCL(dv)        ((IPL_##dv * 32) + INT_V_##dv)
+#define IREQ(dv)        int_req[IPL_##dv]
+#define SET_INT(dv)     int_req[IPL_##dv] = int_req[IPL_##dv] | (INT_##dv)
+#define CLR_INT(dv)     int_req[IPL_##dv] = int_req[IPL_##dv] & ~(INT_##dv)
+
+/* Massbus definitions */
+
+#define MBA_NUM         2                               /* number of MBA's */
+#define MBA_RP          0                               /* MBA for RP */
+#define MBA_TU          1                               /* MBA for TU */
+#define MBA_RMASK       037                             /* max 32 reg */
+#define MBE_NXD         1                               /* nx drive */
+#define MBE_NXR         2                               /* nx reg */
+#define MBE_GOE         3                               /* err on GO */
+
+/* CPU and FPU macros */
+
+#define update_MM       ((MMR0 & MMR0_FREEZE) == 0)
+#define setTRAP(name)   trap_req = trap_req | (name)
+#define setCPUERR(name) CPUERR = CPUERR | (name)
+#define ABORT(val)      longjmp (save_env, (val))
+#define SP R[6]
+#define PC R[7]
+
+/* Function prototypes */
+
+int32 Map_ReadB (uint32 ba, int32 bc, uint8 *buf);
+int32 Map_ReadW (uint32 ba, int32 bc, uint16 *buf);
+int32 Map_WriteB (uint32 ba, int32 bc, uint8 *buf);
+int32 Map_WriteW (uint32 ba, int32 bc, uint16 *buf);
+
+int32 mba_rdbufW (uint32 mbus, int32 bc, uint16 *buf);
+int32 mba_wrbufW (uint32 mbus, int32 bc, uint16 *buf);
+int32 mba_chbufW (uint32 mbus, int32 bc, uint16 *buf);
+int32 mba_get_bc (uint32 mbus);
+int32 mba_get_csr (uint32 mbus);
+void mba_upd_ata (uint32 mbus, uint32 val);
+void mba_set_exc (uint32 mbus);
+void mba_set_don (uint32 mbus);
+void mba_set_enbdis (uint32 mb, t_bool dis);
+t_stat mba_show_num (FILE *st, UNIT *uptr, int32 val, void *desc);
+
+#include "pdp11_io_lib.h"
+
+#endif