/* pdp11_dup.c: PDP-11 DUP11/DPV11 bit synchronous interface

   Copyright (c) 2013, Mark Pizzolato

   Permission is hereby granted, free of charge, to any person obtaining a
   copy of this software and associated documentation files (the "Software"),
   to deal in the Software without restriction, including without limitation
   the rights to use, copy, modify, merge, publish, distribute, sublicense,
   and/or sell copies of the Software, and to permit persons to whom the
   Software is furnished to do so, subject to the following conditions:

   The above copyright notice and this permission notice shall be included in
   all copies or substantial portions of the Software.

   THE SOFTWARE IS PROVIDED "AS IS", WITHOUT WARRANTY OF ANY KIND, EXPRESS OR
   IMPLIED, INCLUDING BUT NOT LIMITED TO THE WARRANTIES OF MERCHANTABILITY,
   FITNESS FOR A PARTICULAR PURPOSE AND NONINFRINGEMENT.  IN NO EVENT SHALL
   ROBERT M SUPNIK BE LIABLE FOR ANY CLAIM, DAMAGES OR OTHER LIABILITY, WHETHER
   IN AN ACTION OF CONTRACT, TORT OR OTHERWISE, ARISING FROM, OUT OF OR IN
   CONNECTION WITH THE SOFTWARE OR THE USE OR OTHER DEALINGS IN THE SOFTWARE.

   Except as contained in this notice, the name of Robert M Supnik shall not be
   used in advertising or otherwise to promote the sale, use or other dealings
   in this Software without prior written authorization from Robert M Supnik.

   dup          DUP11 Unibus/DPV11 Qbus bit synchronous interface

   This module implements a bit synchronous interface to support DDCMP.  Other
   synchronous protocols which may have been supported on the DUP11/DPV11 bit 
   synchronous interface are explicitly not supported.

   Connections are modeled with a tcp session with connection management and 
   I/O provided by the tmxr library.

   The wire protocol implemented is native DDCMP WITHOUT the DDCMP SYNC 
   characters both initially and between DDCMP packets.

   15-May-13    MP      Initial implementation
*/

#if defined (VM_PDP10)                                  /* PDP10 version */
#include "pdp10_defs.h"

#elif defined (VM_VAX)                                  /* VAX version */
#include "vax_defs.h"

#else                                                   /* PDP-11 version */
#include "pdp11_defs.h"
#endif

#include "sim_tmxr.h"
#include "pdp11_ddcmp.h"
#include "pdp11_dup.h"

#if !defined(DUP_LINES)
#define DUP_LINES 8
#endif
#define INITIAL_DUP_LINES 1

#define DUP_WAIT   50           /* Minimum character time */
#define DUP_CONNECT_POLL    2   /* Seconds */

extern int32 IREQ (HLVL);
extern int32 tmxr_poll;                                 /* calibrated delay */
extern int32 clk_tps;                                   /* clock ticks per second */
extern int32 tmr_poll;                                  /* instructions per tick */

static uint16 dup_rxcsr[DUP_LINES];
static uint16 dup_rxdbuf[DUP_LINES];
static uint16 dup_parcsr[DUP_LINES];
static uint16 dup_txcsr[DUP_LINES];
static uint16 dup_txdbuf[DUP_LINES];
static uint16 dup_W3[DUP_LINES];
static uint16 dup_W5[DUP_LINES];
static uint16 dup_W6[DUP_LINES];
static uint32 dup_rxi = 0;                                     /* rcv interrupts */
static uint32 dup_txi = 0;                                     /* xmt interrupts */
static uint32 dup_wait[DUP_LINES];                             /* rcv/xmt byte delay */
static uint32 dup_speed[DUP_LINES];                            /* line speed (bits/sec) */
static uint8 *dup_rcvpacket[DUP_LINES];                        /* rcv buffer */
static uint16 dup_rcvpksize[DUP_LINES];                        /* rcv buffer size */
static uint16 dup_rcvpkbytes[DUP_LINES];                       /* rcv buffer size of packet */
static uint16 dup_rcvpkinoff[DUP_LINES];                       /* rcv packet in offset */
static uint8 *dup_xmtpacket[DUP_LINES];                        /* xmt buffer */
static uint16 dup_xmtpksize[DUP_LINES];                        /* xmt buffer size */
static uint16 dup_xmtpkoffset[DUP_LINES];                      /* xmt buffer offset */
static uint32 dup_xmtpkstart[DUP_LINES];                       /* xmt packet start time */
static uint16 dup_xmtpkbytes[DUP_LINES];                       /* xmt packet size of packet */
static uint16 dup_xmtpkdelaying[DUP_LINES];                    /* xmt packet speed delaying completion */

static PACKET_DATA_AVAILABLE_CALLBACK dup_rcv_packet_data_callback[DUP_LINES];
static PACKET_TRANSMIT_COMPLETE_CALLBACK dup_xmt_complete_callback[DUP_LINES];
static MODEM_CHANGE_CALLBACK dup_modem_change_callback[DUP_LINES];

static t_stat dup_rd (int32 *data, int32 PA, int32 access);
static t_stat dup_wr (int32 data, int32 PA, int32 access);
static t_stat dup_set_modem (int32 dup, int32 rxcsr_bits);
static t_stat dup_get_modem (int32 dup);
static t_stat dup_svc (UNIT *uptr);
static t_stat dup_poll_svc (UNIT *uptr);
static t_stat dup_rcv_byte (int32 dup);
static t_stat dup_reset (DEVICE *dptr);
static t_stat dup_attach (UNIT *uptr, char *ptr);
static t_stat dup_detach (UNIT *uptr);
static t_stat dup_clear (int32 dup, t_bool flag);
static int32 dup_rxinta (void);
static int32 dup_txinta (void);
static void dup_update_rcvi (void);
static void dup_update_xmti (void);
static void dup_clr_rxint (int32 dup);
static void dup_set_rxint (int32 dup);
static void dup_clr_txint (int32 dup);
static void dup_set_txint (int32 dup);
static t_stat dup_setnl (UNIT *uptr, int32 val, char *cptr, void *desc);
static t_stat dup_setspeed (UNIT* uptr, int32 val, char* cptr, void* desc);
static t_stat dup_showspeed (FILE* st, UNIT* uptr, int32 val, void* desc);
static t_stat dup_set_W3 (UNIT* uptr, int32 val, char* cptr, void* desc);
static t_stat dup_show_W3 (FILE* st, UNIT* uptr, int32 val, void* desc);
static t_stat dup_set_W5 (UNIT* uptr, int32 val, char* cptr, void* desc);
static t_stat dup_show_W5 (FILE* st, UNIT* uptr, int32 val, void* desc);
static t_stat dup_set_W6 (UNIT* uptr, int32 val, char* cptr, void* desc);
static t_stat dup_show_W6 (FILE* st, UNIT* uptr, int32 val, void* desc);
static t_stat dup_help (FILE *st, DEVICE *dptr, UNIT *uptr, int32 flag, char *cptr);
static t_stat dup_help_attach (FILE *st, DEVICE *dptr, UNIT *uptr, int32 flag, char *cptr);
static char *dup_description (DEVICE *dptr);

/* RXCSR - 16XXX0 - receiver control/status register */

static BITFIELD dup_rxcsr_bits[] = {
    BIT(BDATSET),                           /* Data Set Change B */
#define RXCSR_V_BDATSET 0
#define RXCSR_M_BDATSET (1<<RXCSR_V_BDATSET)
    BIT(DTR),                               /* Data Terminal Ready */
#define RXCSR_V_DTR     1
#define RXCSR_M_DTR     (1<<RXCSR_V_DTR)
    BIT(RTS),                               /* Request To Send */
#define RXCSR_V_RTS     2
#define RXCSR_M_RTS     (1<<RXCSR_V_RTS)
    BIT(SECXMT),                            /* Secondary Transmit Data */
#define RXCSR_V_SECXMT  3
#define RXCSR_M_SECXMT  (1<<RXCSR_V_SECXMT)
    BIT(RCVEN),                             /* Receiver Enable */
#define RXCSR_V_RCVEN   4
#define RXCSR_M_RCVEN   (1<<RXCSR_V_RCVEN)
    BIT(DSCIE),                             /* Data Set Change Interrupt Enable */
#define RXCSR_V_DSCIE   5
#define RXCSR_M_DSCIE   (1<<RXCSR_V_DSCIE)
    BIT(RXIE),                              /* Receive Interrupt Enable */
#define RXCSR_V_RXIE    6
#define RXCSR_M_RXIE    (1<<RXCSR_V_RXIE)
    BIT(RXDONE),                            /* Receive Done */
#define RXCSR_V_RXDONE  7
#define RXCSR_M_RXDONE  (1<<RXCSR_V_RXDONE)
    BIT(STRSYN),                            /* Strip Sync */
#define RXCSR_V_STRSYN  8
#define RXCSR_M_STRSYN  (1<<RXCSR_V_STRSYN)
    BIT(DSR),                               /* Data Set Ready */
#define RXCSR_V_DSR     9
#define RXCSR_M_DSR     (1<<RXCSR_V_DSR)
    BIT(SECRCV),                            /* Secondary Receive Data */
#define RXCSR_V_SECRCV  10
#define RXCSR_M_SECRCV  (1<<RXCSR_V_SECRCV)
    BIT(RXACT),                             /* Receive Active */
#define RXCSR_V_RXACT   11
#define RXCSR_M_RXACT   (1<<RXCSR_V_RXACT)
    BIT(DCD),                               /* Carrier */
#define RXCSR_V_DCD     12
#define RXCSR_M_DCD     (1<<RXCSR_V_DCD)
    BIT(CTS),                               /* Clear to Send */
#define RXCSR_V_CTS     13
#define RXCSR_M_CTS     (1<<RXCSR_V_CTS)
    BIT(RING),                              /* Ring */
#define RXCSR_V_RING    14
#define RXCSR_M_RING    (1<<RXCSR_V_RING)
    BIT(DSCHNG),                            /* Data Set Change */
#define RXCSR_V_DSCHNG  15
#define RXCSR_M_DSCHNG  (1<<RXCSR_V_DSCHNG)
    ENDBITS
};
#define RXCSR_A_MODEM_BITS (RXCSR_M_RING | RXCSR_M_CTS)
#define RXCSR_B_MODEM_BITS (RXCSR_M_DSR | RXCSR_M_DCD)
#define RXCSR_WRITEABLE (RXCSR_M_STRSYN|RXCSR_M_RXIE|RXCSR_M_DSCIE|RXCSR_M_RCVEN|RXCSR_M_SECXMT|RXCSR_M_RTS|RXCSR_M_DTR)

/* RXDBUF - 16XXX2 - receiver Data Buffer register */

static BITFIELD dup_rxdbuf_bits[] = {
    BITF(RXDBUF,8),                         /* Receive Data Buffer */
#define RXDBUF_V_RXDBUF  0
#define RXDBUF_S_RXDBUF  8
#define RXDBUF_M_RXDBUF  (((1<<RXDBUF_S_RXDBUF)-1)<<RXDBUF_V_RXDBUF)
    BIT(RSTRMSG),                           /* Receiver Start of Message */
#define RXDBUF_V_RSTRMSG 8
#define RXDBUF_M_RSTRMSG (1<<RXDBUF_V_RSTRMSG)
    BIT(RENDMSG),                           /* Receiver End Of Message */
#define RXDBUF_V_RENDMSG 9
#define RXDBUF_M_RENDMSG (1<<RXDBUF_V_RENDMSG)
    BIT(RABRT),                             /* Receiver Abort */
#define RXDBUF_V_RABRT   10
#define RXDBUF_M_RABRT   (1<<RXDBUF_V_RABRT)
    BITNCF(1),                              /* reserved */
    BIT(RCRCER),                            /* Receiver CRC Error */
#define RXDBUF_V_RCRCER  12
#define RXDBUF_M_RCRCER  (1<<RXDBUF_V_RCRCER)
    BITNCF(1),                              /* reserved */
    BIT(RXOVR),                             /* Receiver Overrun */
#define RXDBUF_V_RXOVR   14
#define RXDBUF_M_RXOVR   (1<<RXDBUF_V_RXOVR)
    BIT(RXERR),                             /* Receiver Error */
#define RXDBUF_V_RXERR   15
#define RXDBUF_M_RXERR   (1<<RXDBUF_V_RXERR)
    ENDBITS
};
#define RXDBUF_MBZ ((1<<13)|(1<<11))

/* PARCSR - 16XXX2 - Parameter Control/Status register */

static BITFIELD dup_parcsr_bits[] = {
    BITF(ADSYNC,8),                         /* Secondart Station Address/Receiver Sync Char */
#define PARCSR_V_ADSYNC  0
#define PARCSR_S_ADSYNC  8
#define PARCSR_M_ADSYNC  (((1<<PARCSR_S_ADSYNC)-1)<<PARCSR_V_ADSYNC)
    BITNCF(1),                              /* reserved */
    BIT(NOCRC),                             /* No CRC */
#define PARCSR_V_NOCRC   9
#define PARCSR_M_NOCRC   (1<<PARCSR_V_NOCRC)
    BITNCF(2),                              /* reserved */
    BIT(SECMODE),                           /* Secondary Mode Select */
#define PARCSR_V_SECMODE 12
#define PARCSR_M_SECMODE (1<<PARCSR_V_SECMODE)
    BITNCF(2),                              /* reserved */
    BIT(DECMODE),                           /* DEC Mode */
#define PARCSR_V_DECMODE 15
#define PARCSR_M_DECMODE (1<<PARCSR_V_DECMODE)
    ENDBITS
};
#define PARCSR_MBZ ((1<<14)|(1<<13)|(1<<11)|(1<<10)|(1<<8))
#define PARCSR_WRITEABLE (PARCSR_M_DECMODE|PARCSR_M_SECMODE|PARCSR_M_NOCRC|PARCSR_M_ADSYNC)

/* TXCSR - 16XXX4 - Transmitter Control/Status register */

static BITFIELD dup_txcsr_bits[] = {
    BITNCF(3),                              /* reserved */
    BIT(HALFDUP),                           /* Half Duplex */
#define TXCSR_V_HALFDUP  3
#define TXCSR_M_HALFDUP  (1<<TXCSR_V_HALFDUP)
    BIT(SEND),                              /* Enable Transmit */
#define TXCSR_V_SEND     4
#define TXCSR_M_SEND     (1<<TXCSR_V_SEND)
    BITNCF(1),                              /* reserved */
    BIT(TXIE),                              /* Transmit Interrupt Enable */
#define TXCSR_V_TXIE     6
#define TXCSR_M_TXIE     (1<<TXCSR_V_TXIE)
    BIT(TXDONE),                            /* Transmit Done */
#define TXCSR_V_TXDONE   7
#define TXCSR_M_TXDONE   (1<<TXCSR_V_TXDONE)
    BIT(DRESET),                            /* Device Reset */
#define TXCSR_V_DRESET   8
#define TXCSR_M_DRESET   (1<<TXCSR_V_DRESET)
    BIT(TXACT),                             /* Transmit Active */
#define TXCSR_V_TXACT    9
#define TXCSR_M_TXACT    (1<<TXCSR_V_TXACT)
    BIT(MAIDATA),                           /* Maintenance Mode Data Bit */
#define TXCSR_V_MAIDATA  10
#define TXCSR_M_MAIDATA  (1<<TXCSR_V_MAIDATA)
    BITF(MAISEL,2),                         /* Maintenance Select B and A */
#define TXCSR_V_MAISEL   11
#define TXCSR_S_MAISEL   2
#define TXCSR_M_MAISEL   (((1<<TXCSR_S_MAISEL)-1)<<TXCSR_V_MAISEL)
#define TXCSR_GETMAISEL(x) (((x) & TXCSR_M_MAISEL) >> TXCSR_V_MAISEL)
    BIT(MAISSCLK),                          /* Maintenance Single Step Clock */
#define TXCSR_V_MAISSCLK 13
#define TXCSR_M_MAISSCLK (1<<TXCSR_V_MAISSCLK)
    BIT(TXMNTOUT),                          /* Transmit Maint Data Out */
#define TXCSR_V_TXMNTOUT 14
#define TXCSR_M_TXMNTOUT (1<<TXCSR_V_TXMNTOUT)
    BIT(TXDLAT),                            /* Transmit Data Late */
#define TXCSR_V_TXDLAT   15
#define TXCSR_M_TXDLAT   (1<<TXCSR_V_TXDLAT)
    ENDBITS
};
#define TXCSR_MBZ ((1<<5)|(1<<2)|(1<<1)|(1<<0))
#define TXCSR_WRITEABLE (TXCSR_M_MAISSCLK|TXCSR_M_MAISEL|TXCSR_M_MAIDATA|TXCSR_M_DRESET|TXCSR_M_TXIE|TXCSR_M_SEND|TXCSR_M_HALFDUP)

/* TXDBUF - 16XXX6 - transmitter Data Buffer register */

static BITFIELD dup_txdbuf_bits[] = {
    BITF(TXDBUF,8),                         /* Transmit Data Buffer */
#define TXDBUF_V_TXDBUF  0
#define TXDBUF_S_TXDBUF  8
#define TXDBUF_M_TXDBUF  (((1<<TXDBUF_S_TXDBUF)-1)<<TXDBUF_V_TXDBUF)
    BIT(TSOM),                              /* Transmit Start of Message */
#define TXDBUF_V_TSOM    8
#define TXDBUF_M_TSOM    (1<<TXDBUF_V_TSOM)
    BIT(TEOM),                              /* End of Transmitted Message */
#define TXDBUF_V_TEOM    9
#define TXDBUF_M_TEOM    (1<<TXDBUF_V_TEOM)
    BIT(TABRT),                             /* Transmit Abort */
#define TXDBUF_V_TABRT   10
#define TXDBUF_M_TABRT   (1<<TXDBUF_V_TABRT)
    BIT(MAINTT),                            /* Maintenance Timer */
#define TXDBUF_V_MAINTT  11
#define TXDBUF_M_MAINTT  (1<<TXDBUF_V_MAINTT)
    BIT(TCRCTIN),                           /* Transmit CSR Input */
#define TXDBUF_V_TCRCTIN 12
#define TXDBUF_M_TCRCTIN (1<<TXDBUF_V_TCRCTIN)
    BITNCF(1),                              /* reserved */
    BIT(RCRCTIN),                           /* Receive CSR Input */
#define TXDBUF_V_RCRCTIN 14
#define TXDBUF_M_RCRCTIN (1<<TXDBUF_V_RCRCTIN)
    BITNCF(1),                              /* reserved */
    ENDBITS
};
#define TXDBUF_MBZ ((1<<15)|(1<<13))
#define TXDBUF_WRITEABLE (TXDBUF_M_TABRT|TXDBUF_M_TEOM|TXDBUF_M_TSOM|TXDBUF_M_TXDBUF)



/* DUP data structures

   dup_dev      DUP device descriptor
   dup_unit     DUP unit descriptor
   dup_reg      DUP register list
*/

#define IOLN_DUP        010

DIB dup_dib = {
    IOBA_AUTO,
    IOLN_DUP * INITIAL_DUP_LINES,
    &dup_rd,    /* read */
    &dup_wr,    /* write */
    2,          /* # of vectors */
    IVCL (DUPRX),
    VEC_AUTO,
    { &dup_rxinta, &dup_txinta },/* int. ack. routines */
    IOLN_DUP,    /* IO space per line */
};

static UNIT dup_unit_template = {
    UDATA (&dup_svc, UNIT_ATTABLE, 0), 
    };

static UNIT dup_poll_unit_template = {
    UDATA (&dup_poll_svc, UNIT_DIS, 0), 
    };

static UNIT dup_units[DUP_LINES+1];    /* One unit per line and a polling unit */

static REG dup_reg[] = {
    { BRDATADF (RXCSR,          dup_rxcsr,  DEV_RDX, 16, DUP_LINES, "receive control/status register",  dup_rxcsr_bits) },
    { BRDATADF (RXDBUF,        dup_rxdbuf,  DEV_RDX, 16, DUP_LINES, "receive data buffer",              dup_rxdbuf_bits) },
    { BRDATADF (PARCSR,        dup_parcsr,  DEV_RDX, 16, DUP_LINES, "receive control/status register",  dup_parcsr_bits) },
    { BRDATADF (TXCSR,          dup_txcsr,  DEV_RDX, 16, DUP_LINES, "transmit control/status register", dup_txcsr_bits) },
    { BRDATADF (TXDBUF,        dup_txdbuf,  DEV_RDX, 16, DUP_LINES, "transmit data buffer",             dup_txdbuf_bits) },
    { BRDATAD  (W3,                dup_W3,  DEV_RDX,  1, DUP_LINES, "Clear Option Enable") },
    { BRDATAD  (W5,                dup_W5,  DEV_RDX,  1, DUP_LINES, "A Dataset Control Enable") },
    { BRDATAD  (W6,                dup_W6,  DEV_RDX,  1, DUP_LINES, "A and B Dataset Control Enable") },
    { GRDATAD  (RXINT,            dup_rxi,  DEV_RDX, DUP_LINES,  0, "receive interrupts") },
    { GRDATAD  (TXINT,            dup_txi,  DEV_RDX, DUP_LINES,  0, "transmit interrupts") },
    { BRDATAD  (WAIT,            dup_wait,       10, 32, DUP_LINES, "delay time for transmit/receive bytes"), PV_RSPC },
    { BRDATAD  (SPEED,          dup_speed,       10, 32, DUP_LINES, "line bit rate"), PV_RCOMMA },
    { BRDATAD  (TPOFFSET, dup_xmtpkoffset,  DEV_RDX, 16, DUP_LINES, "transmit assembly packet offset") },
    { BRDATAD  (TPSIZE,    dup_xmtpkbytes,  DEV_RDX, 16, DUP_LINES, "transmit digest packet size") },
    { BRDATAD  (TPDELAY,dup_xmtpkdelaying,  DEV_RDX, 16, DUP_LINES, "transmit packet completion delay") },
    { BRDATAD  (TPSTART,   dup_xmtpkstart,  DEV_RDX, 32, DUP_LINES, "transmit digest packet start time") },
    { BRDATAD  (RPINOFF,   dup_rcvpkinoff,  DEV_RDX, 16, DUP_LINES, "receive digest packet offset") },
    { NULL }
    };

static TMLN *dup_ldsc = NULL;                                  /* line descriptors */
static TMXR dup_desc = { INITIAL_DUP_LINES, 0, 0, NULL };      /* mux descriptor */

static MTAB dup_mod[] = {
    { MTAB_XTD|MTAB_VUN,          0, "SPEED", "SPEED=bits/sec (0=unrestricted)" ,
        &dup_setspeed, &dup_showspeed, NULL, "Display rate limit" },
    { MTAB_XTD|MTAB_VUN,          1, "W3", NULL ,
        NULL, &dup_show_W3, NULL, "Display Reset Option" },
    { MTAB_XTD|MTAB_VUN,          1, NULL, "W3" ,
        &dup_set_W3, NULL,         NULL, "Enable Reset Option" },
    { MTAB_XTD|MTAB_VUN,          0, NULL, "NOW3" ,
        &dup_set_W3, NULL,         NULL, "Disable Reset Option" },
    { MTAB_XTD|MTAB_VUN,          1, "W5", NULL ,
        NULL, &dup_show_W5, NULL, "Display A Dataset Control Option" },
    { MTAB_XTD|MTAB_VUN,          1, NULL, "W5" ,
        &dup_set_W5, NULL,         NULL, "Enable A Dataset Control Option" },
    { MTAB_XTD|MTAB_VUN,          0, NULL, "NOW5" ,
        &dup_set_W5, NULL,         NULL, "Disable A Dataset Control Option" },
    { MTAB_XTD|MTAB_VUN,          1, "W6", NULL ,
        NULL, &dup_show_W6, NULL, "Display A & B Dataset Control Option" },
    { MTAB_XTD|MTAB_VUN,          1, NULL, "W6" ,
        &dup_set_W6, NULL,         NULL, "Enable A & B Dataset Control Option" },
    { MTAB_XTD|MTAB_VUN,          0, NULL, "NOW6" ,
        &dup_set_W6, NULL,         NULL, "Disable A & B Dataset Control  Option" },
    { MTAB_XTD|MTAB_VDV|MTAB_VALR, 020, "ADDRESS", "ADDRESS",
        &set_addr, &show_addr, NULL, "Bus address" },
    { MTAB_XTD|MTAB_VDV|MTAB_VALR, 1, "VECTOR", "VECTOR",
        &set_vec, &show_vec_mux, (void *) &dup_desc, "Interrupt vector" },
    { MTAB_XTD|MTAB_VDV|MTAB_NMO, 1, "CONNECTIONS", NULL,
        NULL, &tmxr_show_cstat, (void *) &dup_desc, "Display current connections" },
    { MTAB_XTD|MTAB_VDV|MTAB_VALR, 0, "LINES", "LINES=n",
        &dup_setnl, &tmxr_show_lines, (void *) &dup_desc, "Display number of lines" },
    { 0 }
    };

/* debugging bitmaps */
#define DBG_REG  0x0001                                 /* trace read/write registers */
#define DBG_INT  0x0002                                 /* display transfer requests */
#define DBG_PKT  (TMXR_DBG_PXMT|TMXR_DBG_PRCV)          /* display packets */
#define DBG_XMT  TMXR_DBG_XMT                           /* display Transmitted Data */
#define DBG_RCV  TMXR_DBG_RCV                           /* display Received Data */
#define DBG_MDM  0x0004                                 /* display Modem SignalTransitions */
#define DBG_CON  TMXR_DBG_CON                           /* display connection activities */
#define DBG_TRC  TMXR_DBG_TRC                           /* display trace routine calls */
#define DBG_ASY  TMXR_DBG_ASY                           /* display Asynchronous Activities */

static DEBTAB dup_debug[] = {
  {"REG",    DBG_REG},
  {"INT",    DBG_INT},
  {"PKT",    DBG_PKT},
  {"XMT",    DBG_XMT},
  {"RCV",    DBG_RCV},
  {"MDM",    DBG_MDM},
  {"CON",    DBG_CON},
  {"TRC",    DBG_TRC},
  {"ASY",    DBG_ASY},
  {0}
};

/*
   We have two devices defined here (dup_dev and dpv_dev) which have the 
   same units.  This would normally never be allowed since two devices can't
   actually share units.  This problem is avoided in this case since both 
   devices start out as disabled and the logic in dup_reset allows only 
   one of these devices to be enabled at a time.  The DUP device is allowed 
   on Unibus systems and the DPV device Qbus systems.
   This monkey business is necessary due to the fact that although both
   the DUP and DPV devices have almost the same functionality and almost
   the same register programming interface, they are different enough that
   they fall in different priorities in the autoconfigure address and vector
   rules.
   This 'shared' unit model therefore means we can't call the 
   find_dev_from_unit api to uniquely determine the device structure.  
   We define the DUPDPTR macro to return the active device pointer when 
   necessary.
 */
DEVICE dup_dev = {
    "DUP", dup_units, dup_reg, dup_mod,
    2, 10, 31, 1, DEV_RDX, 8,
    NULL, NULL, &dup_reset,
    NULL, &dup_attach, &dup_detach,
    &dup_dib, DEV_DIS | DEV_DISABLE | DEV_UBUS | DEV_DEBUG, 0,
    dup_debug, NULL, NULL, &dup_help, dup_help_attach, &dup_desc, 
    &dup_description
    };

DEVICE dpv_dev = {
    "DPV", dup_units, dup_reg, dup_mod,
    2, 10, 31, 1, DEV_RDX, 8,
    NULL, NULL, &dup_reset,
    NULL, &dup_attach, &dup_detach,
    &dup_dib, DEV_DIS | DEV_DISABLE | DEV_QBUS | DEV_DEBUG, 0,
    dup_debug, NULL, NULL, &dup_help, dup_help_attach, &dup_desc, 
    &dup_description
    };

#define DUPDPTR ((UNIBUS) ? &dup_dev : &dpv_dev)

/* Register names for Debug tracing */
static char *dup_rd_regs[] =
    {"RXCSR ", "RXDBUF", "TXCSR ", "TXDBUF" };
static char *dup_wr_regs[] = 
    {"RXCSR ", "PARCSR", "TXCSR ", "TXDBUF"};


/* DUP11/DPV11 bit synchronous interface routines

   dup_rd       I/O page read
   dup_wr       I/O page write
   dup_svc      process event
   dup_poll_svc process polling events
   dup_reset    process reset
   dup_setnl    set number of lines
   dup_attach   process attach
   dup_detach   process detach
*/

static t_stat dup_rd (int32 *data, int32 PA, int32 access)
{
static BITFIELD* bitdefs[] = {dup_rxcsr_bits, dup_rxdbuf_bits, dup_txcsr_bits, dup_txdbuf_bits};
static uint16 *regs[] = {dup_rxcsr, dup_rxdbuf, dup_txcsr, dup_txdbuf};
int32 dup = ((PA - dup_dib.ba) >> 3);                   /* get line num */
TMLN *lp = &dup_desc.ldsc[dup];
int32 orig_val;

if (dup >= dup_desc.lines)                              /* validate line number */
    return SCPE_IERR;

orig_val = regs[(PA >> 1) & 03][dup];
switch ((PA >> 1) & 03) {                               /* case on PA<2:1> */

    case 00:                                            /* RXCSR */
        dup_get_modem (dup);
        *data = dup_rxcsr[dup];
        dup_rxcsr[dup] &= ~(RXCSR_M_DSCHNG|RXCSR_M_BDATSET);
        break;

    case 01:                                            /* RXDBUF */
        *data = dup_rxdbuf[dup];
        dup_rxcsr[dup] &= ~RXCSR_M_RXDONE;
        if (dup_rxcsr[dup] & RXCSR_M_RXACT)
            sim_activate (dup_units+dup, dup_wait[dup]);
        break;

    case 02:                                            /* TXCSR */
        *data = dup_txcsr[dup];
        break;

    case 03:                                            /* TXDBUF */
        *data = dup_txdbuf[dup];
        break;
    }

sim_debug(DBG_REG, DUPDPTR, "dup_rd(PA=0x%08X [%s], data=0x%X) ", PA, dup_rd_regs[(PA >> 1) & 03], *data);
sim_debug_bits(DBG_REG, DUPDPTR, bitdefs[(PA >> 1) & 03], (uint32)(orig_val), (uint32)(regs[(PA >> 1) & 03][dup]), TRUE);

return SCPE_OK;
}

static t_stat dup_wr (int32 data, int32 PA, int32 access)
{
static BITFIELD* bitdefs[] = {dup_rxcsr_bits, dup_parcsr_bits, dup_txcsr_bits, dup_txdbuf_bits};
static uint16 *regs[] = {dup_rxcsr, dup_parcsr, dup_txcsr, dup_txdbuf};
int32 dup = ((PA - dup_dib.ba) >> 3);                   /* get line num */
int32 orig_val;

if (dup >= dup_desc.lines)                              /* validate line number */
    return SCPE_IERR;

orig_val = regs[(PA >> 1) & 03][dup];
if (PA & 1)                                             /* unaligned byte access? */
    data = ((data << 8) | (orig_val & 0xFF)) & 0xFFFF;  /* Merge with original word */
else
    if (access == WRITEB)                               /* byte access? */
        data = (orig_val & 0xFF00) | (data & 0xFF);     /* Merge with original high word */

switch ((PA >> 1) & 03) {                               /* case on PA<2:1> */

    case 00:                                            /* RXCSR */
        dup_set_modem (dup, data);
        dup_rxcsr[dup] &= ~RXCSR_WRITEABLE;
        dup_rxcsr[dup] |= (data & RXCSR_WRITEABLE);
        if ((dup_rxcsr[dup] & RXCSR_M_RTS) &&           /* Upward transition of RTS */
            (!(orig_val & RXCSR_M_RTS)))                /* Enables Receive on the line */
            dup_desc.ldsc[dup].rcve = TRUE;
        if ((dup_rxcsr[dup] & RXCSR_M_RTS) &&           /* Upward transition of RTS */
            (!(orig_val & RXCSR_M_RTS)) &&              /* while receiver is enabled and */
            (dup_rxcsr[dup] & RXCSR_M_RCVEN) &&         /* not stripping sync characters */
            (!(dup_rxcsr[dup] & RXCSR_M_STRSYN)) ) {    /* Receive a SYNC character */
            dup_rxcsr[dup] |= RXCSR_M_RXDONE;
            dup_rxdbuf[dup] &= ~RXDBUF_M_RXDBUF;
            dup_rxdbuf[dup] |= (dup_parcsr[dup] & PARCSR_M_ADSYNC);
            if (dup_rxcsr[dup] & RXCSR_M_RXIE)
                dup_set_rxint (dup);
            }
        if ((dup_rxcsr[dup] & RXCSR_M_RCVEN) && 
            (!(orig_val & RXCSR_M_RCVEN))) {            /* Upward transition of receiver enable */
            dup_rcv_byte (dup);                         /* start any pending receive */
            }
        if ((!(dup_rxcsr[dup] & RXCSR_M_RCVEN)) && 
            (orig_val & RXCSR_M_RCVEN)) {               /* Downward transition of receiver enable */
            dup_rxdbuf[dup] &= ~RXDBUF_M_RXDBUF;
            dup_rxcsr[dup] &= ~RXCSR_M_RXACT;
            if ((dup_rcvpkinoff[dup] != 0) || 
                (dup_rcvpkbytes[dup] != 0))
                dup_rcvpkinoff[dup] = dup_rcvpkbytes[dup] = 0;
            }
        if ((!(dup_rxcsr[dup] & RXCSR_M_RXIE)) && 
            (orig_val & RXCSR_M_RXIE))                  /* Downward transition of receiver interrupt enable */
            dup_clr_rxint (dup);
        if ((dup_rxcsr[dup] & RXCSR_M_RXIE) && (dup_rxcsr[dup] & RXCSR_M_RXDONE))
            dup_set_rxint (dup);
        break;

    case 01:                                            /* PARCSR */
        dup_parcsr[dup] &= ~PARCSR_WRITEABLE;
        dup_parcsr[dup] |= (data & PARCSR_WRITEABLE);
        break;

    case 02:                                            /* TXCSR */
        dup_txcsr[dup] &= ~TXCSR_WRITEABLE;
        dup_txcsr[dup] |= (data & TXCSR_WRITEABLE);
        if (dup_txcsr[dup] & TXCSR_M_DRESET) {
            dup_clear(dup, dup_W3[dup]);
            break;
            }
        if (TXCSR_GETMAISEL(dup_txcsr[dup]) != TXCSR_GETMAISEL(orig_val)) { /* Maint Select Changed */
            switch (TXCSR_GETMAISEL(dup_txcsr[dup])) {
                case 0:  /* User/Normal Mode */
                    tmxr_set_line_loopback (&dup_desc.ldsc[dup], FALSE);
                    break;
                case 1:  /* External Loopback Mode */
                case 2:  /* Internal Loopback Mode */
                    tmxr_set_line_loopback (&dup_desc.ldsc[dup], TRUE);
                    break;
                case 3:  /* System Test Mode */
                    break;
                }
            }
        if ((dup_txcsr[dup] & TXCSR_M_TXACT) && 
            (!(orig_val & TXCSR_M_TXACT))    && 
            (orig_val & TXCSR_M_TXDONE)) {
            dup_txcsr[dup] &= ~TXCSR_M_TXDONE;
            }
        if ((!(dup_txcsr[dup] & TXCSR_M_SEND)) && 
            (orig_val & TXCSR_M_SEND)) {
            dup_txcsr[dup] &= ~TXCSR_M_TXACT;
            dup_put_msg_bytes (dup, NULL, 0, FALSE, TRUE);
            }
        if ((dup_txcsr[dup] & TXCSR_M_HALFDUP) ^ (orig_val & TXCSR_M_HALFDUP))
            tmxr_set_line_halfduplex (dup_desc.ldsc+dup, dup_txcsr[dup] & TXCSR_M_HALFDUP);
        if ((dup_txcsr[dup] & TXCSR_M_TXIE) && 
            (!(orig_val & TXCSR_M_TXIE))    && 
            (dup_txcsr[dup] & TXCSR_M_TXDONE)) {
            dup_set_txint (dup);
            }
        break;

    case 03:                                            /* TXDBUF */
        dup_txdbuf[dup] &= ~TXDBUF_WRITEABLE;
        dup_txdbuf[dup] |= (data & TXDBUF_WRITEABLE);
        dup_txcsr[dup] &= ~TXCSR_M_TXDONE;
        if (dup_txcsr[dup] & TXCSR_M_SEND) {
            dup_txcsr[dup] |= TXCSR_M_TXACT;
            sim_activate (dup_units+dup, dup_wait[dup]);
            }
        break;
    }

sim_debug(DBG_REG, DUPDPTR, "dup_wr(PA=0x%08X [%s], data=0x%X) ", PA, dup_wr_regs[(PA >> 1) & 03], data);
sim_debug_bits(DBG_REG, DUPDPTR, bitdefs[(PA >> 1) & 03], (uint32)orig_val, (uint32)regs[(PA >> 1) & 03][dup], TRUE);
dup_get_modem (dup);
return SCPE_OK;
}

static t_stat dup_set_modem (int32 dup, int32 rxcsr_bits)
{
int32 bits_to_set, bits_to_clear;

if ((rxcsr_bits & (RXCSR_M_DTR | RXCSR_M_RTS)) == (dup_rxcsr[dup] & (RXCSR_M_DTR | RXCSR_M_RTS)))
    return SCPE_OK;
bits_to_set = ((rxcsr_bits & RXCSR_M_DTR) ? TMXR_MDM_DTR : 0) | ((rxcsr_bits & RXCSR_M_RTS) ? TMXR_MDM_RTS : 0);
bits_to_clear = (~bits_to_set) & (TMXR_MDM_DTR | TMXR_MDM_RTS);
tmxr_set_get_modem_bits (dup_desc.ldsc+dup, bits_to_set, bits_to_clear, NULL);
return SCPE_OK;
}

static t_stat dup_get_modem (int32 dup)
{
int32 modem_bits;
uint16 old_rxcsr = dup_rxcsr[dup];
int32 old_rxcsr_a_modem_bits, new_rxcsr_a_modem_bits, old_rxcsr_b_modem_bits, new_rxcsr_b_modem_bits;
TMLN *lp = &dup_desc.ldsc[dup];
t_bool new_modem_change = FALSE;

if (dup_W5[dup])
    old_rxcsr_a_modem_bits = dup_rxcsr[dup] & (RXCSR_M_RING | RXCSR_M_CTS | RXCSR_M_DSR | RXCSR_M_DCD);
else
    old_rxcsr_a_modem_bits = dup_rxcsr[dup] & (RXCSR_M_RING | RXCSR_M_CTS);
if (dup_W6[dup])
    old_rxcsr_b_modem_bits = dup_rxcsr[dup] & RXCSR_B_MODEM_BITS;
else
    old_rxcsr_b_modem_bits = 0;
old_rxcsr_a_modem_bits = dup_rxcsr[dup] & RXCSR_A_MODEM_BITS;
old_rxcsr_b_modem_bits = dup_rxcsr[dup] & RXCSR_B_MODEM_BITS;
tmxr_set_get_modem_bits (lp, 0, 0, &modem_bits);
if (dup_W5[dup])
    new_rxcsr_a_modem_bits = (((modem_bits & TMXR_MDM_RNG) ? RXCSR_M_RING : 0) |
                              ((modem_bits & TMXR_MDM_CTS) ? RXCSR_M_CTS : 0) |
                              ((modem_bits & TMXR_MDM_DSR) ? RXCSR_M_DSR : 0) |
                              ((modem_bits & TMXR_MDM_DCD) ? RXCSR_M_DCD : 0));
else
    new_rxcsr_a_modem_bits = (((modem_bits & TMXR_MDM_RNG) ? RXCSR_M_RING : 0) |
                              ((modem_bits & TMXR_MDM_CTS) ? RXCSR_M_CTS : 0));
if (dup_W6[dup])
    new_rxcsr_b_modem_bits = (((modem_bits & TMXR_MDM_DSR) ? RXCSR_M_DSR : 0) |
                              ((modem_bits & TMXR_MDM_DCD) ? RXCSR_M_DCD : 0));
else
    new_rxcsr_b_modem_bits = 0;
dup_rxcsr[dup] &= ~(RXCSR_A_MODEM_BITS | RXCSR_B_MODEM_BITS);
dup_rxcsr[dup] |= new_rxcsr_a_modem_bits | new_rxcsr_b_modem_bits;
if (old_rxcsr_a_modem_bits != new_rxcsr_a_modem_bits) {
    dup_rxcsr[dup] |= RXCSR_M_DSCHNG;
    new_modem_change = TRUE;
    }
if (old_rxcsr_b_modem_bits != new_rxcsr_b_modem_bits) {
    dup_rxcsr[dup] |= RXCSR_M_BDATSET;
    new_modem_change = TRUE;
    }
if (new_modem_change) {
    sim_debug(DBG_MDM, DUPDPTR, "dup_get_modem() - Modem Signal Change ");
    sim_debug_bits(DBG_MDM, DUPDPTR, dup_rxcsr_bits, (uint32)old_rxcsr, (uint32)dup_rxcsr[dup], TRUE);
    }
if (dup_modem_change_callback[dup] && new_modem_change)
     dup_modem_change_callback[dup](dup);
if ((dup_rxcsr[dup] & RXCSR_M_DSCHNG) &&
    ((dup_rxcsr[dup] & RXCSR_M_DSCHNG) != (old_rxcsr & RXCSR_M_DSCHNG)) &&
    (dup_rxcsr[dup] & RXCSR_M_DSCIE))
    dup_set_rxint (dup);
return SCPE_OK;
}

/*
 * Public routines for use by other devices (i.e. KDP11)
 */

int32 dup_csr_to_linenum (int32 CSRPA)
{
DEVICE *dptr = DUPDPTR;
DIB *dib = (DIB *)dptr->ctxt;

CSRPA += IOPAGEBASE;
if ((dib->ba > (uint32)CSRPA) || ((uint32)CSRPA > (dib->ba + dib->lnt)) || (DUPDPTR->flags & DEV_DIS))
    return -1;

return ((uint32)CSRPA - dib->ba)/IOLN_DUP;
}

void dup_set_callback_mode (int32 dup, PACKET_DATA_AVAILABLE_CALLBACK receive, PACKET_TRANSMIT_COMPLETE_CALLBACK transmit, MODEM_CHANGE_CALLBACK modem)
{
if ((dup < 0) || (dup >= dup_desc.lines) || (DUPDPTR->flags & DEV_DIS))
    return;
dup_rcv_packet_data_callback[dup] = receive;
dup_xmt_complete_callback[dup] = transmit;
dup_modem_change_callback[dup] = modem;
}

int32 dup_get_DCD (int32 dup)
{
if ((dup < 0) || (dup >= dup_desc.lines) || (DUPDPTR->flags & DEV_DIS))
    return -1;
return (dup_rxcsr[dup] & RXCSR_M_DCD) ? 1 : 0;
}

int32 dup_get_DSR (int32 dup)
{
if ((dup < 0) || (dup >= dup_desc.lines) || (DUPDPTR->flags & DEV_DIS))
    return -1;
return (dup_rxcsr[dup] & RXCSR_M_DSR) ? 1 : 0;
}

int32 dup_get_CTS (int32 dup)
{
if ((dup < 0) || (dup >= dup_desc.lines) || (DUPDPTR->flags & DEV_DIS))
    return -1;
return (dup_rxcsr[dup] & RXCSR_M_CTS) ? 1 : 0;
}

int32 dup_get_RING (int32 dup)
{
if ((dup < 0) || (dup >= dup_desc.lines) || (DUPDPTR->flags & DEV_DIS))
    return -1;
return (dup_rxcsr[dup] & RXCSR_M_RING) ? 1 : 0;
}

int32 dup_get_RCVEN (int32 dup)
{
if ((dup < 0) || (dup >= dup_desc.lines) || (DUPDPTR->flags & DEV_DIS))
    return -1;
return (dup_rxcsr[dup] & RXCSR_M_RCVEN) ? 1 : 0;
}

t_stat dup_set_DTR (int32 dup, t_bool state)
{
if ((dup < 0) || (dup >= dup_desc.lines) || (DUPDPTR->flags & DEV_DIS))
    return SCPE_IERR;
dup_set_modem (dup, (state ? RXCSR_M_DTR : 0) | (dup_rxcsr[dup] & RXCSR_M_RTS));
if (state)
    dup_rxcsr[dup] |= RXCSR_M_DTR;
else
    dup_rxcsr[dup] &= ~RXCSR_M_DTR;
dup_ldsc[dup].rcve = state;
dup_get_modem (dup);
return SCPE_OK;
}

t_stat dup_set_RTS (int32 dup, t_bool state)
{
if ((dup < 0) || (dup >= dup_desc.lines) || (DUPDPTR->flags & DEV_DIS))
    return SCPE_IERR;
dup_set_modem (dup, (state ? RXCSR_M_RTS : 0) | (dup_rxcsr[dup] & RXCSR_M_DTR));
if (state)
    dup_rxcsr[dup] |= RXCSR_M_RTS;
else
    dup_rxcsr[dup] &= ~RXCSR_M_RTS;
dup_get_modem (dup);
return SCPE_OK;
}

t_stat dup_set_RCVEN (int32 dup, t_bool state)
{
uint16 orig_val;

if ((dup < 0) || (dup >= dup_desc.lines) || (DUPDPTR->flags & DEV_DIS))
    return SCPE_IERR;
orig_val = dup_rxcsr[dup];
dup_rxcsr[dup] &= ~RXCSR_M_RCVEN;
dup_rxcsr[dup] |= (state ? RXCSR_M_RCVEN : 0);
if ((dup_rxcsr[dup] & RXCSR_M_RCVEN) && 
    (!(orig_val & RXCSR_M_RCVEN))) {            /* Upward transition of receiver enable */
    UNIT *uptr = dup_units + dup;

    dup_poll_svc (uptr);                        /* start any pending receive */
    }
return SCPE_OK;
}

t_stat dup_setup_dup (int32 dup, t_bool enable, t_bool protocol_DDCMP, t_bool crc_inhibit, t_bool halfduplex, uint8 station)
{
if ((dup < 0) || (dup >= dup_desc.lines) || (DUPDPTR->flags & DEV_DIS))
    return SCPE_IERR;
if (!enable) {
    dup_clear(dup, TRUE);
    return SCPE_OK;
    }
if (!protocol_DDCMP) {
    return SCPE_NOFNC;              /* only DDCMP for now */
    }
if (crc_inhibit) {
    return SCPE_ARG;                /* Must enable CRC for DDCMP */
    }
/* These settings reflect how RSX operates a bare DUP when used for 
   DECnet communications */
dup_clear(dup, FALSE);
dup_rxcsr[dup] |= RXCSR_M_STRSYN | RXCSR_M_RCVEN;
dup_parcsr[dup] = PARCSR_M_DECMODE | (DDCMP_SYN << PARCSR_V_ADSYNC);
dup_txcsr[dup] &= TXCSR_M_HALFDUP;
dup_txcsr[dup] |= (halfduplex ? TXCSR_M_HALFDUP : 0);
tmxr_set_line_halfduplex (dup_desc.ldsc+dup, dup_txcsr[dup] & TXCSR_M_HALFDUP);
return dup_set_DTR (dup, TRUE);
}

t_stat dup_reset_dup (int32 dup)
{
if ((dup < 0) || (dup >= dup_desc.lines) || (DUPDPTR->flags & DEV_DIS))
    return SCPE_IERR;
dup_clear(dup, dup_W3[dup]);
<<<<<<< HEAD
return SCPE_OK;
}

t_stat dup_set_W3_option (int32 dup, t_bool state)
{
if ((dup < 0) || (dup >= dup_desc.lines) || (DUPDPTR->flags & DEV_DIS))
    return SCPE_IERR;
dup_W3[dup] = state;
return SCPE_OK;
}

t_stat dup_set_W5_option (int32 dup, t_bool state)
{
if ((dup < 0) || (dup >= dup_desc.lines) || (DUPDPTR->flags & DEV_DIS))
    return SCPE_IERR;
dup_W5[dup] = state;
return SCPE_OK;
}

=======
return SCPE_OK;
}

t_stat dup_set_W3_option (int32 dup, t_bool state)
{
if ((dup < 0) || (dup >= dup_desc.lines) || (DUPDPTR->flags & DEV_DIS))
    return SCPE_IERR;
dup_W3[dup] = state;
return SCPE_OK;
}

t_stat dup_set_W5_option (int32 dup, t_bool state)
{
if ((dup < 0) || (dup >= dup_desc.lines) || (DUPDPTR->flags & DEV_DIS))
    return SCPE_IERR;
dup_W5[dup] = state;
return SCPE_OK;
}

>>>>>>> 37c1978d
t_stat dup_set_W6_option (int32 dup, t_bool state)
{
if ((dup < 0) || (dup >= dup_desc.lines) || (DUPDPTR->flags & DEV_DIS))
    return SCPE_IERR;
dup_W6[dup] = state;
return SCPE_OK;
}


t_bool dup_put_msg_bytes (int32 dup, uint8 *bytes, size_t len, t_bool start, t_bool end)
{
t_bool breturn = FALSE;

if ((dup < 0) || (dup >= dup_desc.lines) || (DUPDPTR->flags & DEV_DIS))
    return FALSE;

if (!tmxr_tpbusyln(&dup_ldsc[dup])) {  /* Not Busy sending? */
    if (start) {
        dup_xmtpkoffset[dup] = 0;
        dup_xmtpkdelaying[dup] = 0;
        dup_xmtpkstart[dup] = sim_grtime();
        }
    if (dup_xmtpkoffset[dup] + 2 + len > dup_xmtpksize[dup]) {
        dup_xmtpksize[dup] += 2 + len;
        dup_xmtpacket[dup] = (uint8 *)realloc (dup_xmtpacket[dup], dup_xmtpksize[dup]);
        }
    /* Strip sync bytes at the beginning of a message */
    while (len && (dup_xmtpkoffset[dup] == 0) && (bytes[0] == DDCMP_SYN)) {
        --len;
        ++bytes;
        }
    /* Insert remaining bytes into transmit buffer */
    if (len) {
        memcpy (&dup_xmtpacket[dup][dup_xmtpkoffset[dup]], bytes, len);
        dup_xmtpkoffset[dup] += len;
        }
    dup_txcsr[dup] |= TXCSR_M_TXDONE;
    if (dup_txcsr[dup] & TXCSR_M_TXIE)
        dup_set_txint (dup);
    /* On End of Message, insert CRC and flag delivery start */
    if (end) {
        uint16 crc16 = ddcmp_crc16 (0, dup_xmtpacket[dup], dup_xmtpkoffset[dup]);

        dup_xmtpacket[dup][dup_xmtpkoffset[dup]++] = crc16 & 0xFF;
        dup_xmtpacket[dup][dup_xmtpkoffset[dup]++] = crc16 >> 8;
        if ((dup_xmtpkoffset[dup] > 8) || (dup_xmtpacket[dup][0] == DDCMP_ENQ)) {
            dup_xmtpkbytes[dup] = dup_xmtpkoffset[dup];
            ddcmp_tmxr_put_packet_ln (&dup_ldsc[dup], dup_xmtpacket[dup], dup_xmtpkbytes[dup]);
            }
        }
    breturn = TRUE;
    }
sim_debug (DBG_TRC, DUPDPTR, "dup_put_msg_bytes(dup=%d, len=%d, start=%s, end=%s) %s\n", 
           dup, len, start ? "TRUE" : "FALSE", end ? "TRUE" : "FALSE", breturn ? "Good" : "Busy");
if (breturn && (tmxr_tpbusyln (&dup_ldsc[dup]) || dup_xmtpkbytes[dup])) {
    if (dup_xmt_complete_callback[dup])
        dup_svc(dup_units+dup);
    }
return breturn;
}

t_stat dup_get_packet (int32 dup, const uint8 **pbuf, uint16 *psize)
{
if ((dup < 0) || (dup >= dup_desc.lines) || (DUPDPTR->flags & DEV_DIS))
    return SCPE_IERR;

if (*pbuf == &dup_rcvpacket[dup][0]) {
    *pbuf = NULL;
    *psize = 0;
    dup_rcvpkinoff[dup] = dup_rcvpkbytes[dup] = 0;
    dup_rxcsr[dup] &= ~RXCSR_M_RXACT;
    }
if ((dup_rcvpkinoff[dup] == 0) && (dup_rcvpkbytes[dup] != 0)) {
    *pbuf = &dup_rcvpacket[dup][0];
    *psize = dup_rcvpkbytes[dup];
    }
sim_debug (DBG_TRC, DUPDPTR, "dup_get_packet(dup=%d, psize=%d)\n", 
           dup, (int)*psize);
return SCPE_OK;
}

static t_stat dup_rcv_byte (int32 dup)
{
sim_debug (DBG_TRC, DUPDPTR, "dup_rcv_byte(dup=%d) - %s, byte %d of %d\n", dup, 
           (dup_rxcsr[dup] & RXCSR_M_RCVEN) ? "enabled" : "disabled",
           dup_rcvpkinoff[dup], dup_rcvpkbytes[dup]);
if (!(dup_rxcsr[dup] & RXCSR_M_RCVEN) || (dup_rcvpkbytes[dup] == 0) || (dup_rxcsr[dup] & RXCSR_M_RXDONE))
    return SCPE_OK;
if (dup_rcv_packet_data_callback[dup]) {
    sim_debug (DBG_TRC, DUPDPTR, "dup_rcv_byte(dup=%d, psize=%d) - Invoking Receive Data callback\n", 
               dup, (int)dup_rcvpkbytes[dup]);
    dup_rcv_packet_data_callback[dup](dup, dup_rcvpkbytes[dup]);
    return SCPE_OK;
    }
dup_rxcsr[dup] |= RXCSR_M_RXACT;
dup_rxdbuf[dup] &= ~RXDBUF_M_RCRCER;
dup_rxdbuf[dup] &= ~RXDBUF_M_RXDBUF;
dup_rxdbuf[dup] |= dup_rcvpacket[dup][dup_rcvpkinoff[dup]++];
dup_rxcsr[dup] |= RXCSR_M_RXDONE;
if (((dup_rcvpkinoff[dup] == 8) || 
     (dup_rcvpkinoff[dup] >= dup_rcvpkbytes[dup])) &&
    (0 == ddcmp_crc16 (0, dup_rcvpacket[dup], dup_rcvpkinoff[dup])))
    dup_rxdbuf[dup] |= RXDBUF_M_RCRCER;
else
    dup_rxdbuf[dup] &= ~RXDBUF_M_RCRCER;
if (dup_rcvpkinoff[dup] >= dup_rcvpkbytes[dup]) {
    dup_rcvpkinoff[dup] = dup_rcvpkbytes[dup] = 0;
    dup_rxcsr[dup] &= ~RXCSR_M_RXACT;
    }
if (dup_rxcsr[dup] & RXCSR_M_RXIE)
    dup_set_rxint (dup);
return SCPE_OK;
}

/* service routine to delay device activity */

static t_stat dup_svc (UNIT *uptr)
{
DEVICE *dptr = DUPDPTR;
int32 dup = (int32)(uptr-dptr->units);
TMLN *lp = &dup_desc.ldsc[dup];

sim_debug(DBG_TRC, DUPDPTR, "dup_svc(dup=%d)\n", dup);
if (!(dup_txcsr[dup] & TXCSR_M_TXDONE) && (!tmxr_tpbusyln (lp))) {
    uint8 data = dup_txdbuf[dup] & TXDBUF_M_TXDBUF;

    dup_put_msg_bytes (dup, &data, (dup_txdbuf[dup] & TXDBUF_M_TEOM) && (dptr == &dup_dev) ? 0 : 1, dup_txdbuf[dup] & TXDBUF_M_TSOM, (dup_txdbuf[dup] & TXDBUF_M_TEOM));
    if (tmxr_tpbusyln (lp)) { /* Packet ready to send? */
        sim_debug(DBG_TRC, DUPDPTR, "dup_svc(dup=%d) - Packet Done %d bytes\n", dup, dup_xmtpkoffset[dup]);
        }
    }
if ((tmxr_tpbusyln (lp) || dup_xmtpkbytes[dup]) && (lp->xmte || (!lp->conn))) {
    int32 start = tmxr_tpbusyln (lp) ? tmxr_tpqln (lp) + tmxr_tqln (lp) : dup_xmtpkbytes[dup];
    int32 remain = tmxr_send_buffered_data (lp);/* send any buffered data */
    if (remain) {
        sim_debug(DBG_PKT, DUPDPTR, "dup_svc(dup=%d) - Packet Transmission Stalled with %d bytes remaining\n", dup, remain);
        }
    else {
        if (!lp->conn) {
<<<<<<< HEAD
            if (dup_xmtpkoffset[dup])
                sim_debug(DBG_PKT, DUPDPTR, "dup_svc(dup=%d) - %d byte packet transmission with link down (dropped)\n", dup, dup_xmtpkoffset[dup]);
=======
            if (dup_xmtpkoffset[dup]) {
                sim_debug(DBG_PKT, DUPDPTR, "dup_svc(dup=%d) - %d byte packet transmission with link down (dropped)\n", dup, dup_xmtpkoffset[dup]);
                }
>>>>>>> 37c1978d
            dup_get_modem (dup);
            }
        else {
            sim_debug(DBG_PKT, DUPDPTR, "dup_svc(dup=%d) - %d byte packet transmission complete\n", dup, dup_xmtpkbytes[dup]);
            }
        dup_xmtpkoffset[dup] = 0;
        }
    if (!tmxr_tpbusyln (lp)) {               /* Done transmitting? */
        if (((start - remain) > 0) && dup_speed[dup] && dup_xmt_complete_callback[dup] && !dup_xmtpkdelaying[dup]) { /* just done, and speed limited using packet interface? */
            dup_xmtpkdelaying[dup] = 1;
            sim_activate_notbefore (uptr, dup_xmtpkstart[dup] + (uint32)((tmr_poll*clk_tps)*((double)dup_xmtpkbytes[dup]*8)/dup_speed[dup]));
            }
        else {
            dup_txcsr[dup] &= ~TXCSR_M_TXACT;   /* Set idle */
            dup_xmtpkbytes[dup] = 0;
            dup_xmtpkdelaying[dup] = 0;
            if (dup_xmt_complete_callback[dup])
                dup_xmt_complete_callback[dup](dup, (dup_rxcsr[dup] & RXCSR_M_DCD) ? 0 : 1);
            }
        }
    }
if (dup_rxcsr[dup] & RXCSR_M_RXACT)
    dup_rcv_byte (dup);
return SCPE_OK;
}

static t_stat dup_poll_svc (UNIT *uptr)
{
int32 dup, active, attached;

sim_debug(DBG_TRC, DUPDPTR, "dup_poll_svc()\n");

tmxr_poll_conn(&dup_desc);
tmxr_poll_rx (&dup_desc);
tmxr_poll_tx (&dup_desc);
for (dup=active=attached=0; dup < dup_desc.lines; dup++) {
    TMLN *lp = &dup_desc.ldsc[dup];

    if (dup_units[dup].flags & UNIT_ATT)
        ++attached;
    if (dup_ldsc[dup].conn)
        ++active;
    dup_get_modem (dup);
    if (lp->xmte && tmxr_tpbusyln(lp)) {
        sim_debug(DBG_PKT, DUPDPTR, "dup_poll_svc(dup=%d) - Packet Transmission of remaining %d bytes restarting...\n", dup, tmxr_tpqln (lp));
        dup_svc (&dup_units[dup]);              /* Flush pending output */
        }
    if (!(dup_rxcsr[dup] & RXCSR_M_RXACT)) {
        const uint8 *buf;
        uint16 size;

        if (dup_parcsr[dup] & PARCSR_M_DECMODE)
            ddcmp_tmxr_get_packet_ln (lp, &buf, &size);
        else {
            size_t size_t_size;

            tmxr_get_packet_ln (lp, &buf, &size_t_size);
            size = (uint16)size_t_size;
            }
        if (buf) {
            if (dup_rcvpksize[dup] < size) {
                dup_rcvpksize[dup] = size;
                dup_rcvpacket[dup] = (uint8 *)realloc (dup_rcvpacket[dup], dup_rcvpksize[dup]);
                }
            memcpy (dup_rcvpacket[dup], buf, size);
            dup_rcvpkbytes[dup] = size;
            dup_rcvpkinoff[dup] = 0;
            dup_rxcsr[dup] |= RXCSR_M_RXACT;
            dup_rcv_byte (dup);
            }
        }
    }
if (active)
    sim_clock_coschedule (uptr, tmxr_poll);     /* reactivate */
else {
    for (dup=0; dup < dup_desc.lines; dup++) {
        if (dup_speed[dup]/8) {
            dup_wait[dup] = (tmr_poll*clk_tps)/(dup_speed[dup]/8);
            if (dup_wait[dup] < DUP_WAIT)
                dup_wait[dup] = DUP_WAIT;
            }
        else
            dup_wait[dup] = DUP_WAIT; /* set minimum byte delay */
        }
    if (attached)
        sim_activate_after (uptr, DUP_CONNECT_POLL*1000000);/* periodic check for connections */
    }
return SCPE_OK;
}

/* Interrupt routines */

static void dup_clr_rxint (int32 dup)
{
dup_rxi = dup_rxi & ~(1 << dup);                        /* clr mux rcv int */
if (dup_rxi == 0)                                       /* all clr? */
    CLR_INT (DUPRX);
else SET_INT (DUPRX);                                   /* no, set intr */
return;
}

static void dup_set_rxint (int32 dup)
{
dup_rxi = dup_rxi | (1 << dup);                         /* set mux rcv int */
SET_INT (DUPRX);                                        /* set master intr */
sim_debug(DBG_INT, DUPDPTR, "dup_set_rxint(dup=%d)\n", dup);
return;
}

static int32 dup_rxinta (void)
{
int32 dup;

for (dup = 0; dup < dup_desc.lines; dup++) {            /* find 1st mux */
    if (dup_rxi & (1 << dup)) {
        sim_debug(DBG_INT, DUPDPTR, "dup_rxinta(dup=%d)\n", dup);
        dup_clr_rxint (dup);                            /* clear intr */
        return (dup_dib.vec + (dup * 010));             /* return vector */
        }
    }
return 0;
}

static void dup_clr_txint (int32 dup)
{
dup_txi = dup_txi & ~(1 << dup);                        /* clr mux xmt int */
if (dup_txi == 0)                                       /* all clr? */
    CLR_INT (DUPTX);
else SET_INT (DUPTX);                                   /* no, set intr */
return;
}

static void dup_set_txint (int32 dup)
{
dup_txi = dup_txi | (1 << dup);                         /* set mux xmt int */
SET_INT (DUPTX);                                        /* set master intr */
sim_debug(DBG_INT, DUPDPTR, "dup_set_txint(dup=%d)\n", dup);
return;
}

static int32 dup_txinta (void)
{
int32 dup;

for (dup = 0; dup < dup_desc.lines; dup++) {            /* find 1st mux */
    if (dup_txi & (1 << dup)) {
        sim_debug(DBG_INT, DUPDPTR, "dup_txinta(dup=%d)\n", dup);
        dup_clr_txint (dup);                            /* clear intr */
        return (dup_dib.vec + 4 + (dup * 010));         /* return vector */
        }
    }
return 0;
}

/* Device reset */

static t_stat dup_clear (int32 dup, t_bool flag)
{
sim_debug(DBG_TRC, DUPDPTR, "dup_clear(dup=%d,flag=%d)\n", dup, flag);

dup_rxdbuf[dup] = 0;                                    /* silo empty */
dup_txdbuf[dup] = 0;
dup_parcsr[dup] = 0;                                    /* no params */
dup_txcsr[dup] = TXCSR_M_TXDONE;                        /* clear CSR */
dup_wait[dup] = DUP_WAIT;                               /* initial/default byte delay */
if (flag) {                                             /* INIT? clr all */
    dup_rxcsr[dup] = 0;
    dup_set_modem (dup, dup_rxcsr[dup]);                /* push change out to line */
    }
else
    dup_rxcsr[dup] &= ~(RXCSR_M_DTR|RXCSR_M_RTS);       /* else save dtr & rts */
dup_clr_rxint (dup);                                    /* clear int */
dup_clr_txint (dup);
if (!dup_ldsc[dup].conn)                                /* set xmt enb */
    dup_ldsc[dup].xmte = 1;
dup_ldsc[dup].rcve = 0;                                 /* clr rcv enb */
return SCPE_OK;
}

static t_stat dup_reset (DEVICE *dptr)
{
int32 i, ndev;

sim_debug(DBG_TRC, dptr, "dup_reset()\n");

if ((UNIBUS) && (dptr == &dpv_dev)) {
    if (!(dptr->flags & DEV_DIS)) {
        printf ("Can't enable Qbus device on Unibus system\n");
        dptr->flags |= DEV_DIS;
        return SCPE_ARG;
        }
    return SCPE_OK;
    }

if ((!UNIBUS) && (dptr == &dup_dev)) {
    if (!(dptr->flags & DEV_DIS)) {
        printf ("Can't enable Unibus device on Qbus system\n");
        dptr->flags |= DEV_DIS;
        return SCPE_ARG;
        }
    return SCPE_OK;
    }

if (dup_ldsc == NULL) {                                 /* First time startup */
    dup_desc.ldsc = dup_ldsc = (TMLN *)calloc (dup_desc.lines, sizeof(*dup_ldsc));
    for (i = 0; i < dup_desc.lines; i++)                    /* init each line */
        dup_units[i] = dup_unit_template;
    dup_units[dup_desc.lines] = dup_poll_unit_template;
    /* Initialize to standard factory Option Jumper Settings */
    for (i = 0; i < DUP_LINES; i++) {
        dup_W3[i] = TRUE;
        dup_W5[i] = FALSE;
        dup_W6[i] = TRUE;
        }
    }
for (i = 0; i < dup_desc.lines; i++)                    /* init each line */
    dup_clear (i, TRUE);
dup_rxi = dup_txi = 0;                                  /* clr master int */
CLR_INT (DUPRX);
CLR_INT (DUPTX);
tmxr_set_modem_control_passthru (&dup_desc);            /* We always want Modem Control */
dup_desc.notelnet = TRUE;                               /* We always want raw tcp socket */
dup_desc.dptr = DUPDPTR;                                /* Connect appropriate device */
dup_desc.uptr = dup_units+dup_desc.lines;               /* Identify polling unit */
sim_cancel (dup_units+dup_desc.lines);                  /* stop poll */
ndev = ((dptr->flags & DEV_DIS)? 0: dup_desc.lines );
if (ndev)
    sim_activate_after (dup_units+dup_desc.lines, DUP_CONNECT_POLL*1000000);
return auto_config (dptr->name, ndev);                  /* auto config */
}

static t_stat dup_attach (UNIT *uptr, char *cptr)
{
t_stat r;
DEVICE *dptr = DUPDPTR;
int32 dup = (int32)(uptr-dptr->units);
char attach_string[512];

if (!cptr || !*cptr)
    return SCPE_ARG;
if (!(uptr->flags & UNIT_ATTABLE))
    return SCPE_NOATT;
sprintf (attach_string, "Line=%d,Buffered=16384,%s", dup, cptr);
r = tmxr_open_master (&dup_desc, attach_string);                 /* open master socket */
free (uptr->filename);
uptr->filename = tmxr_line_attach_string(&dup_desc.ldsc[dup]);
if (r != SCPE_OK)                                       /* error? */
    return r;
uptr->flags |= UNIT_ATT;
sim_activate_after (dup_units+dup_desc.lines, DUP_CONNECT_POLL*1000000);/* start poll */
return r;
}

static t_stat dup_detach (UNIT *uptr)
{
DEVICE *dptr = DUPDPTR;
int32 dup = (int32)(uptr-dptr->units);
TMLN *lp = &dup_ldsc[dup];
int32 i, attached;

if (!(uptr->flags & UNIT_ATT))                          /* attached? */
    return SCPE_OK;
sim_cancel (uptr);
uptr->flags &= ~UNIT_ATT;
for (i=attached=0; i<dup_desc.lines; i++)
    if (dup_dev.units[i].flags & UNIT_ATT)
        ++attached;
if (!attached)
    sim_cancel (dup_units+dup_desc.lines);              /* stop poll on last detach */
free (uptr->filename);
uptr->filename = NULL;
free (dup_rcvpacket[dup]);
dup_rcvpacket[dup] = NULL;
dup_rcvpksize[dup] = 0;
dup_rcvpkbytes[dup] = 0;
free (dup_xmtpacket[dup]);
dup_xmtpacket[dup] = NULL;
dup_xmtpksize[dup] = 0;
dup_xmtpkoffset[dup] = 0;
return tmxr_detach_ln (lp);
}

/* SET/SHOW SPEED processor */

static t_stat dup_showspeed (FILE* st, UNIT* uptr, int32 val, void* desc)
{
DEVICE *dptr = DUPDPTR;
int32 dup = (int32)(uptr-dptr->units);

if (dup_speed[dup])
    fprintf(st, "speed=%d bits/sec", dup_speed[dup]);
else
    fprintf(st, "speed=0 (unrestricted)");
return SCPE_OK;
}

static t_stat dup_setspeed (UNIT* uptr, int32 val, char* cptr, void* desc)
{
DEVICE *dptr = DUPDPTR;
int32 dup = (int32)(uptr-dptr->units);
t_stat r;
int32 newspeed;

if (cptr == NULL)
    return SCPE_ARG;
newspeed = (int32) get_uint (cptr, 10, 100000000, &r);
if (r != SCPE_OK)
    return r;
dup_speed[dup] = newspeed;
return SCPE_OK;
}

/* SET/SHOW W3 processor */

static t_stat dup_show_W3 (FILE* st, UNIT* uptr, int32 val, void* desc)
{
DEVICE *dptr = DUPDPTR;
int32 dup = (int32)(uptr-dptr->units);

if (dup_W3[dup])
    fprintf(st, "W3 Jumper Installed");
else
    fprintf(st, "W3 Jumper Removed");
return SCPE_OK;
}

static t_stat dup_set_W3 (UNIT* uptr, int32 val, char* cptr, void* desc)
{
DEVICE *dptr = DUPDPTR;
int32 dup = (int32)(uptr-dptr->units);

dup_W3[dup] = val;
return SCPE_OK;
}

/* SET/SHOW W5 processor */

static t_stat dup_show_W5 (FILE* st, UNIT* uptr, int32 val, void* desc)
{
DEVICE *dptr = DUPDPTR;
int32 dup = (int32)(uptr-dptr->units);

if (dup_W5[dup])
    fprintf(st, "W5 Jumper Installed");
else
    fprintf(st, "W5 Jumper Removed");
return SCPE_OK;
}

static t_stat dup_set_W5 (UNIT* uptr, int32 val, char* cptr, void* desc)
{
DEVICE *dptr = DUPDPTR;
int32 dup = (int32)(uptr-dptr->units);

dup_W5[dup] = val;
return SCPE_OK;
}

/* SET/SHOW W6 processor */

static t_stat dup_show_W6 (FILE* st, UNIT* uptr, int32 val, void* desc)
{
DEVICE *dptr = DUPDPTR;
int32 dup = (int32)(uptr-dptr->units);

if (dup_W6[dup])
    fprintf(st, "W6 Jumper Installed");
else
    fprintf(st, "W6 Jumper Removed");
return SCPE_OK;
}

static t_stat dup_set_W6 (UNIT* uptr, int32 val, char* cptr, void* desc)
{
DEVICE *dptr = DUPDPTR;
int32 dup = (int32)(uptr-dptr->units);

dup_W6[dup] = val;
return SCPE_OK;
}

/* SET LINES processor */

static t_stat dup_setnl (UNIT *uptr, int32 val, char *cptr, void *desc)
{
int32 newln, l;
uint32 i;
t_stat r;
DEVICE *dptr = DUPDPTR;

for (i=0; i<dptr->numunits; i++)
    if (dptr->units[i].flags&UNIT_ATT)
        return SCPE_ALATT;
if (cptr == NULL)
    return SCPE_ARG;
newln = (int32) get_uint (cptr, 10, DUP_LINES, &r);
if ((r != SCPE_OK) || (newln == dup_desc.lines))
    return r;
if (newln == 0)
    return SCPE_ARG;
sim_cancel (dup_units + dup_desc.lines);
dup_dib.lnt = newln * IOLN_DUP;                         /* set length */
dup_desc.ldsc = dup_ldsc = (TMLN *)realloc(dup_ldsc, newln*sizeof(*dup_ldsc));
for (l=dup_desc.lines; l < newln; l++) {
    memset (&dup_ldsc[l], 0, sizeof(*dup_ldsc));
    dup_units[l] = dup_unit_template;
    }
dup_units[newln] = dup_poll_unit_template;
dup_desc.lines = newln;
dptr->numunits = newln + 1;
return dup_reset (dptr);                            /* setup lines and auto config */
}

static t_stat dup_help (FILE *st, DEVICE *dptr, UNIT *uptr, int32 flag, char *cptr)
{
fprintf (st, "Bit Serial Synchronous interface (%s)\n\n", dptr->name);
fprintf (st, "The %s connects two systems to provide a network connection.\n", dptr->name);
fprintf (st, "A maximum of %d %s devices/lines can be configured in the system.\n", DUP_LINES, dptr->name);
fprintf (st, "The number of configured devices can be changed with:\n\n");
fprintf (st, "   sim> SET %s LINES=n\n\n", dptr->name);
fprintf (st, "If you want to experience the actual data rates of the physical hardware you\n");
fprintf (st, "can set the bit rate of the simulated line can be set using the following\n");
fprintf (st, "command:\n\n");
fprintf (st, "   sim> SET %sn SPEED=bps\n\n", dptr->name);
fprintf (st, "Where bps is the number of data bits per second that the simulated line runs\n");
fprintf (st, "at.  Use a value of zero to run at full speed with no artificial\n");
fprintf (st, "throttling.\n\n");
fprint_set_help (st, dptr);
fprint_show_help (st, dptr);
fprint_reg_help (st, dptr);
return SCPE_OK;
}

static t_stat dup_help_attach (FILE *st, DEVICE *dptr, UNIT *uptr, int32 flag, char *cptr)
{
fprintf (st, "The communication line performs input and output through a TCP session\n");
fprintf (st, "connected to a user-specified port.  The ATTACH command specifies the\n");
fprintf (st, "port to be used as well as the peer address:\n\n");
fprintf (st, "   sim> ATTACH %sn {interface:}port{,UDP},Connect=peerhost:port\n\n", dptr->name);
fprintf (st, "where port is a decimal number between 1 and 65535 that is not being used for\n");
fprintf (st, "other TCP/IP activities.\n\n");
fprintf (st, "Specifying symmetric attach configuration (with both a listen port and\n");
fprintf (st, "a peer address) will cause the side receiving an incoming\n");
fprintf (st, "connection to validate that the connection actually comes from the\n");
fprintf (st, "connecction destination system.\n\n");
fprintf (st, "A symmetric attach configuration is required when using UDP packet transport.\n\n");
return SCPE_OK;
}

static char *dup_description (DEVICE *dptr)
{
return (UNIBUS) ? "DUP11 bit synchronous interface" :
                  "DPV11 bit synchronous interface";
}
<|MERGE_RESOLUTION|>--- conflicted
+++ resolved
@@ -1,1488 +1,1461 @@
-/* pdp11_dup.c: PDP-11 DUP11/DPV11 bit synchronous interface
-
-   Copyright (c) 2013, Mark Pizzolato
-
-   Permission is hereby granted, free of charge, to any person obtaining a
-   copy of this software and associated documentation files (the "Software"),
-   to deal in the Software without restriction, including without limitation
-   the rights to use, copy, modify, merge, publish, distribute, sublicense,
-   and/or sell copies of the Software, and to permit persons to whom the
-   Software is furnished to do so, subject to the following conditions:
-
-   The above copyright notice and this permission notice shall be included in
-   all copies or substantial portions of the Software.
-
-   THE SOFTWARE IS PROVIDED "AS IS", WITHOUT WARRANTY OF ANY KIND, EXPRESS OR
-   IMPLIED, INCLUDING BUT NOT LIMITED TO THE WARRANTIES OF MERCHANTABILITY,
-   FITNESS FOR A PARTICULAR PURPOSE AND NONINFRINGEMENT.  IN NO EVENT SHALL
-   ROBERT M SUPNIK BE LIABLE FOR ANY CLAIM, DAMAGES OR OTHER LIABILITY, WHETHER
-   IN AN ACTION OF CONTRACT, TORT OR OTHERWISE, ARISING FROM, OUT OF OR IN
-   CONNECTION WITH THE SOFTWARE OR THE USE OR OTHER DEALINGS IN THE SOFTWARE.
-
-   Except as contained in this notice, the name of Robert M Supnik shall not be
-   used in advertising or otherwise to promote the sale, use or other dealings
-   in this Software without prior written authorization from Robert M Supnik.
-
-   dup          DUP11 Unibus/DPV11 Qbus bit synchronous interface
-
-   This module implements a bit synchronous interface to support DDCMP.  Other
-   synchronous protocols which may have been supported on the DUP11/DPV11 bit 
-   synchronous interface are explicitly not supported.
-
-   Connections are modeled with a tcp session with connection management and 
-   I/O provided by the tmxr library.
-
-   The wire protocol implemented is native DDCMP WITHOUT the DDCMP SYNC 
-   characters both initially and between DDCMP packets.
-
-   15-May-13    MP      Initial implementation
-*/
-
-#if defined (VM_PDP10)                                  /* PDP10 version */
-#include "pdp10_defs.h"
-
-#elif defined (VM_VAX)                                  /* VAX version */
-#include "vax_defs.h"
-
-#else                                                   /* PDP-11 version */
-#include "pdp11_defs.h"
-#endif
-
-#include "sim_tmxr.h"
-#include "pdp11_ddcmp.h"
-#include "pdp11_dup.h"
-
-#if !defined(DUP_LINES)
-#define DUP_LINES 8
-#endif
-#define INITIAL_DUP_LINES 1
-
-#define DUP_WAIT   50           /* Minimum character time */
-#define DUP_CONNECT_POLL    2   /* Seconds */
-
-extern int32 IREQ (HLVL);
-extern int32 tmxr_poll;                                 /* calibrated delay */
-extern int32 clk_tps;                                   /* clock ticks per second */
-extern int32 tmr_poll;                                  /* instructions per tick */
-
-static uint16 dup_rxcsr[DUP_LINES];
-static uint16 dup_rxdbuf[DUP_LINES];
-static uint16 dup_parcsr[DUP_LINES];
-static uint16 dup_txcsr[DUP_LINES];
-static uint16 dup_txdbuf[DUP_LINES];
-static uint16 dup_W3[DUP_LINES];
-static uint16 dup_W5[DUP_LINES];
-static uint16 dup_W6[DUP_LINES];
-static uint32 dup_rxi = 0;                                     /* rcv interrupts */
-static uint32 dup_txi = 0;                                     /* xmt interrupts */
-static uint32 dup_wait[DUP_LINES];                             /* rcv/xmt byte delay */
-static uint32 dup_speed[DUP_LINES];                            /* line speed (bits/sec) */
-static uint8 *dup_rcvpacket[DUP_LINES];                        /* rcv buffer */
-static uint16 dup_rcvpksize[DUP_LINES];                        /* rcv buffer size */
-static uint16 dup_rcvpkbytes[DUP_LINES];                       /* rcv buffer size of packet */
-static uint16 dup_rcvpkinoff[DUP_LINES];                       /* rcv packet in offset */
-static uint8 *dup_xmtpacket[DUP_LINES];                        /* xmt buffer */
-static uint16 dup_xmtpksize[DUP_LINES];                        /* xmt buffer size */
-static uint16 dup_xmtpkoffset[DUP_LINES];                      /* xmt buffer offset */
-static uint32 dup_xmtpkstart[DUP_LINES];                       /* xmt packet start time */
-static uint16 dup_xmtpkbytes[DUP_LINES];                       /* xmt packet size of packet */
-static uint16 dup_xmtpkdelaying[DUP_LINES];                    /* xmt packet speed delaying completion */
-
-static PACKET_DATA_AVAILABLE_CALLBACK dup_rcv_packet_data_callback[DUP_LINES];
-static PACKET_TRANSMIT_COMPLETE_CALLBACK dup_xmt_complete_callback[DUP_LINES];
-static MODEM_CHANGE_CALLBACK dup_modem_change_callback[DUP_LINES];
-
-static t_stat dup_rd (int32 *data, int32 PA, int32 access);
-static t_stat dup_wr (int32 data, int32 PA, int32 access);
-static t_stat dup_set_modem (int32 dup, int32 rxcsr_bits);
-static t_stat dup_get_modem (int32 dup);
-static t_stat dup_svc (UNIT *uptr);
-static t_stat dup_poll_svc (UNIT *uptr);
-static t_stat dup_rcv_byte (int32 dup);
-static t_stat dup_reset (DEVICE *dptr);
-static t_stat dup_attach (UNIT *uptr, char *ptr);
-static t_stat dup_detach (UNIT *uptr);
-static t_stat dup_clear (int32 dup, t_bool flag);
-static int32 dup_rxinta (void);
-static int32 dup_txinta (void);
-static void dup_update_rcvi (void);
-static void dup_update_xmti (void);
-static void dup_clr_rxint (int32 dup);
-static void dup_set_rxint (int32 dup);
-static void dup_clr_txint (int32 dup);
-static void dup_set_txint (int32 dup);
-static t_stat dup_setnl (UNIT *uptr, int32 val, char *cptr, void *desc);
-static t_stat dup_setspeed (UNIT* uptr, int32 val, char* cptr, void* desc);
-static t_stat dup_showspeed (FILE* st, UNIT* uptr, int32 val, void* desc);
-static t_stat dup_set_W3 (UNIT* uptr, int32 val, char* cptr, void* desc);
-static t_stat dup_show_W3 (FILE* st, UNIT* uptr, int32 val, void* desc);
-static t_stat dup_set_W5 (UNIT* uptr, int32 val, char* cptr, void* desc);
-static t_stat dup_show_W5 (FILE* st, UNIT* uptr, int32 val, void* desc);
-static t_stat dup_set_W6 (UNIT* uptr, int32 val, char* cptr, void* desc);
-static t_stat dup_show_W6 (FILE* st, UNIT* uptr, int32 val, void* desc);
-static t_stat dup_help (FILE *st, DEVICE *dptr, UNIT *uptr, int32 flag, char *cptr);
-static t_stat dup_help_attach (FILE *st, DEVICE *dptr, UNIT *uptr, int32 flag, char *cptr);
-static char *dup_description (DEVICE *dptr);
-
-/* RXCSR - 16XXX0 - receiver control/status register */
-
-static BITFIELD dup_rxcsr_bits[] = {
-    BIT(BDATSET),                           /* Data Set Change B */
-#define RXCSR_V_BDATSET 0
-#define RXCSR_M_BDATSET (1<<RXCSR_V_BDATSET)
-    BIT(DTR),                               /* Data Terminal Ready */
-#define RXCSR_V_DTR     1
-#define RXCSR_M_DTR     (1<<RXCSR_V_DTR)
-    BIT(RTS),                               /* Request To Send */
-#define RXCSR_V_RTS     2
-#define RXCSR_M_RTS     (1<<RXCSR_V_RTS)
-    BIT(SECXMT),                            /* Secondary Transmit Data */
-#define RXCSR_V_SECXMT  3
-#define RXCSR_M_SECXMT  (1<<RXCSR_V_SECXMT)
-    BIT(RCVEN),                             /* Receiver Enable */
-#define RXCSR_V_RCVEN   4
-#define RXCSR_M_RCVEN   (1<<RXCSR_V_RCVEN)
-    BIT(DSCIE),                             /* Data Set Change Interrupt Enable */
-#define RXCSR_V_DSCIE   5
-#define RXCSR_M_DSCIE   (1<<RXCSR_V_DSCIE)
-    BIT(RXIE),                              /* Receive Interrupt Enable */
-#define RXCSR_V_RXIE    6
-#define RXCSR_M_RXIE    (1<<RXCSR_V_RXIE)
-    BIT(RXDONE),                            /* Receive Done */
-#define RXCSR_V_RXDONE  7
-#define RXCSR_M_RXDONE  (1<<RXCSR_V_RXDONE)
-    BIT(STRSYN),                            /* Strip Sync */
-#define RXCSR_V_STRSYN  8
-#define RXCSR_M_STRSYN  (1<<RXCSR_V_STRSYN)
-    BIT(DSR),                               /* Data Set Ready */
-#define RXCSR_V_DSR     9
-#define RXCSR_M_DSR     (1<<RXCSR_V_DSR)
-    BIT(SECRCV),                            /* Secondary Receive Data */
-#define RXCSR_V_SECRCV  10
-#define RXCSR_M_SECRCV  (1<<RXCSR_V_SECRCV)
-    BIT(RXACT),                             /* Receive Active */
-#define RXCSR_V_RXACT   11
-#define RXCSR_M_RXACT   (1<<RXCSR_V_RXACT)
-    BIT(DCD),                               /* Carrier */
-#define RXCSR_V_DCD     12
-#define RXCSR_M_DCD     (1<<RXCSR_V_DCD)
-    BIT(CTS),                               /* Clear to Send */
-#define RXCSR_V_CTS     13
-#define RXCSR_M_CTS     (1<<RXCSR_V_CTS)
-    BIT(RING),                              /* Ring */
-#define RXCSR_V_RING    14
-#define RXCSR_M_RING    (1<<RXCSR_V_RING)
-    BIT(DSCHNG),                            /* Data Set Change */
-#define RXCSR_V_DSCHNG  15
-#define RXCSR_M_DSCHNG  (1<<RXCSR_V_DSCHNG)
-    ENDBITS
-};
-#define RXCSR_A_MODEM_BITS (RXCSR_M_RING | RXCSR_M_CTS)
-#define RXCSR_B_MODEM_BITS (RXCSR_M_DSR | RXCSR_M_DCD)
-#define RXCSR_WRITEABLE (RXCSR_M_STRSYN|RXCSR_M_RXIE|RXCSR_M_DSCIE|RXCSR_M_RCVEN|RXCSR_M_SECXMT|RXCSR_M_RTS|RXCSR_M_DTR)
-
-/* RXDBUF - 16XXX2 - receiver Data Buffer register */
-
-static BITFIELD dup_rxdbuf_bits[] = {
-    BITF(RXDBUF,8),                         /* Receive Data Buffer */
-#define RXDBUF_V_RXDBUF  0
-#define RXDBUF_S_RXDBUF  8
-#define RXDBUF_M_RXDBUF  (((1<<RXDBUF_S_RXDBUF)-1)<<RXDBUF_V_RXDBUF)
-    BIT(RSTRMSG),                           /* Receiver Start of Message */
-#define RXDBUF_V_RSTRMSG 8
-#define RXDBUF_M_RSTRMSG (1<<RXDBUF_V_RSTRMSG)
-    BIT(RENDMSG),                           /* Receiver End Of Message */
-#define RXDBUF_V_RENDMSG 9
-#define RXDBUF_M_RENDMSG (1<<RXDBUF_V_RENDMSG)
-    BIT(RABRT),                             /* Receiver Abort */
-#define RXDBUF_V_RABRT   10
-#define RXDBUF_M_RABRT   (1<<RXDBUF_V_RABRT)
-    BITNCF(1),                              /* reserved */
-    BIT(RCRCER),                            /* Receiver CRC Error */
-#define RXDBUF_V_RCRCER  12
-#define RXDBUF_M_RCRCER  (1<<RXDBUF_V_RCRCER)
-    BITNCF(1),                              /* reserved */
-    BIT(RXOVR),                             /* Receiver Overrun */
-#define RXDBUF_V_RXOVR   14
-#define RXDBUF_M_RXOVR   (1<<RXDBUF_V_RXOVR)
-    BIT(RXERR),                             /* Receiver Error */
-#define RXDBUF_V_RXERR   15
-#define RXDBUF_M_RXERR   (1<<RXDBUF_V_RXERR)
-    ENDBITS
-};
-#define RXDBUF_MBZ ((1<<13)|(1<<11))
-
-/* PARCSR - 16XXX2 - Parameter Control/Status register */
-
-static BITFIELD dup_parcsr_bits[] = {
-    BITF(ADSYNC,8),                         /* Secondart Station Address/Receiver Sync Char */
-#define PARCSR_V_ADSYNC  0
-#define PARCSR_S_ADSYNC  8
-#define PARCSR_M_ADSYNC  (((1<<PARCSR_S_ADSYNC)-1)<<PARCSR_V_ADSYNC)
-    BITNCF(1),                              /* reserved */
-    BIT(NOCRC),                             /* No CRC */
-#define PARCSR_V_NOCRC   9
-#define PARCSR_M_NOCRC   (1<<PARCSR_V_NOCRC)
-    BITNCF(2),                              /* reserved */
-    BIT(SECMODE),                           /* Secondary Mode Select */
-#define PARCSR_V_SECMODE 12
-#define PARCSR_M_SECMODE (1<<PARCSR_V_SECMODE)
-    BITNCF(2),                              /* reserved */
-    BIT(DECMODE),                           /* DEC Mode */
-#define PARCSR_V_DECMODE 15
-#define PARCSR_M_DECMODE (1<<PARCSR_V_DECMODE)
-    ENDBITS
-};
-#define PARCSR_MBZ ((1<<14)|(1<<13)|(1<<11)|(1<<10)|(1<<8))
-#define PARCSR_WRITEABLE (PARCSR_M_DECMODE|PARCSR_M_SECMODE|PARCSR_M_NOCRC|PARCSR_M_ADSYNC)
-
-/* TXCSR - 16XXX4 - Transmitter Control/Status register */
-
-static BITFIELD dup_txcsr_bits[] = {
-    BITNCF(3),                              /* reserved */
-    BIT(HALFDUP),                           /* Half Duplex */
-#define TXCSR_V_HALFDUP  3
-#define TXCSR_M_HALFDUP  (1<<TXCSR_V_HALFDUP)
-    BIT(SEND),                              /* Enable Transmit */
-#define TXCSR_V_SEND     4
-#define TXCSR_M_SEND     (1<<TXCSR_V_SEND)
-    BITNCF(1),                              /* reserved */
-    BIT(TXIE),                              /* Transmit Interrupt Enable */
-#define TXCSR_V_TXIE     6
-#define TXCSR_M_TXIE     (1<<TXCSR_V_TXIE)
-    BIT(TXDONE),                            /* Transmit Done */
-#define TXCSR_V_TXDONE   7
-#define TXCSR_M_TXDONE   (1<<TXCSR_V_TXDONE)
-    BIT(DRESET),                            /* Device Reset */
-#define TXCSR_V_DRESET   8
-#define TXCSR_M_DRESET   (1<<TXCSR_V_DRESET)
-    BIT(TXACT),                             /* Transmit Active */
-#define TXCSR_V_TXACT    9
-#define TXCSR_M_TXACT    (1<<TXCSR_V_TXACT)
-    BIT(MAIDATA),                           /* Maintenance Mode Data Bit */
-#define TXCSR_V_MAIDATA  10
-#define TXCSR_M_MAIDATA  (1<<TXCSR_V_MAIDATA)
-    BITF(MAISEL,2),                         /* Maintenance Select B and A */
-#define TXCSR_V_MAISEL   11
-#define TXCSR_S_MAISEL   2
-#define TXCSR_M_MAISEL   (((1<<TXCSR_S_MAISEL)-1)<<TXCSR_V_MAISEL)
-#define TXCSR_GETMAISEL(x) (((x) & TXCSR_M_MAISEL) >> TXCSR_V_MAISEL)
-    BIT(MAISSCLK),                          /* Maintenance Single Step Clock */
-#define TXCSR_V_MAISSCLK 13
-#define TXCSR_M_MAISSCLK (1<<TXCSR_V_MAISSCLK)
-    BIT(TXMNTOUT),                          /* Transmit Maint Data Out */
-#define TXCSR_V_TXMNTOUT 14
-#define TXCSR_M_TXMNTOUT (1<<TXCSR_V_TXMNTOUT)
-    BIT(TXDLAT),                            /* Transmit Data Late */
-#define TXCSR_V_TXDLAT   15
-#define TXCSR_M_TXDLAT   (1<<TXCSR_V_TXDLAT)
-    ENDBITS
-};
-#define TXCSR_MBZ ((1<<5)|(1<<2)|(1<<1)|(1<<0))
-#define TXCSR_WRITEABLE (TXCSR_M_MAISSCLK|TXCSR_M_MAISEL|TXCSR_M_MAIDATA|TXCSR_M_DRESET|TXCSR_M_TXIE|TXCSR_M_SEND|TXCSR_M_HALFDUP)
-
-/* TXDBUF - 16XXX6 - transmitter Data Buffer register */
-
-static BITFIELD dup_txdbuf_bits[] = {
-    BITF(TXDBUF,8),                         /* Transmit Data Buffer */
-#define TXDBUF_V_TXDBUF  0
-#define TXDBUF_S_TXDBUF  8
-#define TXDBUF_M_TXDBUF  (((1<<TXDBUF_S_TXDBUF)-1)<<TXDBUF_V_TXDBUF)
-    BIT(TSOM),                              /* Transmit Start of Message */
-#define TXDBUF_V_TSOM    8
-#define TXDBUF_M_TSOM    (1<<TXDBUF_V_TSOM)
-    BIT(TEOM),                              /* End of Transmitted Message */
-#define TXDBUF_V_TEOM    9
-#define TXDBUF_M_TEOM    (1<<TXDBUF_V_TEOM)
-    BIT(TABRT),                             /* Transmit Abort */
-#define TXDBUF_V_TABRT   10
-#define TXDBUF_M_TABRT   (1<<TXDBUF_V_TABRT)
-    BIT(MAINTT),                            /* Maintenance Timer */
-#define TXDBUF_V_MAINTT  11
-#define TXDBUF_M_MAINTT  (1<<TXDBUF_V_MAINTT)
-    BIT(TCRCTIN),                           /* Transmit CSR Input */
-#define TXDBUF_V_TCRCTIN 12
-#define TXDBUF_M_TCRCTIN (1<<TXDBUF_V_TCRCTIN)
-    BITNCF(1),                              /* reserved */
-    BIT(RCRCTIN),                           /* Receive CSR Input */
-#define TXDBUF_V_RCRCTIN 14
-#define TXDBUF_M_RCRCTIN (1<<TXDBUF_V_RCRCTIN)
-    BITNCF(1),                              /* reserved */
-    ENDBITS
-};
-#define TXDBUF_MBZ ((1<<15)|(1<<13))
-#define TXDBUF_WRITEABLE (TXDBUF_M_TABRT|TXDBUF_M_TEOM|TXDBUF_M_TSOM|TXDBUF_M_TXDBUF)
-
-
-
-/* DUP data structures
-
-   dup_dev      DUP device descriptor
-   dup_unit     DUP unit descriptor
-   dup_reg      DUP register list
-*/
-
-#define IOLN_DUP        010
-
-DIB dup_dib = {
-    IOBA_AUTO,
-    IOLN_DUP * INITIAL_DUP_LINES,
-    &dup_rd,    /* read */
-    &dup_wr,    /* write */
-    2,          /* # of vectors */
-    IVCL (DUPRX),
-    VEC_AUTO,
-    { &dup_rxinta, &dup_txinta },/* int. ack. routines */
-    IOLN_DUP,    /* IO space per line */
-};
-
-static UNIT dup_unit_template = {
-    UDATA (&dup_svc, UNIT_ATTABLE, 0), 
-    };
-
-static UNIT dup_poll_unit_template = {
-    UDATA (&dup_poll_svc, UNIT_DIS, 0), 
-    };
-
-static UNIT dup_units[DUP_LINES+1];    /* One unit per line and a polling unit */
-
-static REG dup_reg[] = {
-    { BRDATADF (RXCSR,          dup_rxcsr,  DEV_RDX, 16, DUP_LINES, "receive control/status register",  dup_rxcsr_bits) },
-    { BRDATADF (RXDBUF,        dup_rxdbuf,  DEV_RDX, 16, DUP_LINES, "receive data buffer",              dup_rxdbuf_bits) },
-    { BRDATADF (PARCSR,        dup_parcsr,  DEV_RDX, 16, DUP_LINES, "receive control/status register",  dup_parcsr_bits) },
-    { BRDATADF (TXCSR,          dup_txcsr,  DEV_RDX, 16, DUP_LINES, "transmit control/status register", dup_txcsr_bits) },
-    { BRDATADF (TXDBUF,        dup_txdbuf,  DEV_RDX, 16, DUP_LINES, "transmit data buffer",             dup_txdbuf_bits) },
-    { BRDATAD  (W3,                dup_W3,  DEV_RDX,  1, DUP_LINES, "Clear Option Enable") },
-    { BRDATAD  (W5,                dup_W5,  DEV_RDX,  1, DUP_LINES, "A Dataset Control Enable") },
-    { BRDATAD  (W6,                dup_W6,  DEV_RDX,  1, DUP_LINES, "A and B Dataset Control Enable") },
-    { GRDATAD  (RXINT,            dup_rxi,  DEV_RDX, DUP_LINES,  0, "receive interrupts") },
-    { GRDATAD  (TXINT,            dup_txi,  DEV_RDX, DUP_LINES,  0, "transmit interrupts") },
-    { BRDATAD  (WAIT,            dup_wait,       10, 32, DUP_LINES, "delay time for transmit/receive bytes"), PV_RSPC },
-    { BRDATAD  (SPEED,          dup_speed,       10, 32, DUP_LINES, "line bit rate"), PV_RCOMMA },
-    { BRDATAD  (TPOFFSET, dup_xmtpkoffset,  DEV_RDX, 16, DUP_LINES, "transmit assembly packet offset") },
-    { BRDATAD  (TPSIZE,    dup_xmtpkbytes,  DEV_RDX, 16, DUP_LINES, "transmit digest packet size") },
-    { BRDATAD  (TPDELAY,dup_xmtpkdelaying,  DEV_RDX, 16, DUP_LINES, "transmit packet completion delay") },
-    { BRDATAD  (TPSTART,   dup_xmtpkstart,  DEV_RDX, 32, DUP_LINES, "transmit digest packet start time") },
-    { BRDATAD  (RPINOFF,   dup_rcvpkinoff,  DEV_RDX, 16, DUP_LINES, "receive digest packet offset") },
-    { NULL }
-    };
-
-static TMLN *dup_ldsc = NULL;                                  /* line descriptors */
-static TMXR dup_desc = { INITIAL_DUP_LINES, 0, 0, NULL };      /* mux descriptor */
-
-static MTAB dup_mod[] = {
-    { MTAB_XTD|MTAB_VUN,          0, "SPEED", "SPEED=bits/sec (0=unrestricted)" ,
-        &dup_setspeed, &dup_showspeed, NULL, "Display rate limit" },
-    { MTAB_XTD|MTAB_VUN,          1, "W3", NULL ,
-        NULL, &dup_show_W3, NULL, "Display Reset Option" },
-    { MTAB_XTD|MTAB_VUN,          1, NULL, "W3" ,
-        &dup_set_W3, NULL,         NULL, "Enable Reset Option" },
-    { MTAB_XTD|MTAB_VUN,          0, NULL, "NOW3" ,
-        &dup_set_W3, NULL,         NULL, "Disable Reset Option" },
-    { MTAB_XTD|MTAB_VUN,          1, "W5", NULL ,
-        NULL, &dup_show_W5, NULL, "Display A Dataset Control Option" },
-    { MTAB_XTD|MTAB_VUN,          1, NULL, "W5" ,
-        &dup_set_W5, NULL,         NULL, "Enable A Dataset Control Option" },
-    { MTAB_XTD|MTAB_VUN,          0, NULL, "NOW5" ,
-        &dup_set_W5, NULL,         NULL, "Disable A Dataset Control Option" },
-    { MTAB_XTD|MTAB_VUN,          1, "W6", NULL ,
-        NULL, &dup_show_W6, NULL, "Display A & B Dataset Control Option" },
-    { MTAB_XTD|MTAB_VUN,          1, NULL, "W6" ,
-        &dup_set_W6, NULL,         NULL, "Enable A & B Dataset Control Option" },
-    { MTAB_XTD|MTAB_VUN,          0, NULL, "NOW6" ,
-        &dup_set_W6, NULL,         NULL, "Disable A & B Dataset Control  Option" },
-    { MTAB_XTD|MTAB_VDV|MTAB_VALR, 020, "ADDRESS", "ADDRESS",
-        &set_addr, &show_addr, NULL, "Bus address" },
-    { MTAB_XTD|MTAB_VDV|MTAB_VALR, 1, "VECTOR", "VECTOR",
-        &set_vec, &show_vec_mux, (void *) &dup_desc, "Interrupt vector" },
-    { MTAB_XTD|MTAB_VDV|MTAB_NMO, 1, "CONNECTIONS", NULL,
-        NULL, &tmxr_show_cstat, (void *) &dup_desc, "Display current connections" },
-    { MTAB_XTD|MTAB_VDV|MTAB_VALR, 0, "LINES", "LINES=n",
-        &dup_setnl, &tmxr_show_lines, (void *) &dup_desc, "Display number of lines" },
-    { 0 }
-    };
-
-/* debugging bitmaps */
-#define DBG_REG  0x0001                                 /* trace read/write registers */
-#define DBG_INT  0x0002                                 /* display transfer requests */
-#define DBG_PKT  (TMXR_DBG_PXMT|TMXR_DBG_PRCV)          /* display packets */
-#define DBG_XMT  TMXR_DBG_XMT                           /* display Transmitted Data */
-#define DBG_RCV  TMXR_DBG_RCV                           /* display Received Data */
-#define DBG_MDM  0x0004                                 /* display Modem SignalTransitions */
-#define DBG_CON  TMXR_DBG_CON                           /* display connection activities */
-#define DBG_TRC  TMXR_DBG_TRC                           /* display trace routine calls */
-#define DBG_ASY  TMXR_DBG_ASY                           /* display Asynchronous Activities */
-
-static DEBTAB dup_debug[] = {
-  {"REG",    DBG_REG},
-  {"INT",    DBG_INT},
-  {"PKT",    DBG_PKT},
-  {"XMT",    DBG_XMT},
-  {"RCV",    DBG_RCV},
-  {"MDM",    DBG_MDM},
-  {"CON",    DBG_CON},
-  {"TRC",    DBG_TRC},
-  {"ASY",    DBG_ASY},
-  {0}
-};
-
-/*
-   We have two devices defined here (dup_dev and dpv_dev) which have the 
-   same units.  This would normally never be allowed since two devices can't
-   actually share units.  This problem is avoided in this case since both 
-   devices start out as disabled and the logic in dup_reset allows only 
-   one of these devices to be enabled at a time.  The DUP device is allowed 
-   on Unibus systems and the DPV device Qbus systems.
-   This monkey business is necessary due to the fact that although both
-   the DUP and DPV devices have almost the same functionality and almost
-   the same register programming interface, they are different enough that
-   they fall in different priorities in the autoconfigure address and vector
-   rules.
-   This 'shared' unit model therefore means we can't call the 
-   find_dev_from_unit api to uniquely determine the device structure.  
-   We define the DUPDPTR macro to return the active device pointer when 
-   necessary.
- */
-DEVICE dup_dev = {
-    "DUP", dup_units, dup_reg, dup_mod,
-    2, 10, 31, 1, DEV_RDX, 8,
-    NULL, NULL, &dup_reset,
-    NULL, &dup_attach, &dup_detach,
-    &dup_dib, DEV_DIS | DEV_DISABLE | DEV_UBUS | DEV_DEBUG, 0,
-    dup_debug, NULL, NULL, &dup_help, dup_help_attach, &dup_desc, 
-    &dup_description
-    };
-
-DEVICE dpv_dev = {
-    "DPV", dup_units, dup_reg, dup_mod,
-    2, 10, 31, 1, DEV_RDX, 8,
-    NULL, NULL, &dup_reset,
-    NULL, &dup_attach, &dup_detach,
-    &dup_dib, DEV_DIS | DEV_DISABLE | DEV_QBUS | DEV_DEBUG, 0,
-    dup_debug, NULL, NULL, &dup_help, dup_help_attach, &dup_desc, 
-    &dup_description
-    };
-
-#define DUPDPTR ((UNIBUS) ? &dup_dev : &dpv_dev)
-
-/* Register names for Debug tracing */
-static char *dup_rd_regs[] =
-    {"RXCSR ", "RXDBUF", "TXCSR ", "TXDBUF" };
-static char *dup_wr_regs[] = 
-    {"RXCSR ", "PARCSR", "TXCSR ", "TXDBUF"};
-
-
-/* DUP11/DPV11 bit synchronous interface routines
-
-   dup_rd       I/O page read
-   dup_wr       I/O page write
-   dup_svc      process event
-   dup_poll_svc process polling events
-   dup_reset    process reset
-   dup_setnl    set number of lines
-   dup_attach   process attach
-   dup_detach   process detach
-*/
-
-static t_stat dup_rd (int32 *data, int32 PA, int32 access)
-{
-static BITFIELD* bitdefs[] = {dup_rxcsr_bits, dup_rxdbuf_bits, dup_txcsr_bits, dup_txdbuf_bits};
-static uint16 *regs[] = {dup_rxcsr, dup_rxdbuf, dup_txcsr, dup_txdbuf};
-int32 dup = ((PA - dup_dib.ba) >> 3);                   /* get line num */
-TMLN *lp = &dup_desc.ldsc[dup];
-int32 orig_val;
-
-if (dup >= dup_desc.lines)                              /* validate line number */
-    return SCPE_IERR;
-
-orig_val = regs[(PA >> 1) & 03][dup];
-switch ((PA >> 1) & 03) {                               /* case on PA<2:1> */
-
-    case 00:                                            /* RXCSR */
-        dup_get_modem (dup);
-        *data = dup_rxcsr[dup];
-        dup_rxcsr[dup] &= ~(RXCSR_M_DSCHNG|RXCSR_M_BDATSET);
-        break;
-
-    case 01:                                            /* RXDBUF */
-        *data = dup_rxdbuf[dup];
-        dup_rxcsr[dup] &= ~RXCSR_M_RXDONE;
-        if (dup_rxcsr[dup] & RXCSR_M_RXACT)
-            sim_activate (dup_units+dup, dup_wait[dup]);
-        break;
-
-    case 02:                                            /* TXCSR */
-        *data = dup_txcsr[dup];
-        break;
-
-    case 03:                                            /* TXDBUF */
-        *data = dup_txdbuf[dup];
-        break;
-    }
-
-sim_debug(DBG_REG, DUPDPTR, "dup_rd(PA=0x%08X [%s], data=0x%X) ", PA, dup_rd_regs[(PA >> 1) & 03], *data);
-sim_debug_bits(DBG_REG, DUPDPTR, bitdefs[(PA >> 1) & 03], (uint32)(orig_val), (uint32)(regs[(PA >> 1) & 03][dup]), TRUE);
-
-return SCPE_OK;
-}
-
-static t_stat dup_wr (int32 data, int32 PA, int32 access)
-{
-static BITFIELD* bitdefs[] = {dup_rxcsr_bits, dup_parcsr_bits, dup_txcsr_bits, dup_txdbuf_bits};
-static uint16 *regs[] = {dup_rxcsr, dup_parcsr, dup_txcsr, dup_txdbuf};
-int32 dup = ((PA - dup_dib.ba) >> 3);                   /* get line num */
-int32 orig_val;
-
-if (dup >= dup_desc.lines)                              /* validate line number */
-    return SCPE_IERR;
-
-orig_val = regs[(PA >> 1) & 03][dup];
-if (PA & 1)                                             /* unaligned byte access? */
-    data = ((data << 8) | (orig_val & 0xFF)) & 0xFFFF;  /* Merge with original word */
-else
-    if (access == WRITEB)                               /* byte access? */
-        data = (orig_val & 0xFF00) | (data & 0xFF);     /* Merge with original high word */
-
-switch ((PA >> 1) & 03) {                               /* case on PA<2:1> */
-
-    case 00:                                            /* RXCSR */
-        dup_set_modem (dup, data);
-        dup_rxcsr[dup] &= ~RXCSR_WRITEABLE;
-        dup_rxcsr[dup] |= (data & RXCSR_WRITEABLE);
-        if ((dup_rxcsr[dup] & RXCSR_M_RTS) &&           /* Upward transition of RTS */
-            (!(orig_val & RXCSR_M_RTS)))                /* Enables Receive on the line */
-            dup_desc.ldsc[dup].rcve = TRUE;
-        if ((dup_rxcsr[dup] & RXCSR_M_RTS) &&           /* Upward transition of RTS */
-            (!(orig_val & RXCSR_M_RTS)) &&              /* while receiver is enabled and */
-            (dup_rxcsr[dup] & RXCSR_M_RCVEN) &&         /* not stripping sync characters */
-            (!(dup_rxcsr[dup] & RXCSR_M_STRSYN)) ) {    /* Receive a SYNC character */
-            dup_rxcsr[dup] |= RXCSR_M_RXDONE;
-            dup_rxdbuf[dup] &= ~RXDBUF_M_RXDBUF;
-            dup_rxdbuf[dup] |= (dup_parcsr[dup] & PARCSR_M_ADSYNC);
-            if (dup_rxcsr[dup] & RXCSR_M_RXIE)
-                dup_set_rxint (dup);
-            }
-        if ((dup_rxcsr[dup] & RXCSR_M_RCVEN) && 
-            (!(orig_val & RXCSR_M_RCVEN))) {            /* Upward transition of receiver enable */
-            dup_rcv_byte (dup);                         /* start any pending receive */
-            }
-        if ((!(dup_rxcsr[dup] & RXCSR_M_RCVEN)) && 
-            (orig_val & RXCSR_M_RCVEN)) {               /* Downward transition of receiver enable */
-            dup_rxdbuf[dup] &= ~RXDBUF_M_RXDBUF;
-            dup_rxcsr[dup] &= ~RXCSR_M_RXACT;
-            if ((dup_rcvpkinoff[dup] != 0) || 
-                (dup_rcvpkbytes[dup] != 0))
-                dup_rcvpkinoff[dup] = dup_rcvpkbytes[dup] = 0;
-            }
-        if ((!(dup_rxcsr[dup] & RXCSR_M_RXIE)) && 
-            (orig_val & RXCSR_M_RXIE))                  /* Downward transition of receiver interrupt enable */
-            dup_clr_rxint (dup);
-        if ((dup_rxcsr[dup] & RXCSR_M_RXIE) && (dup_rxcsr[dup] & RXCSR_M_RXDONE))
-            dup_set_rxint (dup);
-        break;
-
-    case 01:                                            /* PARCSR */
-        dup_parcsr[dup] &= ~PARCSR_WRITEABLE;
-        dup_parcsr[dup] |= (data & PARCSR_WRITEABLE);
-        break;
-
-    case 02:                                            /* TXCSR */
-        dup_txcsr[dup] &= ~TXCSR_WRITEABLE;
-        dup_txcsr[dup] |= (data & TXCSR_WRITEABLE);
-        if (dup_txcsr[dup] & TXCSR_M_DRESET) {
-            dup_clear(dup, dup_W3[dup]);
-            break;
-            }
-        if (TXCSR_GETMAISEL(dup_txcsr[dup]) != TXCSR_GETMAISEL(orig_val)) { /* Maint Select Changed */
-            switch (TXCSR_GETMAISEL(dup_txcsr[dup])) {
-                case 0:  /* User/Normal Mode */
-                    tmxr_set_line_loopback (&dup_desc.ldsc[dup], FALSE);
-                    break;
-                case 1:  /* External Loopback Mode */
-                case 2:  /* Internal Loopback Mode */
-                    tmxr_set_line_loopback (&dup_desc.ldsc[dup], TRUE);
-                    break;
-                case 3:  /* System Test Mode */
-                    break;
-                }
-            }
-        if ((dup_txcsr[dup] & TXCSR_M_TXACT) && 
-            (!(orig_val & TXCSR_M_TXACT))    && 
-            (orig_val & TXCSR_M_TXDONE)) {
-            dup_txcsr[dup] &= ~TXCSR_M_TXDONE;
-            }
-        if ((!(dup_txcsr[dup] & TXCSR_M_SEND)) && 
-            (orig_val & TXCSR_M_SEND)) {
-            dup_txcsr[dup] &= ~TXCSR_M_TXACT;
-            dup_put_msg_bytes (dup, NULL, 0, FALSE, TRUE);
-            }
-        if ((dup_txcsr[dup] & TXCSR_M_HALFDUP) ^ (orig_val & TXCSR_M_HALFDUP))
-            tmxr_set_line_halfduplex (dup_desc.ldsc+dup, dup_txcsr[dup] & TXCSR_M_HALFDUP);
-        if ((dup_txcsr[dup] & TXCSR_M_TXIE) && 
-            (!(orig_val & TXCSR_M_TXIE))    && 
-            (dup_txcsr[dup] & TXCSR_M_TXDONE)) {
-            dup_set_txint (dup);
-            }
-        break;
-
-    case 03:                                            /* TXDBUF */
-        dup_txdbuf[dup] &= ~TXDBUF_WRITEABLE;
-        dup_txdbuf[dup] |= (data & TXDBUF_WRITEABLE);
-        dup_txcsr[dup] &= ~TXCSR_M_TXDONE;
-        if (dup_txcsr[dup] & TXCSR_M_SEND) {
-            dup_txcsr[dup] |= TXCSR_M_TXACT;
-            sim_activate (dup_units+dup, dup_wait[dup]);
-            }
-        break;
-    }
-
-sim_debug(DBG_REG, DUPDPTR, "dup_wr(PA=0x%08X [%s], data=0x%X) ", PA, dup_wr_regs[(PA >> 1) & 03], data);
-sim_debug_bits(DBG_REG, DUPDPTR, bitdefs[(PA >> 1) & 03], (uint32)orig_val, (uint32)regs[(PA >> 1) & 03][dup], TRUE);
-dup_get_modem (dup);
-return SCPE_OK;
-}
-
-static t_stat dup_set_modem (int32 dup, int32 rxcsr_bits)
-{
-int32 bits_to_set, bits_to_clear;
-
-if ((rxcsr_bits & (RXCSR_M_DTR | RXCSR_M_RTS)) == (dup_rxcsr[dup] & (RXCSR_M_DTR | RXCSR_M_RTS)))
-    return SCPE_OK;
-bits_to_set = ((rxcsr_bits & RXCSR_M_DTR) ? TMXR_MDM_DTR : 0) | ((rxcsr_bits & RXCSR_M_RTS) ? TMXR_MDM_RTS : 0);
-bits_to_clear = (~bits_to_set) & (TMXR_MDM_DTR | TMXR_MDM_RTS);
-tmxr_set_get_modem_bits (dup_desc.ldsc+dup, bits_to_set, bits_to_clear, NULL);
-return SCPE_OK;
-}
-
-static t_stat dup_get_modem (int32 dup)
-{
-int32 modem_bits;
-uint16 old_rxcsr = dup_rxcsr[dup];
-int32 old_rxcsr_a_modem_bits, new_rxcsr_a_modem_bits, old_rxcsr_b_modem_bits, new_rxcsr_b_modem_bits;
-TMLN *lp = &dup_desc.ldsc[dup];
-t_bool new_modem_change = FALSE;
-
-if (dup_W5[dup])
-    old_rxcsr_a_modem_bits = dup_rxcsr[dup] & (RXCSR_M_RING | RXCSR_M_CTS | RXCSR_M_DSR | RXCSR_M_DCD);
-else
-    old_rxcsr_a_modem_bits = dup_rxcsr[dup] & (RXCSR_M_RING | RXCSR_M_CTS);
-if (dup_W6[dup])
-    old_rxcsr_b_modem_bits = dup_rxcsr[dup] & RXCSR_B_MODEM_BITS;
-else
-    old_rxcsr_b_modem_bits = 0;
-old_rxcsr_a_modem_bits = dup_rxcsr[dup] & RXCSR_A_MODEM_BITS;
-old_rxcsr_b_modem_bits = dup_rxcsr[dup] & RXCSR_B_MODEM_BITS;
-tmxr_set_get_modem_bits (lp, 0, 0, &modem_bits);
-if (dup_W5[dup])
-    new_rxcsr_a_modem_bits = (((modem_bits & TMXR_MDM_RNG) ? RXCSR_M_RING : 0) |
-                              ((modem_bits & TMXR_MDM_CTS) ? RXCSR_M_CTS : 0) |
-                              ((modem_bits & TMXR_MDM_DSR) ? RXCSR_M_DSR : 0) |
-                              ((modem_bits & TMXR_MDM_DCD) ? RXCSR_M_DCD : 0));
-else
-    new_rxcsr_a_modem_bits = (((modem_bits & TMXR_MDM_RNG) ? RXCSR_M_RING : 0) |
-                              ((modem_bits & TMXR_MDM_CTS) ? RXCSR_M_CTS : 0));
-if (dup_W6[dup])
-    new_rxcsr_b_modem_bits = (((modem_bits & TMXR_MDM_DSR) ? RXCSR_M_DSR : 0) |
-                              ((modem_bits & TMXR_MDM_DCD) ? RXCSR_M_DCD : 0));
-else
-    new_rxcsr_b_modem_bits = 0;
-dup_rxcsr[dup] &= ~(RXCSR_A_MODEM_BITS | RXCSR_B_MODEM_BITS);
-dup_rxcsr[dup] |= new_rxcsr_a_modem_bits | new_rxcsr_b_modem_bits;
-if (old_rxcsr_a_modem_bits != new_rxcsr_a_modem_bits) {
-    dup_rxcsr[dup] |= RXCSR_M_DSCHNG;
-    new_modem_change = TRUE;
-    }
-if (old_rxcsr_b_modem_bits != new_rxcsr_b_modem_bits) {
-    dup_rxcsr[dup] |= RXCSR_M_BDATSET;
-    new_modem_change = TRUE;
-    }
-if (new_modem_change) {
-    sim_debug(DBG_MDM, DUPDPTR, "dup_get_modem() - Modem Signal Change ");
-    sim_debug_bits(DBG_MDM, DUPDPTR, dup_rxcsr_bits, (uint32)old_rxcsr, (uint32)dup_rxcsr[dup], TRUE);
-    }
-if (dup_modem_change_callback[dup] && new_modem_change)
-     dup_modem_change_callback[dup](dup);
-if ((dup_rxcsr[dup] & RXCSR_M_DSCHNG) &&
-    ((dup_rxcsr[dup] & RXCSR_M_DSCHNG) != (old_rxcsr & RXCSR_M_DSCHNG)) &&
-    (dup_rxcsr[dup] & RXCSR_M_DSCIE))
-    dup_set_rxint (dup);
-return SCPE_OK;
-}
-
-/*
- * Public routines for use by other devices (i.e. KDP11)
- */
-
-int32 dup_csr_to_linenum (int32 CSRPA)
-{
-DEVICE *dptr = DUPDPTR;
-DIB *dib = (DIB *)dptr->ctxt;
-
-CSRPA += IOPAGEBASE;
-if ((dib->ba > (uint32)CSRPA) || ((uint32)CSRPA > (dib->ba + dib->lnt)) || (DUPDPTR->flags & DEV_DIS))
-    return -1;
-
-return ((uint32)CSRPA - dib->ba)/IOLN_DUP;
-}
-
-void dup_set_callback_mode (int32 dup, PACKET_DATA_AVAILABLE_CALLBACK receive, PACKET_TRANSMIT_COMPLETE_CALLBACK transmit, MODEM_CHANGE_CALLBACK modem)
-{
-if ((dup < 0) || (dup >= dup_desc.lines) || (DUPDPTR->flags & DEV_DIS))
-    return;
-dup_rcv_packet_data_callback[dup] = receive;
-dup_xmt_complete_callback[dup] = transmit;
-dup_modem_change_callback[dup] = modem;
-}
-
-int32 dup_get_DCD (int32 dup)
-{
-if ((dup < 0) || (dup >= dup_desc.lines) || (DUPDPTR->flags & DEV_DIS))
-    return -1;
-return (dup_rxcsr[dup] & RXCSR_M_DCD) ? 1 : 0;
-}
-
-int32 dup_get_DSR (int32 dup)
-{
-if ((dup < 0) || (dup >= dup_desc.lines) || (DUPDPTR->flags & DEV_DIS))
-    return -1;
-return (dup_rxcsr[dup] & RXCSR_M_DSR) ? 1 : 0;
-}
-
-int32 dup_get_CTS (int32 dup)
-{
-if ((dup < 0) || (dup >= dup_desc.lines) || (DUPDPTR->flags & DEV_DIS))
-    return -1;
-return (dup_rxcsr[dup] & RXCSR_M_CTS) ? 1 : 0;
-}
-
-int32 dup_get_RING (int32 dup)
-{
-if ((dup < 0) || (dup >= dup_desc.lines) || (DUPDPTR->flags & DEV_DIS))
-    return -1;
-return (dup_rxcsr[dup] & RXCSR_M_RING) ? 1 : 0;
-}
-
-int32 dup_get_RCVEN (int32 dup)
-{
-if ((dup < 0) || (dup >= dup_desc.lines) || (DUPDPTR->flags & DEV_DIS))
-    return -1;
-return (dup_rxcsr[dup] & RXCSR_M_RCVEN) ? 1 : 0;
-}
-
-t_stat dup_set_DTR (int32 dup, t_bool state)
-{
-if ((dup < 0) || (dup >= dup_desc.lines) || (DUPDPTR->flags & DEV_DIS))
-    return SCPE_IERR;
-dup_set_modem (dup, (state ? RXCSR_M_DTR : 0) | (dup_rxcsr[dup] & RXCSR_M_RTS));
-if (state)
-    dup_rxcsr[dup] |= RXCSR_M_DTR;
-else
-    dup_rxcsr[dup] &= ~RXCSR_M_DTR;
-dup_ldsc[dup].rcve = state;
-dup_get_modem (dup);
-return SCPE_OK;
-}
-
-t_stat dup_set_RTS (int32 dup, t_bool state)
-{
-if ((dup < 0) || (dup >= dup_desc.lines) || (DUPDPTR->flags & DEV_DIS))
-    return SCPE_IERR;
-dup_set_modem (dup, (state ? RXCSR_M_RTS : 0) | (dup_rxcsr[dup] & RXCSR_M_DTR));
-if (state)
-    dup_rxcsr[dup] |= RXCSR_M_RTS;
-else
-    dup_rxcsr[dup] &= ~RXCSR_M_RTS;
-dup_get_modem (dup);
-return SCPE_OK;
-}
-
-t_stat dup_set_RCVEN (int32 dup, t_bool state)
-{
-uint16 orig_val;
-
-if ((dup < 0) || (dup >= dup_desc.lines) || (DUPDPTR->flags & DEV_DIS))
-    return SCPE_IERR;
-orig_val = dup_rxcsr[dup];
-dup_rxcsr[dup] &= ~RXCSR_M_RCVEN;
-dup_rxcsr[dup] |= (state ? RXCSR_M_RCVEN : 0);
-if ((dup_rxcsr[dup] & RXCSR_M_RCVEN) && 
-    (!(orig_val & RXCSR_M_RCVEN))) {            /* Upward transition of receiver enable */
-    UNIT *uptr = dup_units + dup;
-
-    dup_poll_svc (uptr);                        /* start any pending receive */
-    }
-return SCPE_OK;
-}
-
-t_stat dup_setup_dup (int32 dup, t_bool enable, t_bool protocol_DDCMP, t_bool crc_inhibit, t_bool halfduplex, uint8 station)
-{
-if ((dup < 0) || (dup >= dup_desc.lines) || (DUPDPTR->flags & DEV_DIS))
-    return SCPE_IERR;
-if (!enable) {
-    dup_clear(dup, TRUE);
-    return SCPE_OK;
-    }
-if (!protocol_DDCMP) {
-    return SCPE_NOFNC;              /* only DDCMP for now */
-    }
-if (crc_inhibit) {
-    return SCPE_ARG;                /* Must enable CRC for DDCMP */
-    }
-/* These settings reflect how RSX operates a bare DUP when used for 
-   DECnet communications */
-dup_clear(dup, FALSE);
-dup_rxcsr[dup] |= RXCSR_M_STRSYN | RXCSR_M_RCVEN;
-dup_parcsr[dup] = PARCSR_M_DECMODE | (DDCMP_SYN << PARCSR_V_ADSYNC);
-dup_txcsr[dup] &= TXCSR_M_HALFDUP;
-dup_txcsr[dup] |= (halfduplex ? TXCSR_M_HALFDUP : 0);
-tmxr_set_line_halfduplex (dup_desc.ldsc+dup, dup_txcsr[dup] & TXCSR_M_HALFDUP);
-return dup_set_DTR (dup, TRUE);
-}
-
-t_stat dup_reset_dup (int32 dup)
-{
-if ((dup < 0) || (dup >= dup_desc.lines) || (DUPDPTR->flags & DEV_DIS))
-    return SCPE_IERR;
-dup_clear(dup, dup_W3[dup]);
-<<<<<<< HEAD
-return SCPE_OK;
-}
-
-t_stat dup_set_W3_option (int32 dup, t_bool state)
-{
-if ((dup < 0) || (dup >= dup_desc.lines) || (DUPDPTR->flags & DEV_DIS))
-    return SCPE_IERR;
-dup_W3[dup] = state;
-return SCPE_OK;
-}
-
-t_stat dup_set_W5_option (int32 dup, t_bool state)
-{
-if ((dup < 0) || (dup >= dup_desc.lines) || (DUPDPTR->flags & DEV_DIS))
-    return SCPE_IERR;
-dup_W5[dup] = state;
-return SCPE_OK;
-}
-
-=======
-return SCPE_OK;
-}
-
-t_stat dup_set_W3_option (int32 dup, t_bool state)
-{
-if ((dup < 0) || (dup >= dup_desc.lines) || (DUPDPTR->flags & DEV_DIS))
-    return SCPE_IERR;
-dup_W3[dup] = state;
-return SCPE_OK;
-}
-
-t_stat dup_set_W5_option (int32 dup, t_bool state)
-{
-if ((dup < 0) || (dup >= dup_desc.lines) || (DUPDPTR->flags & DEV_DIS))
-    return SCPE_IERR;
-dup_W5[dup] = state;
-return SCPE_OK;
-}
-
->>>>>>> 37c1978d
-t_stat dup_set_W6_option (int32 dup, t_bool state)
-{
-if ((dup < 0) || (dup >= dup_desc.lines) || (DUPDPTR->flags & DEV_DIS))
-    return SCPE_IERR;
-dup_W6[dup] = state;
-return SCPE_OK;
-}
-
-
-t_bool dup_put_msg_bytes (int32 dup, uint8 *bytes, size_t len, t_bool start, t_bool end)
-{
-t_bool breturn = FALSE;
-
-if ((dup < 0) || (dup >= dup_desc.lines) || (DUPDPTR->flags & DEV_DIS))
-    return FALSE;
-
-if (!tmxr_tpbusyln(&dup_ldsc[dup])) {  /* Not Busy sending? */
-    if (start) {
-        dup_xmtpkoffset[dup] = 0;
-        dup_xmtpkdelaying[dup] = 0;
-        dup_xmtpkstart[dup] = sim_grtime();
-        }
-    if (dup_xmtpkoffset[dup] + 2 + len > dup_xmtpksize[dup]) {
-        dup_xmtpksize[dup] += 2 + len;
-        dup_xmtpacket[dup] = (uint8 *)realloc (dup_xmtpacket[dup], dup_xmtpksize[dup]);
-        }
-    /* Strip sync bytes at the beginning of a message */
-    while (len && (dup_xmtpkoffset[dup] == 0) && (bytes[0] == DDCMP_SYN)) {
-        --len;
-        ++bytes;
-        }
-    /* Insert remaining bytes into transmit buffer */
-    if (len) {
-        memcpy (&dup_xmtpacket[dup][dup_xmtpkoffset[dup]], bytes, len);
-        dup_xmtpkoffset[dup] += len;
-        }
-    dup_txcsr[dup] |= TXCSR_M_TXDONE;
-    if (dup_txcsr[dup] & TXCSR_M_TXIE)
-        dup_set_txint (dup);
-    /* On End of Message, insert CRC and flag delivery start */
-    if (end) {
-        uint16 crc16 = ddcmp_crc16 (0, dup_xmtpacket[dup], dup_xmtpkoffset[dup]);
-
-        dup_xmtpacket[dup][dup_xmtpkoffset[dup]++] = crc16 & 0xFF;
-        dup_xmtpacket[dup][dup_xmtpkoffset[dup]++] = crc16 >> 8;
-        if ((dup_xmtpkoffset[dup] > 8) || (dup_xmtpacket[dup][0] == DDCMP_ENQ)) {
-            dup_xmtpkbytes[dup] = dup_xmtpkoffset[dup];
-            ddcmp_tmxr_put_packet_ln (&dup_ldsc[dup], dup_xmtpacket[dup], dup_xmtpkbytes[dup]);
-            }
-        }
-    breturn = TRUE;
-    }
-sim_debug (DBG_TRC, DUPDPTR, "dup_put_msg_bytes(dup=%d, len=%d, start=%s, end=%s) %s\n", 
-           dup, len, start ? "TRUE" : "FALSE", end ? "TRUE" : "FALSE", breturn ? "Good" : "Busy");
-if (breturn && (tmxr_tpbusyln (&dup_ldsc[dup]) || dup_xmtpkbytes[dup])) {
-    if (dup_xmt_complete_callback[dup])
-        dup_svc(dup_units+dup);
-    }
-return breturn;
-}
-
-t_stat dup_get_packet (int32 dup, const uint8 **pbuf, uint16 *psize)
-{
-if ((dup < 0) || (dup >= dup_desc.lines) || (DUPDPTR->flags & DEV_DIS))
-    return SCPE_IERR;
-
-if (*pbuf == &dup_rcvpacket[dup][0]) {
-    *pbuf = NULL;
-    *psize = 0;
-    dup_rcvpkinoff[dup] = dup_rcvpkbytes[dup] = 0;
-    dup_rxcsr[dup] &= ~RXCSR_M_RXACT;
-    }
-if ((dup_rcvpkinoff[dup] == 0) && (dup_rcvpkbytes[dup] != 0)) {
-    *pbuf = &dup_rcvpacket[dup][0];
-    *psize = dup_rcvpkbytes[dup];
-    }
-sim_debug (DBG_TRC, DUPDPTR, "dup_get_packet(dup=%d, psize=%d)\n", 
-           dup, (int)*psize);
-return SCPE_OK;
-}
-
-static t_stat dup_rcv_byte (int32 dup)
-{
-sim_debug (DBG_TRC, DUPDPTR, "dup_rcv_byte(dup=%d) - %s, byte %d of %d\n", dup, 
-           (dup_rxcsr[dup] & RXCSR_M_RCVEN) ? "enabled" : "disabled",
-           dup_rcvpkinoff[dup], dup_rcvpkbytes[dup]);
-if (!(dup_rxcsr[dup] & RXCSR_M_RCVEN) || (dup_rcvpkbytes[dup] == 0) || (dup_rxcsr[dup] & RXCSR_M_RXDONE))
-    return SCPE_OK;
-if (dup_rcv_packet_data_callback[dup]) {
-    sim_debug (DBG_TRC, DUPDPTR, "dup_rcv_byte(dup=%d, psize=%d) - Invoking Receive Data callback\n", 
-               dup, (int)dup_rcvpkbytes[dup]);
-    dup_rcv_packet_data_callback[dup](dup, dup_rcvpkbytes[dup]);
-    return SCPE_OK;
-    }
-dup_rxcsr[dup] |= RXCSR_M_RXACT;
-dup_rxdbuf[dup] &= ~RXDBUF_M_RCRCER;
-dup_rxdbuf[dup] &= ~RXDBUF_M_RXDBUF;
-dup_rxdbuf[dup] |= dup_rcvpacket[dup][dup_rcvpkinoff[dup]++];
-dup_rxcsr[dup] |= RXCSR_M_RXDONE;
-if (((dup_rcvpkinoff[dup] == 8) || 
-     (dup_rcvpkinoff[dup] >= dup_rcvpkbytes[dup])) &&
-    (0 == ddcmp_crc16 (0, dup_rcvpacket[dup], dup_rcvpkinoff[dup])))
-    dup_rxdbuf[dup] |= RXDBUF_M_RCRCER;
-else
-    dup_rxdbuf[dup] &= ~RXDBUF_M_RCRCER;
-if (dup_rcvpkinoff[dup] >= dup_rcvpkbytes[dup]) {
-    dup_rcvpkinoff[dup] = dup_rcvpkbytes[dup] = 0;
-    dup_rxcsr[dup] &= ~RXCSR_M_RXACT;
-    }
-if (dup_rxcsr[dup] & RXCSR_M_RXIE)
-    dup_set_rxint (dup);
-return SCPE_OK;
-}
-
-/* service routine to delay device activity */
-
-static t_stat dup_svc (UNIT *uptr)
-{
-DEVICE *dptr = DUPDPTR;
-int32 dup = (int32)(uptr-dptr->units);
-TMLN *lp = &dup_desc.ldsc[dup];
-
-sim_debug(DBG_TRC, DUPDPTR, "dup_svc(dup=%d)\n", dup);
-if (!(dup_txcsr[dup] & TXCSR_M_TXDONE) && (!tmxr_tpbusyln (lp))) {
-    uint8 data = dup_txdbuf[dup] & TXDBUF_M_TXDBUF;
-
-    dup_put_msg_bytes (dup, &data, (dup_txdbuf[dup] & TXDBUF_M_TEOM) && (dptr == &dup_dev) ? 0 : 1, dup_txdbuf[dup] & TXDBUF_M_TSOM, (dup_txdbuf[dup] & TXDBUF_M_TEOM));
-    if (tmxr_tpbusyln (lp)) { /* Packet ready to send? */
-        sim_debug(DBG_TRC, DUPDPTR, "dup_svc(dup=%d) - Packet Done %d bytes\n", dup, dup_xmtpkoffset[dup]);
-        }
-    }
-if ((tmxr_tpbusyln (lp) || dup_xmtpkbytes[dup]) && (lp->xmte || (!lp->conn))) {
-    int32 start = tmxr_tpbusyln (lp) ? tmxr_tpqln (lp) + tmxr_tqln (lp) : dup_xmtpkbytes[dup];
-    int32 remain = tmxr_send_buffered_data (lp);/* send any buffered data */
-    if (remain) {
-        sim_debug(DBG_PKT, DUPDPTR, "dup_svc(dup=%d) - Packet Transmission Stalled with %d bytes remaining\n", dup, remain);
-        }
-    else {
-        if (!lp->conn) {
-<<<<<<< HEAD
-            if (dup_xmtpkoffset[dup])
-                sim_debug(DBG_PKT, DUPDPTR, "dup_svc(dup=%d) - %d byte packet transmission with link down (dropped)\n", dup, dup_xmtpkoffset[dup]);
-=======
-            if (dup_xmtpkoffset[dup]) {
-                sim_debug(DBG_PKT, DUPDPTR, "dup_svc(dup=%d) - %d byte packet transmission with link down (dropped)\n", dup, dup_xmtpkoffset[dup]);
-                }
->>>>>>> 37c1978d
-            dup_get_modem (dup);
-            }
-        else {
-            sim_debug(DBG_PKT, DUPDPTR, "dup_svc(dup=%d) - %d byte packet transmission complete\n", dup, dup_xmtpkbytes[dup]);
-            }
-        dup_xmtpkoffset[dup] = 0;
-        }
-    if (!tmxr_tpbusyln (lp)) {               /* Done transmitting? */
-        if (((start - remain) > 0) && dup_speed[dup] && dup_xmt_complete_callback[dup] && !dup_xmtpkdelaying[dup]) { /* just done, and speed limited using packet interface? */
-            dup_xmtpkdelaying[dup] = 1;
-            sim_activate_notbefore (uptr, dup_xmtpkstart[dup] + (uint32)((tmr_poll*clk_tps)*((double)dup_xmtpkbytes[dup]*8)/dup_speed[dup]));
-            }
-        else {
-            dup_txcsr[dup] &= ~TXCSR_M_TXACT;   /* Set idle */
-            dup_xmtpkbytes[dup] = 0;
-            dup_xmtpkdelaying[dup] = 0;
-            if (dup_xmt_complete_callback[dup])
-                dup_xmt_complete_callback[dup](dup, (dup_rxcsr[dup] & RXCSR_M_DCD) ? 0 : 1);
-            }
-        }
-    }
-if (dup_rxcsr[dup] & RXCSR_M_RXACT)
-    dup_rcv_byte (dup);
-return SCPE_OK;
-}
-
-static t_stat dup_poll_svc (UNIT *uptr)
-{
-int32 dup, active, attached;
-
-sim_debug(DBG_TRC, DUPDPTR, "dup_poll_svc()\n");
-
-tmxr_poll_conn(&dup_desc);
-tmxr_poll_rx (&dup_desc);
-tmxr_poll_tx (&dup_desc);
-for (dup=active=attached=0; dup < dup_desc.lines; dup++) {
-    TMLN *lp = &dup_desc.ldsc[dup];
-
-    if (dup_units[dup].flags & UNIT_ATT)
-        ++attached;
-    if (dup_ldsc[dup].conn)
-        ++active;
-    dup_get_modem (dup);
-    if (lp->xmte && tmxr_tpbusyln(lp)) {
-        sim_debug(DBG_PKT, DUPDPTR, "dup_poll_svc(dup=%d) - Packet Transmission of remaining %d bytes restarting...\n", dup, tmxr_tpqln (lp));
-        dup_svc (&dup_units[dup]);              /* Flush pending output */
-        }
-    if (!(dup_rxcsr[dup] & RXCSR_M_RXACT)) {
-        const uint8 *buf;
-        uint16 size;
-
-        if (dup_parcsr[dup] & PARCSR_M_DECMODE)
-            ddcmp_tmxr_get_packet_ln (lp, &buf, &size);
-        else {
-            size_t size_t_size;
-
-            tmxr_get_packet_ln (lp, &buf, &size_t_size);
-            size = (uint16)size_t_size;
-            }
-        if (buf) {
-            if (dup_rcvpksize[dup] < size) {
-                dup_rcvpksize[dup] = size;
-                dup_rcvpacket[dup] = (uint8 *)realloc (dup_rcvpacket[dup], dup_rcvpksize[dup]);
-                }
-            memcpy (dup_rcvpacket[dup], buf, size);
-            dup_rcvpkbytes[dup] = size;
-            dup_rcvpkinoff[dup] = 0;
-            dup_rxcsr[dup] |= RXCSR_M_RXACT;
-            dup_rcv_byte (dup);
-            }
-        }
-    }
-if (active)
-    sim_clock_coschedule (uptr, tmxr_poll);     /* reactivate */
-else {
-    for (dup=0; dup < dup_desc.lines; dup++) {
-        if (dup_speed[dup]/8) {
-            dup_wait[dup] = (tmr_poll*clk_tps)/(dup_speed[dup]/8);
-            if (dup_wait[dup] < DUP_WAIT)
-                dup_wait[dup] = DUP_WAIT;
-            }
-        else
-            dup_wait[dup] = DUP_WAIT; /* set minimum byte delay */
-        }
-    if (attached)
-        sim_activate_after (uptr, DUP_CONNECT_POLL*1000000);/* periodic check for connections */
-    }
-return SCPE_OK;
-}
-
-/* Interrupt routines */
-
-static void dup_clr_rxint (int32 dup)
-{
-dup_rxi = dup_rxi & ~(1 << dup);                        /* clr mux rcv int */
-if (dup_rxi == 0)                                       /* all clr? */
-    CLR_INT (DUPRX);
-else SET_INT (DUPRX);                                   /* no, set intr */
-return;
-}
-
-static void dup_set_rxint (int32 dup)
-{
-dup_rxi = dup_rxi | (1 << dup);                         /* set mux rcv int */
-SET_INT (DUPRX);                                        /* set master intr */
-sim_debug(DBG_INT, DUPDPTR, "dup_set_rxint(dup=%d)\n", dup);
-return;
-}
-
-static int32 dup_rxinta (void)
-{
-int32 dup;
-
-for (dup = 0; dup < dup_desc.lines; dup++) {            /* find 1st mux */
-    if (dup_rxi & (1 << dup)) {
-        sim_debug(DBG_INT, DUPDPTR, "dup_rxinta(dup=%d)\n", dup);
-        dup_clr_rxint (dup);                            /* clear intr */
-        return (dup_dib.vec + (dup * 010));             /* return vector */
-        }
-    }
-return 0;
-}
-
-static void dup_clr_txint (int32 dup)
-{
-dup_txi = dup_txi & ~(1 << dup);                        /* clr mux xmt int */
-if (dup_txi == 0)                                       /* all clr? */
-    CLR_INT (DUPTX);
-else SET_INT (DUPTX);                                   /* no, set intr */
-return;
-}
-
-static void dup_set_txint (int32 dup)
-{
-dup_txi = dup_txi | (1 << dup);                         /* set mux xmt int */
-SET_INT (DUPTX);                                        /* set master intr */
-sim_debug(DBG_INT, DUPDPTR, "dup_set_txint(dup=%d)\n", dup);
-return;
-}
-
-static int32 dup_txinta (void)
-{
-int32 dup;
-
-for (dup = 0; dup < dup_desc.lines; dup++) {            /* find 1st mux */
-    if (dup_txi & (1 << dup)) {
-        sim_debug(DBG_INT, DUPDPTR, "dup_txinta(dup=%d)\n", dup);
-        dup_clr_txint (dup);                            /* clear intr */
-        return (dup_dib.vec + 4 + (dup * 010));         /* return vector */
-        }
-    }
-return 0;
-}
-
-/* Device reset */
-
-static t_stat dup_clear (int32 dup, t_bool flag)
-{
-sim_debug(DBG_TRC, DUPDPTR, "dup_clear(dup=%d,flag=%d)\n", dup, flag);
-
-dup_rxdbuf[dup] = 0;                                    /* silo empty */
-dup_txdbuf[dup] = 0;
-dup_parcsr[dup] = 0;                                    /* no params */
-dup_txcsr[dup] = TXCSR_M_TXDONE;                        /* clear CSR */
-dup_wait[dup] = DUP_WAIT;                               /* initial/default byte delay */
-if (flag) {                                             /* INIT? clr all */
-    dup_rxcsr[dup] = 0;
-    dup_set_modem (dup, dup_rxcsr[dup]);                /* push change out to line */
-    }
-else
-    dup_rxcsr[dup] &= ~(RXCSR_M_DTR|RXCSR_M_RTS);       /* else save dtr & rts */
-dup_clr_rxint (dup);                                    /* clear int */
-dup_clr_txint (dup);
-if (!dup_ldsc[dup].conn)                                /* set xmt enb */
-    dup_ldsc[dup].xmte = 1;
-dup_ldsc[dup].rcve = 0;                                 /* clr rcv enb */
-return SCPE_OK;
-}
-
-static t_stat dup_reset (DEVICE *dptr)
-{
-int32 i, ndev;
-
-sim_debug(DBG_TRC, dptr, "dup_reset()\n");
-
-if ((UNIBUS) && (dptr == &dpv_dev)) {
-    if (!(dptr->flags & DEV_DIS)) {
-        printf ("Can't enable Qbus device on Unibus system\n");
-        dptr->flags |= DEV_DIS;
-        return SCPE_ARG;
-        }
-    return SCPE_OK;
-    }
-
-if ((!UNIBUS) && (dptr == &dup_dev)) {
-    if (!(dptr->flags & DEV_DIS)) {
-        printf ("Can't enable Unibus device on Qbus system\n");
-        dptr->flags |= DEV_DIS;
-        return SCPE_ARG;
-        }
-    return SCPE_OK;
-    }
-
-if (dup_ldsc == NULL) {                                 /* First time startup */
-    dup_desc.ldsc = dup_ldsc = (TMLN *)calloc (dup_desc.lines, sizeof(*dup_ldsc));
-    for (i = 0; i < dup_desc.lines; i++)                    /* init each line */
-        dup_units[i] = dup_unit_template;
-    dup_units[dup_desc.lines] = dup_poll_unit_template;
-    /* Initialize to standard factory Option Jumper Settings */
-    for (i = 0; i < DUP_LINES; i++) {
-        dup_W3[i] = TRUE;
-        dup_W5[i] = FALSE;
-        dup_W6[i] = TRUE;
-        }
-    }
-for (i = 0; i < dup_desc.lines; i++)                    /* init each line */
-    dup_clear (i, TRUE);
-dup_rxi = dup_txi = 0;                                  /* clr master int */
-CLR_INT (DUPRX);
-CLR_INT (DUPTX);
-tmxr_set_modem_control_passthru (&dup_desc);            /* We always want Modem Control */
-dup_desc.notelnet = TRUE;                               /* We always want raw tcp socket */
-dup_desc.dptr = DUPDPTR;                                /* Connect appropriate device */
-dup_desc.uptr = dup_units+dup_desc.lines;               /* Identify polling unit */
-sim_cancel (dup_units+dup_desc.lines);                  /* stop poll */
-ndev = ((dptr->flags & DEV_DIS)? 0: dup_desc.lines );
-if (ndev)
-    sim_activate_after (dup_units+dup_desc.lines, DUP_CONNECT_POLL*1000000);
-return auto_config (dptr->name, ndev);                  /* auto config */
-}
-
-static t_stat dup_attach (UNIT *uptr, char *cptr)
-{
-t_stat r;
-DEVICE *dptr = DUPDPTR;
-int32 dup = (int32)(uptr-dptr->units);
-char attach_string[512];
-
-if (!cptr || !*cptr)
-    return SCPE_ARG;
-if (!(uptr->flags & UNIT_ATTABLE))
-    return SCPE_NOATT;
-sprintf (attach_string, "Line=%d,Buffered=16384,%s", dup, cptr);
-r = tmxr_open_master (&dup_desc, attach_string);                 /* open master socket */
-free (uptr->filename);
-uptr->filename = tmxr_line_attach_string(&dup_desc.ldsc[dup]);
-if (r != SCPE_OK)                                       /* error? */
-    return r;
-uptr->flags |= UNIT_ATT;
-sim_activate_after (dup_units+dup_desc.lines, DUP_CONNECT_POLL*1000000);/* start poll */
-return r;
-}
-
-static t_stat dup_detach (UNIT *uptr)
-{
-DEVICE *dptr = DUPDPTR;
-int32 dup = (int32)(uptr-dptr->units);
-TMLN *lp = &dup_ldsc[dup];
-int32 i, attached;
-
-if (!(uptr->flags & UNIT_ATT))                          /* attached? */
-    return SCPE_OK;
-sim_cancel (uptr);
-uptr->flags &= ~UNIT_ATT;
-for (i=attached=0; i<dup_desc.lines; i++)
-    if (dup_dev.units[i].flags & UNIT_ATT)
-        ++attached;
-if (!attached)
-    sim_cancel (dup_units+dup_desc.lines);              /* stop poll on last detach */
-free (uptr->filename);
-uptr->filename = NULL;
-free (dup_rcvpacket[dup]);
-dup_rcvpacket[dup] = NULL;
-dup_rcvpksize[dup] = 0;
-dup_rcvpkbytes[dup] = 0;
-free (dup_xmtpacket[dup]);
-dup_xmtpacket[dup] = NULL;
-dup_xmtpksize[dup] = 0;
-dup_xmtpkoffset[dup] = 0;
-return tmxr_detach_ln (lp);
-}
-
-/* SET/SHOW SPEED processor */
-
-static t_stat dup_showspeed (FILE* st, UNIT* uptr, int32 val, void* desc)
-{
-DEVICE *dptr = DUPDPTR;
-int32 dup = (int32)(uptr-dptr->units);
-
-if (dup_speed[dup])
-    fprintf(st, "speed=%d bits/sec", dup_speed[dup]);
-else
-    fprintf(st, "speed=0 (unrestricted)");
-return SCPE_OK;
-}
-
-static t_stat dup_setspeed (UNIT* uptr, int32 val, char* cptr, void* desc)
-{
-DEVICE *dptr = DUPDPTR;
-int32 dup = (int32)(uptr-dptr->units);
-t_stat r;
-int32 newspeed;
-
-if (cptr == NULL)
-    return SCPE_ARG;
-newspeed = (int32) get_uint (cptr, 10, 100000000, &r);
-if (r != SCPE_OK)
-    return r;
-dup_speed[dup] = newspeed;
-return SCPE_OK;
-}
-
-/* SET/SHOW W3 processor */
-
-static t_stat dup_show_W3 (FILE* st, UNIT* uptr, int32 val, void* desc)
-{
-DEVICE *dptr = DUPDPTR;
-int32 dup = (int32)(uptr-dptr->units);
-
-if (dup_W3[dup])
-    fprintf(st, "W3 Jumper Installed");
-else
-    fprintf(st, "W3 Jumper Removed");
-return SCPE_OK;
-}
-
-static t_stat dup_set_W3 (UNIT* uptr, int32 val, char* cptr, void* desc)
-{
-DEVICE *dptr = DUPDPTR;
-int32 dup = (int32)(uptr-dptr->units);
-
-dup_W3[dup] = val;
-return SCPE_OK;
-}
-
-/* SET/SHOW W5 processor */
-
-static t_stat dup_show_W5 (FILE* st, UNIT* uptr, int32 val, void* desc)
-{
-DEVICE *dptr = DUPDPTR;
-int32 dup = (int32)(uptr-dptr->units);
-
-if (dup_W5[dup])
-    fprintf(st, "W5 Jumper Installed");
-else
-    fprintf(st, "W5 Jumper Removed");
-return SCPE_OK;
-}
-
-static t_stat dup_set_W5 (UNIT* uptr, int32 val, char* cptr, void* desc)
-{
-DEVICE *dptr = DUPDPTR;
-int32 dup = (int32)(uptr-dptr->units);
-
-dup_W5[dup] = val;
-return SCPE_OK;
-}
-
-/* SET/SHOW W6 processor */
-
-static t_stat dup_show_W6 (FILE* st, UNIT* uptr, int32 val, void* desc)
-{
-DEVICE *dptr = DUPDPTR;
-int32 dup = (int32)(uptr-dptr->units);
-
-if (dup_W6[dup])
-    fprintf(st, "W6 Jumper Installed");
-else
-    fprintf(st, "W6 Jumper Removed");
-return SCPE_OK;
-}
-
-static t_stat dup_set_W6 (UNIT* uptr, int32 val, char* cptr, void* desc)
-{
-DEVICE *dptr = DUPDPTR;
-int32 dup = (int32)(uptr-dptr->units);
-
-dup_W6[dup] = val;
-return SCPE_OK;
-}
-
-/* SET LINES processor */
-
-static t_stat dup_setnl (UNIT *uptr, int32 val, char *cptr, void *desc)
-{
-int32 newln, l;
-uint32 i;
-t_stat r;
-DEVICE *dptr = DUPDPTR;
-
-for (i=0; i<dptr->numunits; i++)
-    if (dptr->units[i].flags&UNIT_ATT)
-        return SCPE_ALATT;
-if (cptr == NULL)
-    return SCPE_ARG;
-newln = (int32) get_uint (cptr, 10, DUP_LINES, &r);
-if ((r != SCPE_OK) || (newln == dup_desc.lines))
-    return r;
-if (newln == 0)
-    return SCPE_ARG;
-sim_cancel (dup_units + dup_desc.lines);
-dup_dib.lnt = newln * IOLN_DUP;                         /* set length */
-dup_desc.ldsc = dup_ldsc = (TMLN *)realloc(dup_ldsc, newln*sizeof(*dup_ldsc));
-for (l=dup_desc.lines; l < newln; l++) {
-    memset (&dup_ldsc[l], 0, sizeof(*dup_ldsc));
-    dup_units[l] = dup_unit_template;
-    }
-dup_units[newln] = dup_poll_unit_template;
-dup_desc.lines = newln;
-dptr->numunits = newln + 1;
-return dup_reset (dptr);                            /* setup lines and auto config */
-}
-
-static t_stat dup_help (FILE *st, DEVICE *dptr, UNIT *uptr, int32 flag, char *cptr)
-{
-fprintf (st, "Bit Serial Synchronous interface (%s)\n\n", dptr->name);
-fprintf (st, "The %s connects two systems to provide a network connection.\n", dptr->name);
-fprintf (st, "A maximum of %d %s devices/lines can be configured in the system.\n", DUP_LINES, dptr->name);
-fprintf (st, "The number of configured devices can be changed with:\n\n");
-fprintf (st, "   sim> SET %s LINES=n\n\n", dptr->name);
-fprintf (st, "If you want to experience the actual data rates of the physical hardware you\n");
-fprintf (st, "can set the bit rate of the simulated line can be set using the following\n");
-fprintf (st, "command:\n\n");
-fprintf (st, "   sim> SET %sn SPEED=bps\n\n", dptr->name);
-fprintf (st, "Where bps is the number of data bits per second that the simulated line runs\n");
-fprintf (st, "at.  Use a value of zero to run at full speed with no artificial\n");
-fprintf (st, "throttling.\n\n");
-fprint_set_help (st, dptr);
-fprint_show_help (st, dptr);
-fprint_reg_help (st, dptr);
-return SCPE_OK;
-}
-
-static t_stat dup_help_attach (FILE *st, DEVICE *dptr, UNIT *uptr, int32 flag, char *cptr)
-{
-fprintf (st, "The communication line performs input and output through a TCP session\n");
-fprintf (st, "connected to a user-specified port.  The ATTACH command specifies the\n");
-fprintf (st, "port to be used as well as the peer address:\n\n");
-fprintf (st, "   sim> ATTACH %sn {interface:}port{,UDP},Connect=peerhost:port\n\n", dptr->name);
-fprintf (st, "where port is a decimal number between 1 and 65535 that is not being used for\n");
-fprintf (st, "other TCP/IP activities.\n\n");
-fprintf (st, "Specifying symmetric attach configuration (with both a listen port and\n");
-fprintf (st, "a peer address) will cause the side receiving an incoming\n");
-fprintf (st, "connection to validate that the connection actually comes from the\n");
-fprintf (st, "connecction destination system.\n\n");
-fprintf (st, "A symmetric attach configuration is required when using UDP packet transport.\n\n");
-return SCPE_OK;
-}
-
-static char *dup_description (DEVICE *dptr)
-{
-return (UNIBUS) ? "DUP11 bit synchronous interface" :
-                  "DPV11 bit synchronous interface";
-}
+/* pdp11_dup.c: PDP-11 DUP11/DPV11 bit synchronous interface
+
+   Copyright (c) 2013, Mark Pizzolato
+
+   Permission is hereby granted, free of charge, to any person obtaining a
+   copy of this software and associated documentation files (the "Software"),
+   to deal in the Software without restriction, including without limitation
+   the rights to use, copy, modify, merge, publish, distribute, sublicense,
+   and/or sell copies of the Software, and to permit persons to whom the
+   Software is furnished to do so, subject to the following conditions:
+
+   The above copyright notice and this permission notice shall be included in
+   all copies or substantial portions of the Software.
+
+   THE SOFTWARE IS PROVIDED "AS IS", WITHOUT WARRANTY OF ANY KIND, EXPRESS OR
+   IMPLIED, INCLUDING BUT NOT LIMITED TO THE WARRANTIES OF MERCHANTABILITY,
+   FITNESS FOR A PARTICULAR PURPOSE AND NONINFRINGEMENT.  IN NO EVENT SHALL
+   ROBERT M SUPNIK BE LIABLE FOR ANY CLAIM, DAMAGES OR OTHER LIABILITY, WHETHER
+   IN AN ACTION OF CONTRACT, TORT OR OTHERWISE, ARISING FROM, OUT OF OR IN
+   CONNECTION WITH THE SOFTWARE OR THE USE OR OTHER DEALINGS IN THE SOFTWARE.
+
+   Except as contained in this notice, the name of Robert M Supnik shall not be
+   used in advertising or otherwise to promote the sale, use or other dealings
+   in this Software without prior written authorization from Robert M Supnik.
+
+   dup          DUP11 Unibus/DPV11 Qbus bit synchronous interface
+
+   This module implements a bit synchronous interface to support DDCMP.  Other
+   synchronous protocols which may have been supported on the DUP11/DPV11 bit 
+   synchronous interface are explicitly not supported.
+
+   Connections are modeled with a tcp session with connection management and 
+   I/O provided by the tmxr library.
+
+   The wire protocol implemented is native DDCMP WITHOUT the DDCMP SYNC 
+   characters both initially and between DDCMP packets.
+
+   15-May-13    MP      Initial implementation
+*/
+
+#if defined (VM_PDP10)                                  /* PDP10 version */
+#include "pdp10_defs.h"
+
+#elif defined (VM_VAX)                                  /* VAX version */
+#include "vax_defs.h"
+
+#else                                                   /* PDP-11 version */
+#include "pdp11_defs.h"
+#endif
+
+#include "sim_tmxr.h"
+#include "pdp11_ddcmp.h"
+#include "pdp11_dup.h"
+
+#if !defined(DUP_LINES)
+#define DUP_LINES 8
+#endif
+#define INITIAL_DUP_LINES 1
+
+#define DUP_WAIT   50           /* Minimum character time */
+#define DUP_CONNECT_POLL    2   /* Seconds */
+
+extern int32 IREQ (HLVL);
+extern int32 tmxr_poll;                                 /* calibrated delay */
+extern int32 clk_tps;                                   /* clock ticks per second */
+extern int32 tmr_poll;                                  /* instructions per tick */
+
+static uint16 dup_rxcsr[DUP_LINES];
+static uint16 dup_rxdbuf[DUP_LINES];
+static uint16 dup_parcsr[DUP_LINES];
+static uint16 dup_txcsr[DUP_LINES];
+static uint16 dup_txdbuf[DUP_LINES];
+static uint16 dup_W3[DUP_LINES];
+static uint16 dup_W5[DUP_LINES];
+static uint16 dup_W6[DUP_LINES];
+static uint32 dup_rxi = 0;                                     /* rcv interrupts */
+static uint32 dup_txi = 0;                                     /* xmt interrupts */
+static uint32 dup_wait[DUP_LINES];                             /* rcv/xmt byte delay */
+static uint32 dup_speed[DUP_LINES];                            /* line speed (bits/sec) */
+static uint8 *dup_rcvpacket[DUP_LINES];                        /* rcv buffer */
+static uint16 dup_rcvpksize[DUP_LINES];                        /* rcv buffer size */
+static uint16 dup_rcvpkbytes[DUP_LINES];                       /* rcv buffer size of packet */
+static uint16 dup_rcvpkinoff[DUP_LINES];                       /* rcv packet in offset */
+static uint8 *dup_xmtpacket[DUP_LINES];                        /* xmt buffer */
+static uint16 dup_xmtpksize[DUP_LINES];                        /* xmt buffer size */
+static uint16 dup_xmtpkoffset[DUP_LINES];                      /* xmt buffer offset */
+static uint32 dup_xmtpkstart[DUP_LINES];                       /* xmt packet start time */
+static uint16 dup_xmtpkbytes[DUP_LINES];                       /* xmt packet size of packet */
+static uint16 dup_xmtpkdelaying[DUP_LINES];                    /* xmt packet speed delaying completion */
+
+static PACKET_DATA_AVAILABLE_CALLBACK dup_rcv_packet_data_callback[DUP_LINES];
+static PACKET_TRANSMIT_COMPLETE_CALLBACK dup_xmt_complete_callback[DUP_LINES];
+static MODEM_CHANGE_CALLBACK dup_modem_change_callback[DUP_LINES];
+
+static t_stat dup_rd (int32 *data, int32 PA, int32 access);
+static t_stat dup_wr (int32 data, int32 PA, int32 access);
+static t_stat dup_set_modem (int32 dup, int32 rxcsr_bits);
+static t_stat dup_get_modem (int32 dup);
+static t_stat dup_svc (UNIT *uptr);
+static t_stat dup_poll_svc (UNIT *uptr);
+static t_stat dup_rcv_byte (int32 dup);
+static t_stat dup_reset (DEVICE *dptr);
+static t_stat dup_attach (UNIT *uptr, char *ptr);
+static t_stat dup_detach (UNIT *uptr);
+static t_stat dup_clear (int32 dup, t_bool flag);
+static int32 dup_rxinta (void);
+static int32 dup_txinta (void);
+static void dup_update_rcvi (void);
+static void dup_update_xmti (void);
+static void dup_clr_rxint (int32 dup);
+static void dup_set_rxint (int32 dup);
+static void dup_clr_txint (int32 dup);
+static void dup_set_txint (int32 dup);
+static t_stat dup_setnl (UNIT *uptr, int32 val, char *cptr, void *desc);
+static t_stat dup_setspeed (UNIT* uptr, int32 val, char* cptr, void* desc);
+static t_stat dup_showspeed (FILE* st, UNIT* uptr, int32 val, void* desc);
+static t_stat dup_set_W3 (UNIT* uptr, int32 val, char* cptr, void* desc);
+static t_stat dup_show_W3 (FILE* st, UNIT* uptr, int32 val, void* desc);
+static t_stat dup_set_W5 (UNIT* uptr, int32 val, char* cptr, void* desc);
+static t_stat dup_show_W5 (FILE* st, UNIT* uptr, int32 val, void* desc);
+static t_stat dup_set_W6 (UNIT* uptr, int32 val, char* cptr, void* desc);
+static t_stat dup_show_W6 (FILE* st, UNIT* uptr, int32 val, void* desc);
+static t_stat dup_help (FILE *st, DEVICE *dptr, UNIT *uptr, int32 flag, char *cptr);
+static t_stat dup_help_attach (FILE *st, DEVICE *dptr, UNIT *uptr, int32 flag, char *cptr);
+static char *dup_description (DEVICE *dptr);
+
+/* RXCSR - 16XXX0 - receiver control/status register */
+
+static BITFIELD dup_rxcsr_bits[] = {
+    BIT(BDATSET),                           /* Data Set Change B */
+#define RXCSR_V_BDATSET 0
+#define RXCSR_M_BDATSET (1<<RXCSR_V_BDATSET)
+    BIT(DTR),                               /* Data Terminal Ready */
+#define RXCSR_V_DTR     1
+#define RXCSR_M_DTR     (1<<RXCSR_V_DTR)
+    BIT(RTS),                               /* Request To Send */
+#define RXCSR_V_RTS     2
+#define RXCSR_M_RTS     (1<<RXCSR_V_RTS)
+    BIT(SECXMT),                            /* Secondary Transmit Data */
+#define RXCSR_V_SECXMT  3
+#define RXCSR_M_SECXMT  (1<<RXCSR_V_SECXMT)
+    BIT(RCVEN),                             /* Receiver Enable */
+#define RXCSR_V_RCVEN   4
+#define RXCSR_M_RCVEN   (1<<RXCSR_V_RCVEN)
+    BIT(DSCIE),                             /* Data Set Change Interrupt Enable */
+#define RXCSR_V_DSCIE   5
+#define RXCSR_M_DSCIE   (1<<RXCSR_V_DSCIE)
+    BIT(RXIE),                              /* Receive Interrupt Enable */
+#define RXCSR_V_RXIE    6
+#define RXCSR_M_RXIE    (1<<RXCSR_V_RXIE)
+    BIT(RXDONE),                            /* Receive Done */
+#define RXCSR_V_RXDONE  7
+#define RXCSR_M_RXDONE  (1<<RXCSR_V_RXDONE)
+    BIT(STRSYN),                            /* Strip Sync */
+#define RXCSR_V_STRSYN  8
+#define RXCSR_M_STRSYN  (1<<RXCSR_V_STRSYN)
+    BIT(DSR),                               /* Data Set Ready */
+#define RXCSR_V_DSR     9
+#define RXCSR_M_DSR     (1<<RXCSR_V_DSR)
+    BIT(SECRCV),                            /* Secondary Receive Data */
+#define RXCSR_V_SECRCV  10
+#define RXCSR_M_SECRCV  (1<<RXCSR_V_SECRCV)
+    BIT(RXACT),                             /* Receive Active */
+#define RXCSR_V_RXACT   11
+#define RXCSR_M_RXACT   (1<<RXCSR_V_RXACT)
+    BIT(DCD),                               /* Carrier */
+#define RXCSR_V_DCD     12
+#define RXCSR_M_DCD     (1<<RXCSR_V_DCD)
+    BIT(CTS),                               /* Clear to Send */
+#define RXCSR_V_CTS     13
+#define RXCSR_M_CTS     (1<<RXCSR_V_CTS)
+    BIT(RING),                              /* Ring */
+#define RXCSR_V_RING    14
+#define RXCSR_M_RING    (1<<RXCSR_V_RING)
+    BIT(DSCHNG),                            /* Data Set Change */
+#define RXCSR_V_DSCHNG  15
+#define RXCSR_M_DSCHNG  (1<<RXCSR_V_DSCHNG)
+    ENDBITS
+};
+#define RXCSR_A_MODEM_BITS (RXCSR_M_RING | RXCSR_M_CTS)
+#define RXCSR_B_MODEM_BITS (RXCSR_M_DSR | RXCSR_M_DCD)
+#define RXCSR_WRITEABLE (RXCSR_M_STRSYN|RXCSR_M_RXIE|RXCSR_M_DSCIE|RXCSR_M_RCVEN|RXCSR_M_SECXMT|RXCSR_M_RTS|RXCSR_M_DTR)
+
+/* RXDBUF - 16XXX2 - receiver Data Buffer register */
+
+static BITFIELD dup_rxdbuf_bits[] = {
+    BITF(RXDBUF,8),                         /* Receive Data Buffer */
+#define RXDBUF_V_RXDBUF  0
+#define RXDBUF_S_RXDBUF  8
+#define RXDBUF_M_RXDBUF  (((1<<RXDBUF_S_RXDBUF)-1)<<RXDBUF_V_RXDBUF)
+    BIT(RSTRMSG),                           /* Receiver Start of Message */
+#define RXDBUF_V_RSTRMSG 8
+#define RXDBUF_M_RSTRMSG (1<<RXDBUF_V_RSTRMSG)
+    BIT(RENDMSG),                           /* Receiver End Of Message */
+#define RXDBUF_V_RENDMSG 9
+#define RXDBUF_M_RENDMSG (1<<RXDBUF_V_RENDMSG)
+    BIT(RABRT),                             /* Receiver Abort */
+#define RXDBUF_V_RABRT   10
+#define RXDBUF_M_RABRT   (1<<RXDBUF_V_RABRT)
+    BITNCF(1),                              /* reserved */
+    BIT(RCRCER),                            /* Receiver CRC Error */
+#define RXDBUF_V_RCRCER  12
+#define RXDBUF_M_RCRCER  (1<<RXDBUF_V_RCRCER)
+    BITNCF(1),                              /* reserved */
+    BIT(RXOVR),                             /* Receiver Overrun */
+#define RXDBUF_V_RXOVR   14
+#define RXDBUF_M_RXOVR   (1<<RXDBUF_V_RXOVR)
+    BIT(RXERR),                             /* Receiver Error */
+#define RXDBUF_V_RXERR   15
+#define RXDBUF_M_RXERR   (1<<RXDBUF_V_RXERR)
+    ENDBITS
+};
+#define RXDBUF_MBZ ((1<<13)|(1<<11))
+
+/* PARCSR - 16XXX2 - Parameter Control/Status register */
+
+static BITFIELD dup_parcsr_bits[] = {
+    BITF(ADSYNC,8),                         /* Secondart Station Address/Receiver Sync Char */
+#define PARCSR_V_ADSYNC  0
+#define PARCSR_S_ADSYNC  8
+#define PARCSR_M_ADSYNC  (((1<<PARCSR_S_ADSYNC)-1)<<PARCSR_V_ADSYNC)
+    BITNCF(1),                              /* reserved */
+    BIT(NOCRC),                             /* No CRC */
+#define PARCSR_V_NOCRC   9
+#define PARCSR_M_NOCRC   (1<<PARCSR_V_NOCRC)
+    BITNCF(2),                              /* reserved */
+    BIT(SECMODE),                           /* Secondary Mode Select */
+#define PARCSR_V_SECMODE 12
+#define PARCSR_M_SECMODE (1<<PARCSR_V_SECMODE)
+    BITNCF(2),                              /* reserved */
+    BIT(DECMODE),                           /* DEC Mode */
+#define PARCSR_V_DECMODE 15
+#define PARCSR_M_DECMODE (1<<PARCSR_V_DECMODE)
+    ENDBITS
+};
+#define PARCSR_MBZ ((1<<14)|(1<<13)|(1<<11)|(1<<10)|(1<<8))
+#define PARCSR_WRITEABLE (PARCSR_M_DECMODE|PARCSR_M_SECMODE|PARCSR_M_NOCRC|PARCSR_M_ADSYNC)
+
+/* TXCSR - 16XXX4 - Transmitter Control/Status register */
+
+static BITFIELD dup_txcsr_bits[] = {
+    BITNCF(3),                              /* reserved */
+    BIT(HALFDUP),                           /* Half Duplex */
+#define TXCSR_V_HALFDUP  3
+#define TXCSR_M_HALFDUP  (1<<TXCSR_V_HALFDUP)
+    BIT(SEND),                              /* Enable Transmit */
+#define TXCSR_V_SEND     4
+#define TXCSR_M_SEND     (1<<TXCSR_V_SEND)
+    BITNCF(1),                              /* reserved */
+    BIT(TXIE),                              /* Transmit Interrupt Enable */
+#define TXCSR_V_TXIE     6
+#define TXCSR_M_TXIE     (1<<TXCSR_V_TXIE)
+    BIT(TXDONE),                            /* Transmit Done */
+#define TXCSR_V_TXDONE   7
+#define TXCSR_M_TXDONE   (1<<TXCSR_V_TXDONE)
+    BIT(DRESET),                            /* Device Reset */
+#define TXCSR_V_DRESET   8
+#define TXCSR_M_DRESET   (1<<TXCSR_V_DRESET)
+    BIT(TXACT),                             /* Transmit Active */
+#define TXCSR_V_TXACT    9
+#define TXCSR_M_TXACT    (1<<TXCSR_V_TXACT)
+    BIT(MAIDATA),                           /* Maintenance Mode Data Bit */
+#define TXCSR_V_MAIDATA  10
+#define TXCSR_M_MAIDATA  (1<<TXCSR_V_MAIDATA)
+    BITF(MAISEL,2),                         /* Maintenance Select B and A */
+#define TXCSR_V_MAISEL   11
+#define TXCSR_S_MAISEL   2
+#define TXCSR_M_MAISEL   (((1<<TXCSR_S_MAISEL)-1)<<TXCSR_V_MAISEL)
+#define TXCSR_GETMAISEL(x) (((x) & TXCSR_M_MAISEL) >> TXCSR_V_MAISEL)
+    BIT(MAISSCLK),                          /* Maintenance Single Step Clock */
+#define TXCSR_V_MAISSCLK 13
+#define TXCSR_M_MAISSCLK (1<<TXCSR_V_MAISSCLK)
+    BIT(TXMNTOUT),                          /* Transmit Maint Data Out */
+#define TXCSR_V_TXMNTOUT 14
+#define TXCSR_M_TXMNTOUT (1<<TXCSR_V_TXMNTOUT)
+    BIT(TXDLAT),                            /* Transmit Data Late */
+#define TXCSR_V_TXDLAT   15
+#define TXCSR_M_TXDLAT   (1<<TXCSR_V_TXDLAT)
+    ENDBITS
+};
+#define TXCSR_MBZ ((1<<5)|(1<<2)|(1<<1)|(1<<0))
+#define TXCSR_WRITEABLE (TXCSR_M_MAISSCLK|TXCSR_M_MAISEL|TXCSR_M_MAIDATA|TXCSR_M_DRESET|TXCSR_M_TXIE|TXCSR_M_SEND|TXCSR_M_HALFDUP)
+
+/* TXDBUF - 16XXX6 - transmitter Data Buffer register */
+
+static BITFIELD dup_txdbuf_bits[] = {
+    BITF(TXDBUF,8),                         /* Transmit Data Buffer */
+#define TXDBUF_V_TXDBUF  0
+#define TXDBUF_S_TXDBUF  8
+#define TXDBUF_M_TXDBUF  (((1<<TXDBUF_S_TXDBUF)-1)<<TXDBUF_V_TXDBUF)
+    BIT(TSOM),                              /* Transmit Start of Message */
+#define TXDBUF_V_TSOM    8
+#define TXDBUF_M_TSOM    (1<<TXDBUF_V_TSOM)
+    BIT(TEOM),                              /* End of Transmitted Message */
+#define TXDBUF_V_TEOM    9
+#define TXDBUF_M_TEOM    (1<<TXDBUF_V_TEOM)
+    BIT(TABRT),                             /* Transmit Abort */
+#define TXDBUF_V_TABRT   10
+#define TXDBUF_M_TABRT   (1<<TXDBUF_V_TABRT)
+    BIT(MAINTT),                            /* Maintenance Timer */
+#define TXDBUF_V_MAINTT  11
+#define TXDBUF_M_MAINTT  (1<<TXDBUF_V_MAINTT)
+    BIT(TCRCTIN),                           /* Transmit CSR Input */
+#define TXDBUF_V_TCRCTIN 12
+#define TXDBUF_M_TCRCTIN (1<<TXDBUF_V_TCRCTIN)
+    BITNCF(1),                              /* reserved */
+    BIT(RCRCTIN),                           /* Receive CSR Input */
+#define TXDBUF_V_RCRCTIN 14
+#define TXDBUF_M_RCRCTIN (1<<TXDBUF_V_RCRCTIN)
+    BITNCF(1),                              /* reserved */
+    ENDBITS
+};
+#define TXDBUF_MBZ ((1<<15)|(1<<13))
+#define TXDBUF_WRITEABLE (TXDBUF_M_TABRT|TXDBUF_M_TEOM|TXDBUF_M_TSOM|TXDBUF_M_TXDBUF)
+
+
+
+/* DUP data structures
+
+   dup_dev      DUP device descriptor
+   dup_unit     DUP unit descriptor
+   dup_reg      DUP register list
+*/
+
+#define IOLN_DUP        010
+
+DIB dup_dib = {
+    IOBA_AUTO,
+    IOLN_DUP * INITIAL_DUP_LINES,
+    &dup_rd,    /* read */
+    &dup_wr,    /* write */
+    2,          /* # of vectors */
+    IVCL (DUPRX),
+    VEC_AUTO,
+    { &dup_rxinta, &dup_txinta },/* int. ack. routines */
+    IOLN_DUP,    /* IO space per line */
+};
+
+static UNIT dup_unit_template = {
+    UDATA (&dup_svc, UNIT_ATTABLE, 0), 
+    };
+
+static UNIT dup_poll_unit_template = {
+    UDATA (&dup_poll_svc, UNIT_DIS, 0), 
+    };
+
+static UNIT dup_units[DUP_LINES+1];    /* One unit per line and a polling unit */
+
+static REG dup_reg[] = {
+    { BRDATADF (RXCSR,          dup_rxcsr,  DEV_RDX, 16, DUP_LINES, "receive control/status register",  dup_rxcsr_bits) },
+    { BRDATADF (RXDBUF,        dup_rxdbuf,  DEV_RDX, 16, DUP_LINES, "receive data buffer",              dup_rxdbuf_bits) },
+    { BRDATADF (PARCSR,        dup_parcsr,  DEV_RDX, 16, DUP_LINES, "receive control/status register",  dup_parcsr_bits) },
+    { BRDATADF (TXCSR,          dup_txcsr,  DEV_RDX, 16, DUP_LINES, "transmit control/status register", dup_txcsr_bits) },
+    { BRDATADF (TXDBUF,        dup_txdbuf,  DEV_RDX, 16, DUP_LINES, "transmit data buffer",             dup_txdbuf_bits) },
+    { BRDATAD  (W3,                dup_W3,  DEV_RDX,  1, DUP_LINES, "Clear Option Enable") },
+    { BRDATAD  (W5,                dup_W5,  DEV_RDX,  1, DUP_LINES, "A Dataset Control Enable") },
+    { BRDATAD  (W6,                dup_W6,  DEV_RDX,  1, DUP_LINES, "A and B Dataset Control Enable") },
+    { GRDATAD  (RXINT,            dup_rxi,  DEV_RDX, DUP_LINES,  0, "receive interrupts") },
+    { GRDATAD  (TXINT,            dup_txi,  DEV_RDX, DUP_LINES,  0, "transmit interrupts") },
+    { BRDATAD  (WAIT,            dup_wait,       10, 32, DUP_LINES, "delay time for transmit/receive bytes"), PV_RSPC },
+    { BRDATAD  (SPEED,          dup_speed,       10, 32, DUP_LINES, "line bit rate"), PV_RCOMMA },
+    { BRDATAD  (TPOFFSET, dup_xmtpkoffset,  DEV_RDX, 16, DUP_LINES, "transmit assembly packet offset") },
+    { BRDATAD  (TPSIZE,    dup_xmtpkbytes,  DEV_RDX, 16, DUP_LINES, "transmit digest packet size") },
+    { BRDATAD  (TPDELAY,dup_xmtpkdelaying,  DEV_RDX, 16, DUP_LINES, "transmit packet completion delay") },
+    { BRDATAD  (TPSTART,   dup_xmtpkstart,  DEV_RDX, 32, DUP_LINES, "transmit digest packet start time") },
+    { BRDATAD  (RPINOFF,   dup_rcvpkinoff,  DEV_RDX, 16, DUP_LINES, "receive digest packet offset") },
+    { NULL }
+    };
+
+static TMLN *dup_ldsc = NULL;                                  /* line descriptors */
+static TMXR dup_desc = { INITIAL_DUP_LINES, 0, 0, NULL };      /* mux descriptor */
+
+static MTAB dup_mod[] = {
+    { MTAB_XTD|MTAB_VUN,          0, "SPEED", "SPEED=bits/sec (0=unrestricted)" ,
+        &dup_setspeed, &dup_showspeed, NULL, "Display rate limit" },
+    { MTAB_XTD|MTAB_VUN,          1, "W3", NULL ,
+        NULL, &dup_show_W3, NULL, "Display Reset Option" },
+    { MTAB_XTD|MTAB_VUN,          1, NULL, "W3" ,
+        &dup_set_W3, NULL,         NULL, "Enable Reset Option" },
+    { MTAB_XTD|MTAB_VUN,          0, NULL, "NOW3" ,
+        &dup_set_W3, NULL,         NULL, "Disable Reset Option" },
+    { MTAB_XTD|MTAB_VUN,          1, "W5", NULL ,
+        NULL, &dup_show_W5, NULL, "Display A Dataset Control Option" },
+    { MTAB_XTD|MTAB_VUN,          1, NULL, "W5" ,
+        &dup_set_W5, NULL,         NULL, "Enable A Dataset Control Option" },
+    { MTAB_XTD|MTAB_VUN,          0, NULL, "NOW5" ,
+        &dup_set_W5, NULL,         NULL, "Disable A Dataset Control Option" },
+    { MTAB_XTD|MTAB_VUN,          1, "W6", NULL ,
+        NULL, &dup_show_W6, NULL, "Display A & B Dataset Control Option" },
+    { MTAB_XTD|MTAB_VUN,          1, NULL, "W6" ,
+        &dup_set_W6, NULL,         NULL, "Enable A & B Dataset Control Option" },
+    { MTAB_XTD|MTAB_VUN,          0, NULL, "NOW6" ,
+        &dup_set_W6, NULL,         NULL, "Disable A & B Dataset Control  Option" },
+    { MTAB_XTD|MTAB_VDV|MTAB_VALR, 020, "ADDRESS", "ADDRESS",
+        &set_addr, &show_addr, NULL, "Bus address" },
+    { MTAB_XTD|MTAB_VDV|MTAB_VALR, 1, "VECTOR", "VECTOR",
+        &set_vec, &show_vec_mux, (void *) &dup_desc, "Interrupt vector" },
+    { MTAB_XTD|MTAB_VDV|MTAB_NMO, 1, "CONNECTIONS", NULL,
+        NULL, &tmxr_show_cstat, (void *) &dup_desc, "Display current connections" },
+    { MTAB_XTD|MTAB_VDV|MTAB_VALR, 0, "LINES", "LINES=n",
+        &dup_setnl, &tmxr_show_lines, (void *) &dup_desc, "Display number of lines" },
+    { 0 }
+    };
+
+/* debugging bitmaps */
+#define DBG_REG  0x0001                                 /* trace read/write registers */
+#define DBG_INT  0x0002                                 /* display transfer requests */
+#define DBG_PKT  (TMXR_DBG_PXMT|TMXR_DBG_PRCV)          /* display packets */
+#define DBG_XMT  TMXR_DBG_XMT                           /* display Transmitted Data */
+#define DBG_RCV  TMXR_DBG_RCV                           /* display Received Data */
+#define DBG_MDM  0x0004                                 /* display Modem SignalTransitions */
+#define DBG_CON  TMXR_DBG_CON                           /* display connection activities */
+#define DBG_TRC  TMXR_DBG_TRC                           /* display trace routine calls */
+#define DBG_ASY  TMXR_DBG_ASY                           /* display Asynchronous Activities */
+
+static DEBTAB dup_debug[] = {
+  {"REG",    DBG_REG},
+  {"INT",    DBG_INT},
+  {"PKT",    DBG_PKT},
+  {"XMT",    DBG_XMT},
+  {"RCV",    DBG_RCV},
+  {"MDM",    DBG_MDM},
+  {"CON",    DBG_CON},
+  {"TRC",    DBG_TRC},
+  {"ASY",    DBG_ASY},
+  {0}
+};
+
+/*
+   We have two devices defined here (dup_dev and dpv_dev) which have the 
+   same units.  This would normally never be allowed since two devices can't
+   actually share units.  This problem is avoided in this case since both 
+   devices start out as disabled and the logic in dup_reset allows only 
+   one of these devices to be enabled at a time.  The DUP device is allowed 
+   on Unibus systems and the DPV device Qbus systems.
+   This monkey business is necessary due to the fact that although both
+   the DUP and DPV devices have almost the same functionality and almost
+   the same register programming interface, they are different enough that
+   they fall in different priorities in the autoconfigure address and vector
+   rules.
+   This 'shared' unit model therefore means we can't call the 
+   find_dev_from_unit api to uniquely determine the device structure.  
+   We define the DUPDPTR macro to return the active device pointer when 
+   necessary.
+ */
+DEVICE dup_dev = {
+    "DUP", dup_units, dup_reg, dup_mod,
+    2, 10, 31, 1, DEV_RDX, 8,
+    NULL, NULL, &dup_reset,
+    NULL, &dup_attach, &dup_detach,
+    &dup_dib, DEV_DIS | DEV_DISABLE | DEV_UBUS | DEV_DEBUG, 0,
+    dup_debug, NULL, NULL, &dup_help, dup_help_attach, &dup_desc, 
+    &dup_description
+    };
+
+DEVICE dpv_dev = {
+    "DPV", dup_units, dup_reg, dup_mod,
+    2, 10, 31, 1, DEV_RDX, 8,
+    NULL, NULL, &dup_reset,
+    NULL, &dup_attach, &dup_detach,
+    &dup_dib, DEV_DIS | DEV_DISABLE | DEV_QBUS | DEV_DEBUG, 0,
+    dup_debug, NULL, NULL, &dup_help, dup_help_attach, &dup_desc, 
+    &dup_description
+    };
+
+#define DUPDPTR ((UNIBUS) ? &dup_dev : &dpv_dev)
+
+/* Register names for Debug tracing */
+static char *dup_rd_regs[] =
+    {"RXCSR ", "RXDBUF", "TXCSR ", "TXDBUF" };
+static char *dup_wr_regs[] = 
+    {"RXCSR ", "PARCSR", "TXCSR ", "TXDBUF"};
+
+
+/* DUP11/DPV11 bit synchronous interface routines
+
+   dup_rd       I/O page read
+   dup_wr       I/O page write
+   dup_svc      process event
+   dup_poll_svc process polling events
+   dup_reset    process reset
+   dup_setnl    set number of lines
+   dup_attach   process attach
+   dup_detach   process detach
+*/
+
+static t_stat dup_rd (int32 *data, int32 PA, int32 access)
+{
+static BITFIELD* bitdefs[] = {dup_rxcsr_bits, dup_rxdbuf_bits, dup_txcsr_bits, dup_txdbuf_bits};
+static uint16 *regs[] = {dup_rxcsr, dup_rxdbuf, dup_txcsr, dup_txdbuf};
+int32 dup = ((PA - dup_dib.ba) >> 3);                   /* get line num */
+TMLN *lp = &dup_desc.ldsc[dup];
+int32 orig_val;
+
+if (dup >= dup_desc.lines)                              /* validate line number */
+    return SCPE_IERR;
+
+orig_val = regs[(PA >> 1) & 03][dup];
+switch ((PA >> 1) & 03) {                               /* case on PA<2:1> */
+
+    case 00:                                            /* RXCSR */
+        dup_get_modem (dup);
+        *data = dup_rxcsr[dup];
+        dup_rxcsr[dup] &= ~(RXCSR_M_DSCHNG|RXCSR_M_BDATSET);
+        break;
+
+    case 01:                                            /* RXDBUF */
+        *data = dup_rxdbuf[dup];
+        dup_rxcsr[dup] &= ~RXCSR_M_RXDONE;
+        if (dup_rxcsr[dup] & RXCSR_M_RXACT)
+            sim_activate (dup_units+dup, dup_wait[dup]);
+        break;
+
+    case 02:                                            /* TXCSR */
+        *data = dup_txcsr[dup];
+        break;
+
+    case 03:                                            /* TXDBUF */
+        *data = dup_txdbuf[dup];
+        break;
+    }
+
+sim_debug(DBG_REG, DUPDPTR, "dup_rd(PA=0x%08X [%s], data=0x%X) ", PA, dup_rd_regs[(PA >> 1) & 03], *data);
+sim_debug_bits(DBG_REG, DUPDPTR, bitdefs[(PA >> 1) & 03], (uint32)(orig_val), (uint32)(regs[(PA >> 1) & 03][dup]), TRUE);
+
+return SCPE_OK;
+}
+
+static t_stat dup_wr (int32 data, int32 PA, int32 access)
+{
+static BITFIELD* bitdefs[] = {dup_rxcsr_bits, dup_parcsr_bits, dup_txcsr_bits, dup_txdbuf_bits};
+static uint16 *regs[] = {dup_rxcsr, dup_parcsr, dup_txcsr, dup_txdbuf};
+int32 dup = ((PA - dup_dib.ba) >> 3);                   /* get line num */
+int32 orig_val;
+
+if (dup >= dup_desc.lines)                              /* validate line number */
+    return SCPE_IERR;
+
+orig_val = regs[(PA >> 1) & 03][dup];
+if (PA & 1)                                             /* unaligned byte access? */
+    data = ((data << 8) | (orig_val & 0xFF)) & 0xFFFF;  /* Merge with original word */
+else
+    if (access == WRITEB)                               /* byte access? */
+        data = (orig_val & 0xFF00) | (data & 0xFF);     /* Merge with original high word */
+
+switch ((PA >> 1) & 03) {                               /* case on PA<2:1> */
+
+    case 00:                                            /* RXCSR */
+        dup_set_modem (dup, data);
+        dup_rxcsr[dup] &= ~RXCSR_WRITEABLE;
+        dup_rxcsr[dup] |= (data & RXCSR_WRITEABLE);
+        if ((dup_rxcsr[dup] & RXCSR_M_RTS) &&           /* Upward transition of RTS */
+            (!(orig_val & RXCSR_M_RTS)))                /* Enables Receive on the line */
+            dup_desc.ldsc[dup].rcve = TRUE;
+        if ((dup_rxcsr[dup] & RXCSR_M_RTS) &&           /* Upward transition of RTS */
+            (!(orig_val & RXCSR_M_RTS)) &&              /* while receiver is enabled and */
+            (dup_rxcsr[dup] & RXCSR_M_RCVEN) &&         /* not stripping sync characters */
+            (!(dup_rxcsr[dup] & RXCSR_M_STRSYN)) ) {    /* Receive a SYNC character */
+            dup_rxcsr[dup] |= RXCSR_M_RXDONE;
+            dup_rxdbuf[dup] &= ~RXDBUF_M_RXDBUF;
+            dup_rxdbuf[dup] |= (dup_parcsr[dup] & PARCSR_M_ADSYNC);
+            if (dup_rxcsr[dup] & RXCSR_M_RXIE)
+                dup_set_rxint (dup);
+            }
+        if ((dup_rxcsr[dup] & RXCSR_M_RCVEN) && 
+            (!(orig_val & RXCSR_M_RCVEN))) {            /* Upward transition of receiver enable */
+            dup_rcv_byte (dup);                         /* start any pending receive */
+            }
+        if ((!(dup_rxcsr[dup] & RXCSR_M_RCVEN)) && 
+            (orig_val & RXCSR_M_RCVEN)) {               /* Downward transition of receiver enable */
+            dup_rxdbuf[dup] &= ~RXDBUF_M_RXDBUF;
+            dup_rxcsr[dup] &= ~RXCSR_M_RXACT;
+            if ((dup_rcvpkinoff[dup] != 0) || 
+                (dup_rcvpkbytes[dup] != 0))
+                dup_rcvpkinoff[dup] = dup_rcvpkbytes[dup] = 0;
+            }
+        if ((!(dup_rxcsr[dup] & RXCSR_M_RXIE)) && 
+            (orig_val & RXCSR_M_RXIE))                  /* Downward transition of receiver interrupt enable */
+            dup_clr_rxint (dup);
+        if ((dup_rxcsr[dup] & RXCSR_M_RXIE) && (dup_rxcsr[dup] & RXCSR_M_RXDONE))
+            dup_set_rxint (dup);
+        break;
+
+    case 01:                                            /* PARCSR */
+        dup_parcsr[dup] &= ~PARCSR_WRITEABLE;
+        dup_parcsr[dup] |= (data & PARCSR_WRITEABLE);
+        break;
+
+    case 02:                                            /* TXCSR */
+        dup_txcsr[dup] &= ~TXCSR_WRITEABLE;
+        dup_txcsr[dup] |= (data & TXCSR_WRITEABLE);
+        if (dup_txcsr[dup] & TXCSR_M_DRESET) {
+            dup_clear(dup, dup_W3[dup]);
+            break;
+            }
+        if (TXCSR_GETMAISEL(dup_txcsr[dup]) != TXCSR_GETMAISEL(orig_val)) { /* Maint Select Changed */
+            switch (TXCSR_GETMAISEL(dup_txcsr[dup])) {
+                case 0:  /* User/Normal Mode */
+                    tmxr_set_line_loopback (&dup_desc.ldsc[dup], FALSE);
+                    break;
+                case 1:  /* External Loopback Mode */
+                case 2:  /* Internal Loopback Mode */
+                    tmxr_set_line_loopback (&dup_desc.ldsc[dup], TRUE);
+                    break;
+                case 3:  /* System Test Mode */
+                    break;
+                }
+            }
+        if ((dup_txcsr[dup] & TXCSR_M_TXACT) && 
+            (!(orig_val & TXCSR_M_TXACT))    && 
+            (orig_val & TXCSR_M_TXDONE)) {
+            dup_txcsr[dup] &= ~TXCSR_M_TXDONE;
+            }
+        if ((!(dup_txcsr[dup] & TXCSR_M_SEND)) && 
+            (orig_val & TXCSR_M_SEND)) {
+            dup_txcsr[dup] &= ~TXCSR_M_TXACT;
+            dup_put_msg_bytes (dup, NULL, 0, FALSE, TRUE);
+            }
+        if ((dup_txcsr[dup] & TXCSR_M_HALFDUP) ^ (orig_val & TXCSR_M_HALFDUP))
+            tmxr_set_line_halfduplex (dup_desc.ldsc+dup, dup_txcsr[dup] & TXCSR_M_HALFDUP);
+        if ((dup_txcsr[dup] & TXCSR_M_TXIE) && 
+            (!(orig_val & TXCSR_M_TXIE))    && 
+            (dup_txcsr[dup] & TXCSR_M_TXDONE)) {
+            dup_set_txint (dup);
+            }
+        break;
+
+    case 03:                                            /* TXDBUF */
+        dup_txdbuf[dup] &= ~TXDBUF_WRITEABLE;
+        dup_txdbuf[dup] |= (data & TXDBUF_WRITEABLE);
+        dup_txcsr[dup] &= ~TXCSR_M_TXDONE;
+        if (dup_txcsr[dup] & TXCSR_M_SEND) {
+            dup_txcsr[dup] |= TXCSR_M_TXACT;
+            sim_activate (dup_units+dup, dup_wait[dup]);
+            }
+        break;
+    }
+
+sim_debug(DBG_REG, DUPDPTR, "dup_wr(PA=0x%08X [%s], data=0x%X) ", PA, dup_wr_regs[(PA >> 1) & 03], data);
+sim_debug_bits(DBG_REG, DUPDPTR, bitdefs[(PA >> 1) & 03], (uint32)orig_val, (uint32)regs[(PA >> 1) & 03][dup], TRUE);
+dup_get_modem (dup);
+return SCPE_OK;
+}
+
+static t_stat dup_set_modem (int32 dup, int32 rxcsr_bits)
+{
+int32 bits_to_set, bits_to_clear;
+
+if ((rxcsr_bits & (RXCSR_M_DTR | RXCSR_M_RTS)) == (dup_rxcsr[dup] & (RXCSR_M_DTR | RXCSR_M_RTS)))
+    return SCPE_OK;
+bits_to_set = ((rxcsr_bits & RXCSR_M_DTR) ? TMXR_MDM_DTR : 0) | ((rxcsr_bits & RXCSR_M_RTS) ? TMXR_MDM_RTS : 0);
+bits_to_clear = (~bits_to_set) & (TMXR_MDM_DTR | TMXR_MDM_RTS);
+tmxr_set_get_modem_bits (dup_desc.ldsc+dup, bits_to_set, bits_to_clear, NULL);
+return SCPE_OK;
+}
+
+static t_stat dup_get_modem (int32 dup)
+{
+int32 modem_bits;
+uint16 old_rxcsr = dup_rxcsr[dup];
+int32 old_rxcsr_a_modem_bits, new_rxcsr_a_modem_bits, old_rxcsr_b_modem_bits, new_rxcsr_b_modem_bits;
+TMLN *lp = &dup_desc.ldsc[dup];
+t_bool new_modem_change = FALSE;
+
+if (dup_W5[dup])
+    old_rxcsr_a_modem_bits = dup_rxcsr[dup] & (RXCSR_M_RING | RXCSR_M_CTS | RXCSR_M_DSR | RXCSR_M_DCD);
+else
+    old_rxcsr_a_modem_bits = dup_rxcsr[dup] & (RXCSR_M_RING | RXCSR_M_CTS);
+if (dup_W6[dup])
+    old_rxcsr_b_modem_bits = dup_rxcsr[dup] & RXCSR_B_MODEM_BITS;
+else
+    old_rxcsr_b_modem_bits = 0;
+old_rxcsr_a_modem_bits = dup_rxcsr[dup] & RXCSR_A_MODEM_BITS;
+old_rxcsr_b_modem_bits = dup_rxcsr[dup] & RXCSR_B_MODEM_BITS;
+tmxr_set_get_modem_bits (lp, 0, 0, &modem_bits);
+if (dup_W5[dup])
+    new_rxcsr_a_modem_bits = (((modem_bits & TMXR_MDM_RNG) ? RXCSR_M_RING : 0) |
+                              ((modem_bits & TMXR_MDM_CTS) ? RXCSR_M_CTS : 0) |
+                              ((modem_bits & TMXR_MDM_DSR) ? RXCSR_M_DSR : 0) |
+                              ((modem_bits & TMXR_MDM_DCD) ? RXCSR_M_DCD : 0));
+else
+    new_rxcsr_a_modem_bits = (((modem_bits & TMXR_MDM_RNG) ? RXCSR_M_RING : 0) |
+                              ((modem_bits & TMXR_MDM_CTS) ? RXCSR_M_CTS : 0));
+if (dup_W6[dup])
+    new_rxcsr_b_modem_bits = (((modem_bits & TMXR_MDM_DSR) ? RXCSR_M_DSR : 0) |
+                              ((modem_bits & TMXR_MDM_DCD) ? RXCSR_M_DCD : 0));
+else
+    new_rxcsr_b_modem_bits = 0;
+dup_rxcsr[dup] &= ~(RXCSR_A_MODEM_BITS | RXCSR_B_MODEM_BITS);
+dup_rxcsr[dup] |= new_rxcsr_a_modem_bits | new_rxcsr_b_modem_bits;
+if (old_rxcsr_a_modem_bits != new_rxcsr_a_modem_bits) {
+    dup_rxcsr[dup] |= RXCSR_M_DSCHNG;
+    new_modem_change = TRUE;
+    }
+if (old_rxcsr_b_modem_bits != new_rxcsr_b_modem_bits) {
+    dup_rxcsr[dup] |= RXCSR_M_BDATSET;
+    new_modem_change = TRUE;
+    }
+if (new_modem_change) {
+    sim_debug(DBG_MDM, DUPDPTR, "dup_get_modem() - Modem Signal Change ");
+    sim_debug_bits(DBG_MDM, DUPDPTR, dup_rxcsr_bits, (uint32)old_rxcsr, (uint32)dup_rxcsr[dup], TRUE);
+    }
+if (dup_modem_change_callback[dup] && new_modem_change)
+     dup_modem_change_callback[dup](dup);
+if ((dup_rxcsr[dup] & RXCSR_M_DSCHNG) &&
+    ((dup_rxcsr[dup] & RXCSR_M_DSCHNG) != (old_rxcsr & RXCSR_M_DSCHNG)) &&
+    (dup_rxcsr[dup] & RXCSR_M_DSCIE))
+    dup_set_rxint (dup);
+return SCPE_OK;
+}
+
+/*
+ * Public routines for use by other devices (i.e. KDP11)
+ */
+
+int32 dup_csr_to_linenum (int32 CSRPA)
+{
+DEVICE *dptr = DUPDPTR;
+DIB *dib = (DIB *)dptr->ctxt;
+
+CSRPA += IOPAGEBASE;
+if ((dib->ba > (uint32)CSRPA) || ((uint32)CSRPA > (dib->ba + dib->lnt)) || (DUPDPTR->flags & DEV_DIS))
+    return -1;
+
+return ((uint32)CSRPA - dib->ba)/IOLN_DUP;
+}
+
+void dup_set_callback_mode (int32 dup, PACKET_DATA_AVAILABLE_CALLBACK receive, PACKET_TRANSMIT_COMPLETE_CALLBACK transmit, MODEM_CHANGE_CALLBACK modem)
+{
+if ((dup < 0) || (dup >= dup_desc.lines) || (DUPDPTR->flags & DEV_DIS))
+    return;
+dup_rcv_packet_data_callback[dup] = receive;
+dup_xmt_complete_callback[dup] = transmit;
+dup_modem_change_callback[dup] = modem;
+}
+
+int32 dup_get_DCD (int32 dup)
+{
+if ((dup < 0) || (dup >= dup_desc.lines) || (DUPDPTR->flags & DEV_DIS))
+    return -1;
+return (dup_rxcsr[dup] & RXCSR_M_DCD) ? 1 : 0;
+}
+
+int32 dup_get_DSR (int32 dup)
+{
+if ((dup < 0) || (dup >= dup_desc.lines) || (DUPDPTR->flags & DEV_DIS))
+    return -1;
+return (dup_rxcsr[dup] & RXCSR_M_DSR) ? 1 : 0;
+}
+
+int32 dup_get_CTS (int32 dup)
+{
+if ((dup < 0) || (dup >= dup_desc.lines) || (DUPDPTR->flags & DEV_DIS))
+    return -1;
+return (dup_rxcsr[dup] & RXCSR_M_CTS) ? 1 : 0;
+}
+
+int32 dup_get_RING (int32 dup)
+{
+if ((dup < 0) || (dup >= dup_desc.lines) || (DUPDPTR->flags & DEV_DIS))
+    return -1;
+return (dup_rxcsr[dup] & RXCSR_M_RING) ? 1 : 0;
+}
+
+int32 dup_get_RCVEN (int32 dup)
+{
+if ((dup < 0) || (dup >= dup_desc.lines) || (DUPDPTR->flags & DEV_DIS))
+    return -1;
+return (dup_rxcsr[dup] & RXCSR_M_RCVEN) ? 1 : 0;
+}
+
+t_stat dup_set_DTR (int32 dup, t_bool state)
+{
+if ((dup < 0) || (dup >= dup_desc.lines) || (DUPDPTR->flags & DEV_DIS))
+    return SCPE_IERR;
+dup_set_modem (dup, (state ? RXCSR_M_DTR : 0) | (dup_rxcsr[dup] & RXCSR_M_RTS));
+if (state)
+    dup_rxcsr[dup] |= RXCSR_M_DTR;
+else
+    dup_rxcsr[dup] &= ~RXCSR_M_DTR;
+dup_ldsc[dup].rcve = state;
+dup_get_modem (dup);
+return SCPE_OK;
+}
+
+t_stat dup_set_RTS (int32 dup, t_bool state)
+{
+if ((dup < 0) || (dup >= dup_desc.lines) || (DUPDPTR->flags & DEV_DIS))
+    return SCPE_IERR;
+dup_set_modem (dup, (state ? RXCSR_M_RTS : 0) | (dup_rxcsr[dup] & RXCSR_M_DTR));
+if (state)
+    dup_rxcsr[dup] |= RXCSR_M_RTS;
+else
+    dup_rxcsr[dup] &= ~RXCSR_M_RTS;
+dup_get_modem (dup);
+return SCPE_OK;
+}
+
+t_stat dup_set_RCVEN (int32 dup, t_bool state)
+{
+uint16 orig_val;
+
+if ((dup < 0) || (dup >= dup_desc.lines) || (DUPDPTR->flags & DEV_DIS))
+    return SCPE_IERR;
+orig_val = dup_rxcsr[dup];
+dup_rxcsr[dup] &= ~RXCSR_M_RCVEN;
+dup_rxcsr[dup] |= (state ? RXCSR_M_RCVEN : 0);
+if ((dup_rxcsr[dup] & RXCSR_M_RCVEN) && 
+    (!(orig_val & RXCSR_M_RCVEN))) {            /* Upward transition of receiver enable */
+    UNIT *uptr = dup_units + dup;
+
+    dup_poll_svc (uptr);                        /* start any pending receive */
+    }
+return SCPE_OK;
+}
+
+t_stat dup_setup_dup (int32 dup, t_bool enable, t_bool protocol_DDCMP, t_bool crc_inhibit, t_bool halfduplex, uint8 station)
+{
+if ((dup < 0) || (dup >= dup_desc.lines) || (DUPDPTR->flags & DEV_DIS))
+    return SCPE_IERR;
+if (!enable) {
+    dup_clear(dup, TRUE);
+    return SCPE_OK;
+    }
+if (!protocol_DDCMP) {
+    return SCPE_NOFNC;              /* only DDCMP for now */
+    }
+if (crc_inhibit) {
+    return SCPE_ARG;                /* Must enable CRC for DDCMP */
+    }
+/* These settings reflect how RSX operates a bare DUP when used for 
+   DECnet communications */
+dup_clear(dup, FALSE);
+dup_rxcsr[dup] |= RXCSR_M_STRSYN | RXCSR_M_RCVEN;
+dup_parcsr[dup] = PARCSR_M_DECMODE | (DDCMP_SYN << PARCSR_V_ADSYNC);
+dup_txcsr[dup] &= TXCSR_M_HALFDUP;
+dup_txcsr[dup] |= (halfduplex ? TXCSR_M_HALFDUP : 0);
+tmxr_set_line_halfduplex (dup_desc.ldsc+dup, dup_txcsr[dup] & TXCSR_M_HALFDUP);
+return dup_set_DTR (dup, TRUE);
+}
+
+t_stat dup_reset_dup (int32 dup)
+{
+if ((dup < 0) || (dup >= dup_desc.lines) || (DUPDPTR->flags & DEV_DIS))
+    return SCPE_IERR;
+dup_clear(dup, dup_W3[dup]);
+return SCPE_OK;
+}
+
+t_stat dup_set_W3_option (int32 dup, t_bool state)
+{
+if ((dup < 0) || (dup >= dup_desc.lines) || (DUPDPTR->flags & DEV_DIS))
+    return SCPE_IERR;
+dup_W3[dup] = state;
+return SCPE_OK;
+}
+
+t_stat dup_set_W5_option (int32 dup, t_bool state)
+{
+if ((dup < 0) || (dup >= dup_desc.lines) || (DUPDPTR->flags & DEV_DIS))
+    return SCPE_IERR;
+dup_W5[dup] = state;
+return SCPE_OK;
+}
+
+t_stat dup_set_W6_option (int32 dup, t_bool state)
+{
+if ((dup < 0) || (dup >= dup_desc.lines) || (DUPDPTR->flags & DEV_DIS))
+    return SCPE_IERR;
+dup_W6[dup] = state;
+return SCPE_OK;
+}
+
+
+t_bool dup_put_msg_bytes (int32 dup, uint8 *bytes, size_t len, t_bool start, t_bool end)
+{
+t_bool breturn = FALSE;
+
+if ((dup < 0) || (dup >= dup_desc.lines) || (DUPDPTR->flags & DEV_DIS))
+    return FALSE;
+
+if (!tmxr_tpbusyln(&dup_ldsc[dup])) {  /* Not Busy sending? */
+    if (start) {
+        dup_xmtpkoffset[dup] = 0;
+        dup_xmtpkdelaying[dup] = 0;
+        dup_xmtpkstart[dup] = sim_grtime();
+        }
+    if (dup_xmtpkoffset[dup] + 2 + len > dup_xmtpksize[dup]) {
+        dup_xmtpksize[dup] += 2 + len;
+        dup_xmtpacket[dup] = (uint8 *)realloc (dup_xmtpacket[dup], dup_xmtpksize[dup]);
+        }
+    /* Strip sync bytes at the beginning of a message */
+    while (len && (dup_xmtpkoffset[dup] == 0) && (bytes[0] == DDCMP_SYN)) {
+        --len;
+        ++bytes;
+        }
+    /* Insert remaining bytes into transmit buffer */
+    if (len) {
+        memcpy (&dup_xmtpacket[dup][dup_xmtpkoffset[dup]], bytes, len);
+        dup_xmtpkoffset[dup] += len;
+        }
+    dup_txcsr[dup] |= TXCSR_M_TXDONE;
+    if (dup_txcsr[dup] & TXCSR_M_TXIE)
+        dup_set_txint (dup);
+    /* On End of Message, insert CRC and flag delivery start */
+    if (end) {
+        uint16 crc16 = ddcmp_crc16 (0, dup_xmtpacket[dup], dup_xmtpkoffset[dup]);
+
+        dup_xmtpacket[dup][dup_xmtpkoffset[dup]++] = crc16 & 0xFF;
+        dup_xmtpacket[dup][dup_xmtpkoffset[dup]++] = crc16 >> 8;
+        if ((dup_xmtpkoffset[dup] > 8) || (dup_xmtpacket[dup][0] == DDCMP_ENQ)) {
+            dup_xmtpkbytes[dup] = dup_xmtpkoffset[dup];
+            ddcmp_tmxr_put_packet_ln (&dup_ldsc[dup], dup_xmtpacket[dup], dup_xmtpkbytes[dup]);
+            }
+        }
+    breturn = TRUE;
+    }
+sim_debug (DBG_TRC, DUPDPTR, "dup_put_msg_bytes(dup=%d, len=%d, start=%s, end=%s) %s\n", 
+           dup, len, start ? "TRUE" : "FALSE", end ? "TRUE" : "FALSE", breturn ? "Good" : "Busy");
+if (breturn && (tmxr_tpbusyln (&dup_ldsc[dup]) || dup_xmtpkbytes[dup])) {
+    if (dup_xmt_complete_callback[dup])
+        dup_svc(dup_units+dup);
+    }
+return breturn;
+}
+
+t_stat dup_get_packet (int32 dup, const uint8 **pbuf, uint16 *psize)
+{
+if ((dup < 0) || (dup >= dup_desc.lines) || (DUPDPTR->flags & DEV_DIS))
+    return SCPE_IERR;
+
+if (*pbuf == &dup_rcvpacket[dup][0]) {
+    *pbuf = NULL;
+    *psize = 0;
+    dup_rcvpkinoff[dup] = dup_rcvpkbytes[dup] = 0;
+    dup_rxcsr[dup] &= ~RXCSR_M_RXACT;
+    }
+if ((dup_rcvpkinoff[dup] == 0) && (dup_rcvpkbytes[dup] != 0)) {
+    *pbuf = &dup_rcvpacket[dup][0];
+    *psize = dup_rcvpkbytes[dup];
+    }
+sim_debug (DBG_TRC, DUPDPTR, "dup_get_packet(dup=%d, psize=%d)\n", 
+           dup, (int)*psize);
+return SCPE_OK;
+}
+
+static t_stat dup_rcv_byte (int32 dup)
+{
+sim_debug (DBG_TRC, DUPDPTR, "dup_rcv_byte(dup=%d) - %s, byte %d of %d\n", dup, 
+           (dup_rxcsr[dup] & RXCSR_M_RCVEN) ? "enabled" : "disabled",
+           dup_rcvpkinoff[dup], dup_rcvpkbytes[dup]);
+if (!(dup_rxcsr[dup] & RXCSR_M_RCVEN) || (dup_rcvpkbytes[dup] == 0) || (dup_rxcsr[dup] & RXCSR_M_RXDONE))
+    return SCPE_OK;
+if (dup_rcv_packet_data_callback[dup]) {
+    sim_debug (DBG_TRC, DUPDPTR, "dup_rcv_byte(dup=%d, psize=%d) - Invoking Receive Data callback\n", 
+               dup, (int)dup_rcvpkbytes[dup]);
+    dup_rcv_packet_data_callback[dup](dup, dup_rcvpkbytes[dup]);
+    return SCPE_OK;
+    }
+dup_rxcsr[dup] |= RXCSR_M_RXACT;
+dup_rxdbuf[dup] &= ~RXDBUF_M_RCRCER;
+dup_rxdbuf[dup] &= ~RXDBUF_M_RXDBUF;
+dup_rxdbuf[dup] |= dup_rcvpacket[dup][dup_rcvpkinoff[dup]++];
+dup_rxcsr[dup] |= RXCSR_M_RXDONE;
+if (((dup_rcvpkinoff[dup] == 8) || 
+     (dup_rcvpkinoff[dup] >= dup_rcvpkbytes[dup])) &&
+    (0 == ddcmp_crc16 (0, dup_rcvpacket[dup], dup_rcvpkinoff[dup])))
+    dup_rxdbuf[dup] |= RXDBUF_M_RCRCER;
+else
+    dup_rxdbuf[dup] &= ~RXDBUF_M_RCRCER;
+if (dup_rcvpkinoff[dup] >= dup_rcvpkbytes[dup]) {
+    dup_rcvpkinoff[dup] = dup_rcvpkbytes[dup] = 0;
+    dup_rxcsr[dup] &= ~RXCSR_M_RXACT;
+    }
+if (dup_rxcsr[dup] & RXCSR_M_RXIE)
+    dup_set_rxint (dup);
+return SCPE_OK;
+}
+
+/* service routine to delay device activity */
+
+static t_stat dup_svc (UNIT *uptr)
+{
+DEVICE *dptr = DUPDPTR;
+int32 dup = (int32)(uptr-dptr->units);
+TMLN *lp = &dup_desc.ldsc[dup];
+
+sim_debug(DBG_TRC, DUPDPTR, "dup_svc(dup=%d)\n", dup);
+if (!(dup_txcsr[dup] & TXCSR_M_TXDONE) && (!tmxr_tpbusyln (lp))) {
+    uint8 data = dup_txdbuf[dup] & TXDBUF_M_TXDBUF;
+
+    dup_put_msg_bytes (dup, &data, (dup_txdbuf[dup] & TXDBUF_M_TEOM) && (dptr == &dup_dev) ? 0 : 1, dup_txdbuf[dup] & TXDBUF_M_TSOM, (dup_txdbuf[dup] & TXDBUF_M_TEOM));
+    if (tmxr_tpbusyln (lp)) { /* Packet ready to send? */
+        sim_debug(DBG_TRC, DUPDPTR, "dup_svc(dup=%d) - Packet Done %d bytes\n", dup, dup_xmtpkoffset[dup]);
+        }
+    }
+if ((tmxr_tpbusyln (lp) || dup_xmtpkbytes[dup]) && (lp->xmte || (!lp->conn))) {
+    int32 start = tmxr_tpbusyln (lp) ? tmxr_tpqln (lp) + tmxr_tqln (lp) : dup_xmtpkbytes[dup];
+    int32 remain = tmxr_send_buffered_data (lp);/* send any buffered data */
+    if (remain) {
+        sim_debug(DBG_PKT, DUPDPTR, "dup_svc(dup=%d) - Packet Transmission Stalled with %d bytes remaining\n", dup, remain);
+        }
+    else {
+        if (!lp->conn) {
+            if (dup_xmtpkoffset[dup]) {
+                sim_debug(DBG_PKT, DUPDPTR, "dup_svc(dup=%d) - %d byte packet transmission with link down (dropped)\n", dup, dup_xmtpkoffset[dup]);
+                }
+            dup_get_modem (dup);
+            }
+        else {
+            sim_debug(DBG_PKT, DUPDPTR, "dup_svc(dup=%d) - %d byte packet transmission complete\n", dup, dup_xmtpkbytes[dup]);
+            }
+        dup_xmtpkoffset[dup] = 0;
+        }
+    if (!tmxr_tpbusyln (lp)) {               /* Done transmitting? */
+        if (((start - remain) > 0) && dup_speed[dup] && dup_xmt_complete_callback[dup] && !dup_xmtpkdelaying[dup]) { /* just done, and speed limited using packet interface? */
+            dup_xmtpkdelaying[dup] = 1;
+            sim_activate_notbefore (uptr, dup_xmtpkstart[dup] + (uint32)((tmr_poll*clk_tps)*((double)dup_xmtpkbytes[dup]*8)/dup_speed[dup]));
+            }
+        else {
+            dup_txcsr[dup] &= ~TXCSR_M_TXACT;   /* Set idle */
+            dup_xmtpkbytes[dup] = 0;
+            dup_xmtpkdelaying[dup] = 0;
+            if (dup_xmt_complete_callback[dup])
+                dup_xmt_complete_callback[dup](dup, (dup_rxcsr[dup] & RXCSR_M_DCD) ? 0 : 1);
+            }
+        }
+    }
+if (dup_rxcsr[dup] & RXCSR_M_RXACT)
+    dup_rcv_byte (dup);
+return SCPE_OK;
+}
+
+static t_stat dup_poll_svc (UNIT *uptr)
+{
+int32 dup, active, attached;
+
+sim_debug(DBG_TRC, DUPDPTR, "dup_poll_svc()\n");
+
+tmxr_poll_conn(&dup_desc);
+tmxr_poll_rx (&dup_desc);
+tmxr_poll_tx (&dup_desc);
+for (dup=active=attached=0; dup < dup_desc.lines; dup++) {
+    TMLN *lp = &dup_desc.ldsc[dup];
+
+    if (dup_units[dup].flags & UNIT_ATT)
+        ++attached;
+    if (dup_ldsc[dup].conn)
+        ++active;
+    dup_get_modem (dup);
+    if (lp->xmte && tmxr_tpbusyln(lp)) {
+        sim_debug(DBG_PKT, DUPDPTR, "dup_poll_svc(dup=%d) - Packet Transmission of remaining %d bytes restarting...\n", dup, tmxr_tpqln (lp));
+        dup_svc (&dup_units[dup]);              /* Flush pending output */
+        }
+    if (!(dup_rxcsr[dup] & RXCSR_M_RXACT)) {
+        const uint8 *buf;
+        uint16 size;
+
+        if (dup_parcsr[dup] & PARCSR_M_DECMODE)
+            ddcmp_tmxr_get_packet_ln (lp, &buf, &size);
+        else {
+            size_t size_t_size;
+
+            tmxr_get_packet_ln (lp, &buf, &size_t_size);
+            size = (uint16)size_t_size;
+            }
+        if (buf) {
+            if (dup_rcvpksize[dup] < size) {
+                dup_rcvpksize[dup] = size;
+                dup_rcvpacket[dup] = (uint8 *)realloc (dup_rcvpacket[dup], dup_rcvpksize[dup]);
+                }
+            memcpy (dup_rcvpacket[dup], buf, size);
+            dup_rcvpkbytes[dup] = size;
+            dup_rcvpkinoff[dup] = 0;
+            dup_rxcsr[dup] |= RXCSR_M_RXACT;
+            dup_rcv_byte (dup);
+            }
+        }
+    }
+if (active)
+    sim_clock_coschedule (uptr, tmxr_poll);     /* reactivate */
+else {
+    for (dup=0; dup < dup_desc.lines; dup++) {
+        if (dup_speed[dup]/8) {
+            dup_wait[dup] = (tmr_poll*clk_tps)/(dup_speed[dup]/8);
+            if (dup_wait[dup] < DUP_WAIT)
+                dup_wait[dup] = DUP_WAIT;
+            }
+        else
+            dup_wait[dup] = DUP_WAIT; /* set minimum byte delay */
+        }
+    if (attached)
+        sim_activate_after (uptr, DUP_CONNECT_POLL*1000000);/* periodic check for connections */
+    }
+return SCPE_OK;
+}
+
+/* Interrupt routines */
+
+static void dup_clr_rxint (int32 dup)
+{
+dup_rxi = dup_rxi & ~(1 << dup);                        /* clr mux rcv int */
+if (dup_rxi == 0)                                       /* all clr? */
+    CLR_INT (DUPRX);
+else SET_INT (DUPRX);                                   /* no, set intr */
+return;
+}
+
+static void dup_set_rxint (int32 dup)
+{
+dup_rxi = dup_rxi | (1 << dup);                         /* set mux rcv int */
+SET_INT (DUPRX);                                        /* set master intr */
+sim_debug(DBG_INT, DUPDPTR, "dup_set_rxint(dup=%d)\n", dup);
+return;
+}
+
+static int32 dup_rxinta (void)
+{
+int32 dup;
+
+for (dup = 0; dup < dup_desc.lines; dup++) {            /* find 1st mux */
+    if (dup_rxi & (1 << dup)) {
+        sim_debug(DBG_INT, DUPDPTR, "dup_rxinta(dup=%d)\n", dup);
+        dup_clr_rxint (dup);                            /* clear intr */
+        return (dup_dib.vec + (dup * 010));             /* return vector */
+        }
+    }
+return 0;
+}
+
+static void dup_clr_txint (int32 dup)
+{
+dup_txi = dup_txi & ~(1 << dup);                        /* clr mux xmt int */
+if (dup_txi == 0)                                       /* all clr? */
+    CLR_INT (DUPTX);
+else SET_INT (DUPTX);                                   /* no, set intr */
+return;
+}
+
+static void dup_set_txint (int32 dup)
+{
+dup_txi = dup_txi | (1 << dup);                         /* set mux xmt int */
+SET_INT (DUPTX);                                        /* set master intr */
+sim_debug(DBG_INT, DUPDPTR, "dup_set_txint(dup=%d)\n", dup);
+return;
+}
+
+static int32 dup_txinta (void)
+{
+int32 dup;
+
+for (dup = 0; dup < dup_desc.lines; dup++) {            /* find 1st mux */
+    if (dup_txi & (1 << dup)) {
+        sim_debug(DBG_INT, DUPDPTR, "dup_txinta(dup=%d)\n", dup);
+        dup_clr_txint (dup);                            /* clear intr */
+        return (dup_dib.vec + 4 + (dup * 010));         /* return vector */
+        }
+    }
+return 0;
+}
+
+/* Device reset */
+
+static t_stat dup_clear (int32 dup, t_bool flag)
+{
+sim_debug(DBG_TRC, DUPDPTR, "dup_clear(dup=%d,flag=%d)\n", dup, flag);
+
+dup_rxdbuf[dup] = 0;                                    /* silo empty */
+dup_txdbuf[dup] = 0;
+dup_parcsr[dup] = 0;                                    /* no params */
+dup_txcsr[dup] = TXCSR_M_TXDONE;                        /* clear CSR */
+dup_wait[dup] = DUP_WAIT;                               /* initial/default byte delay */
+if (flag) {                                             /* INIT? clr all */
+    dup_rxcsr[dup] = 0;
+    dup_set_modem (dup, dup_rxcsr[dup]);                /* push change out to line */
+    }
+else
+    dup_rxcsr[dup] &= ~(RXCSR_M_DTR|RXCSR_M_RTS);       /* else save dtr & rts */
+dup_clr_rxint (dup);                                    /* clear int */
+dup_clr_txint (dup);
+if (!dup_ldsc[dup].conn)                                /* set xmt enb */
+    dup_ldsc[dup].xmte = 1;
+dup_ldsc[dup].rcve = 0;                                 /* clr rcv enb */
+return SCPE_OK;
+}
+
+static t_stat dup_reset (DEVICE *dptr)
+{
+int32 i, ndev;
+
+sim_debug(DBG_TRC, dptr, "dup_reset()\n");
+
+if ((UNIBUS) && (dptr == &dpv_dev)) {
+    if (!(dptr->flags & DEV_DIS)) {
+        printf ("Can't enable Qbus device on Unibus system\n");
+        dptr->flags |= DEV_DIS;
+        return SCPE_ARG;
+        }
+    return SCPE_OK;
+    }
+
+if ((!UNIBUS) && (dptr == &dup_dev)) {
+    if (!(dptr->flags & DEV_DIS)) {
+        printf ("Can't enable Unibus device on Qbus system\n");
+        dptr->flags |= DEV_DIS;
+        return SCPE_ARG;
+        }
+    return SCPE_OK;
+    }
+
+if (dup_ldsc == NULL) {                                 /* First time startup */
+    dup_desc.ldsc = dup_ldsc = (TMLN *)calloc (dup_desc.lines, sizeof(*dup_ldsc));
+    for (i = 0; i < dup_desc.lines; i++)                    /* init each line */
+        dup_units[i] = dup_unit_template;
+    dup_units[dup_desc.lines] = dup_poll_unit_template;
+    /* Initialize to standard factory Option Jumper Settings */
+    for (i = 0; i < DUP_LINES; i++) {
+        dup_W3[i] = TRUE;
+        dup_W5[i] = FALSE;
+        dup_W6[i] = TRUE;
+        }
+    }
+for (i = 0; i < dup_desc.lines; i++)                    /* init each line */
+    dup_clear (i, TRUE);
+dup_rxi = dup_txi = 0;                                  /* clr master int */
+CLR_INT (DUPRX);
+CLR_INT (DUPTX);
+tmxr_set_modem_control_passthru (&dup_desc);            /* We always want Modem Control */
+dup_desc.notelnet = TRUE;                               /* We always want raw tcp socket */
+dup_desc.dptr = DUPDPTR;                                /* Connect appropriate device */
+dup_desc.uptr = dup_units+dup_desc.lines;               /* Identify polling unit */
+sim_cancel (dup_units+dup_desc.lines);                  /* stop poll */
+ndev = ((dptr->flags & DEV_DIS)? 0: dup_desc.lines );
+if (ndev)
+    sim_activate_after (dup_units+dup_desc.lines, DUP_CONNECT_POLL*1000000);
+return auto_config (dptr->name, ndev);                  /* auto config */
+}
+
+static t_stat dup_attach (UNIT *uptr, char *cptr)
+{
+t_stat r;
+DEVICE *dptr = DUPDPTR;
+int32 dup = (int32)(uptr-dptr->units);
+char attach_string[512];
+
+if (!cptr || !*cptr)
+    return SCPE_ARG;
+if (!(uptr->flags & UNIT_ATTABLE))
+    return SCPE_NOATT;
+sprintf (attach_string, "Line=%d,Buffered=16384,%s", dup, cptr);
+r = tmxr_open_master (&dup_desc, attach_string);                 /* open master socket */
+free (uptr->filename);
+uptr->filename = tmxr_line_attach_string(&dup_desc.ldsc[dup]);
+if (r != SCPE_OK)                                       /* error? */
+    return r;
+uptr->flags |= UNIT_ATT;
+sim_activate_after (dup_units+dup_desc.lines, DUP_CONNECT_POLL*1000000);/* start poll */
+return r;
+}
+
+static t_stat dup_detach (UNIT *uptr)
+{
+DEVICE *dptr = DUPDPTR;
+int32 dup = (int32)(uptr-dptr->units);
+TMLN *lp = &dup_ldsc[dup];
+int32 i, attached;
+
+if (!(uptr->flags & UNIT_ATT))                          /* attached? */
+    return SCPE_OK;
+sim_cancel (uptr);
+uptr->flags &= ~UNIT_ATT;
+for (i=attached=0; i<dup_desc.lines; i++)
+    if (dup_dev.units[i].flags & UNIT_ATT)
+        ++attached;
+if (!attached)
+    sim_cancel (dup_units+dup_desc.lines);              /* stop poll on last detach */
+free (uptr->filename);
+uptr->filename = NULL;
+free (dup_rcvpacket[dup]);
+dup_rcvpacket[dup] = NULL;
+dup_rcvpksize[dup] = 0;
+dup_rcvpkbytes[dup] = 0;
+free (dup_xmtpacket[dup]);
+dup_xmtpacket[dup] = NULL;
+dup_xmtpksize[dup] = 0;
+dup_xmtpkoffset[dup] = 0;
+return tmxr_detach_ln (lp);
+}
+
+/* SET/SHOW SPEED processor */
+
+static t_stat dup_showspeed (FILE* st, UNIT* uptr, int32 val, void* desc)
+{
+DEVICE *dptr = DUPDPTR;
+int32 dup = (int32)(uptr-dptr->units);
+
+if (dup_speed[dup])
+    fprintf(st, "speed=%d bits/sec", dup_speed[dup]);
+else
+    fprintf(st, "speed=0 (unrestricted)");
+return SCPE_OK;
+}
+
+static t_stat dup_setspeed (UNIT* uptr, int32 val, char* cptr, void* desc)
+{
+DEVICE *dptr = DUPDPTR;
+int32 dup = (int32)(uptr-dptr->units);
+t_stat r;
+int32 newspeed;
+
+if (cptr == NULL)
+    return SCPE_ARG;
+newspeed = (int32) get_uint (cptr, 10, 100000000, &r);
+if (r != SCPE_OK)
+    return r;
+dup_speed[dup] = newspeed;
+return SCPE_OK;
+}
+
+/* SET/SHOW W3 processor */
+
+static t_stat dup_show_W3 (FILE* st, UNIT* uptr, int32 val, void* desc)
+{
+DEVICE *dptr = DUPDPTR;
+int32 dup = (int32)(uptr-dptr->units);
+
+if (dup_W3[dup])
+    fprintf(st, "W3 Jumper Installed");
+else
+    fprintf(st, "W3 Jumper Removed");
+return SCPE_OK;
+}
+
+static t_stat dup_set_W3 (UNIT* uptr, int32 val, char* cptr, void* desc)
+{
+DEVICE *dptr = DUPDPTR;
+int32 dup = (int32)(uptr-dptr->units);
+
+dup_W3[dup] = val;
+return SCPE_OK;
+}
+
+/* SET/SHOW W5 processor */
+
+static t_stat dup_show_W5 (FILE* st, UNIT* uptr, int32 val, void* desc)
+{
+DEVICE *dptr = DUPDPTR;
+int32 dup = (int32)(uptr-dptr->units);
+
+if (dup_W5[dup])
+    fprintf(st, "W5 Jumper Installed");
+else
+    fprintf(st, "W5 Jumper Removed");
+return SCPE_OK;
+}
+
+static t_stat dup_set_W5 (UNIT* uptr, int32 val, char* cptr, void* desc)
+{
+DEVICE *dptr = DUPDPTR;
+int32 dup = (int32)(uptr-dptr->units);
+
+dup_W5[dup] = val;
+return SCPE_OK;
+}
+
+/* SET/SHOW W6 processor */
+
+static t_stat dup_show_W6 (FILE* st, UNIT* uptr, int32 val, void* desc)
+{
+DEVICE *dptr = DUPDPTR;
+int32 dup = (int32)(uptr-dptr->units);
+
+if (dup_W6[dup])
+    fprintf(st, "W6 Jumper Installed");
+else
+    fprintf(st, "W6 Jumper Removed");
+return SCPE_OK;
+}
+
+static t_stat dup_set_W6 (UNIT* uptr, int32 val, char* cptr, void* desc)
+{
+DEVICE *dptr = DUPDPTR;
+int32 dup = (int32)(uptr-dptr->units);
+
+dup_W6[dup] = val;
+return SCPE_OK;
+}
+
+/* SET LINES processor */
+
+static t_stat dup_setnl (UNIT *uptr, int32 val, char *cptr, void *desc)
+{
+int32 newln, l;
+uint32 i;
+t_stat r;
+DEVICE *dptr = DUPDPTR;
+
+for (i=0; i<dptr->numunits; i++)
+    if (dptr->units[i].flags&UNIT_ATT)
+        return SCPE_ALATT;
+if (cptr == NULL)
+    return SCPE_ARG;
+newln = (int32) get_uint (cptr, 10, DUP_LINES, &r);
+if ((r != SCPE_OK) || (newln == dup_desc.lines))
+    return r;
+if (newln == 0)
+    return SCPE_ARG;
+sim_cancel (dup_units + dup_desc.lines);
+dup_dib.lnt = newln * IOLN_DUP;                         /* set length */
+dup_desc.ldsc = dup_ldsc = (TMLN *)realloc(dup_ldsc, newln*sizeof(*dup_ldsc));
+for (l=dup_desc.lines; l < newln; l++) {
+    memset (&dup_ldsc[l], 0, sizeof(*dup_ldsc));
+    dup_units[l] = dup_unit_template;
+    }
+dup_units[newln] = dup_poll_unit_template;
+dup_desc.lines = newln;
+dptr->numunits = newln + 1;
+return dup_reset (dptr);                            /* setup lines and auto config */
+}
+
+static t_stat dup_help (FILE *st, DEVICE *dptr, UNIT *uptr, int32 flag, char *cptr)
+{
+fprintf (st, "Bit Serial Synchronous interface (%s)\n\n", dptr->name);
+fprintf (st, "The %s connects two systems to provide a network connection.\n", dptr->name);
+fprintf (st, "A maximum of %d %s devices/lines can be configured in the system.\n", DUP_LINES, dptr->name);
+fprintf (st, "The number of configured devices can be changed with:\n\n");
+fprintf (st, "   sim> SET %s LINES=n\n\n", dptr->name);
+fprintf (st, "If you want to experience the actual data rates of the physical hardware you\n");
+fprintf (st, "can set the bit rate of the simulated line can be set using the following\n");
+fprintf (st, "command:\n\n");
+fprintf (st, "   sim> SET %sn SPEED=bps\n\n", dptr->name);
+fprintf (st, "Where bps is the number of data bits per second that the simulated line runs\n");
+fprintf (st, "at.  Use a value of zero to run at full speed with no artificial\n");
+fprintf (st, "throttling.\n\n");
+fprint_set_help (st, dptr);
+fprint_show_help (st, dptr);
+fprint_reg_help (st, dptr);
+return SCPE_OK;
+}
+
+static t_stat dup_help_attach (FILE *st, DEVICE *dptr, UNIT *uptr, int32 flag, char *cptr)
+{
+fprintf (st, "The communication line performs input and output through a TCP session\n");
+fprintf (st, "connected to a user-specified port.  The ATTACH command specifies the\n");
+fprintf (st, "port to be used as well as the peer address:\n\n");
+fprintf (st, "   sim> ATTACH %sn {interface:}port{,UDP},Connect=peerhost:port\n\n", dptr->name);
+fprintf (st, "where port is a decimal number between 1 and 65535 that is not being used for\n");
+fprintf (st, "other TCP/IP activities.\n\n");
+fprintf (st, "Specifying symmetric attach configuration (with both a listen port and\n");
+fprintf (st, "a peer address) will cause the side receiving an incoming\n");
+fprintf (st, "connection to validate that the connection actually comes from the\n");
+fprintf (st, "connecction destination system.\n\n");
+fprintf (st, "A symmetric attach configuration is required when using UDP packet transport.\n\n");
+return SCPE_OK;
+}
+
+static char *dup_description (DEVICE *dptr)
+{
+return (UNIBUS) ? "DUP11 bit synchronous interface" :
+                  "DPV11 bit synchronous interface";
+}