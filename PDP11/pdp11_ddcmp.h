--- conflicted
+++ resolved
@@ -1,417 +1,401 @@
-/* pdp11_ddcmp.h: Digital Data Communications Message Protocol support
-
-   Copyright (c) 2013, Mark Pizzolato
-
-   Permission is hereby granted, free of charge, to any person obtaining a
-   copy of this software and associated documentation files (the "Software"),
-   to deal in the Software without restriction, including without limitation
-   the rights to use, copy, modify, merge, publish, distribute, sublicense,
-   and/or sell copies of the Software, and to permit persons to whom the
-   Software is furnished to do so, subject to the following conditions:
-
-   The above copyright notice and this permission notice shall be included in
-   all copies or substantial portions of the Software.
-
-   THE SOFTWARE IS PROVIDED "AS IS", WITHOUT WARRANTY OF ANY KIND, EXPRESS OR
-   IMPLIED, INCLUDING BUT NOT LIMITED TO THE WARRANTIES OF MERCHANTABILITY,
-   FITNESS FOR A PARTICULAR PURPOSE AND NONINFRINGEMENT.  IN NO EVENT SHALL
-   ROBERT M SUPNIK BE LIABLE FOR ANY CLAIM, DAMAGES OR OTHER LIABILITY, WHETHER
-   IN AN ACTION OF CONTRACT, TORT OR OTHERWISE, ARISING FROM, OUT OF OR IN
-   CONNECTION WITH THE SOFTWARE OR THE USE OR OTHER DEALINGS IN THE SOFTWARE.
-
-   Except as contained in this notice, the name of Robert M Supnik shall not be
-   used in advertising or otherwise to promote the sale, use or other dealings
-   in this Software without prior written authorization from Robert M Supnik.
-
-   Digital Data Communications Message Protocol - DDCMP support routines 
-
-   29-May-13    MP      Initial implementation
-*/
-
-#ifndef PDP11_DDCMP_H_
-#define PDP11_DDCMP_H_    0
-
-#include "sim_tmxr.h"
-
-/* DDCMP packet types */
-
-#define DDCMP_SYN  0226u    /* Sync character on synchronous links */
-#define DDCMP_DEL  0377u    /* Sync character on asynchronous links */
-#define DDCMP_SOH  0201u    /* Numbered Data Message Identifier */
-#define DDCMP_ENQ  0005u    /* Control Message Identifier */
-#define DDCMP_DLE  0220u    /* Maintenance Message Identifier */
-
-#define DDCMP_CTL_ACK    1  /* Control Message ACK Type */
-#define DDCMP_CTL_NAK    2  /* Control Message NAK Type */
-#define DDCMP_CTL_REP    3  /* Control Message REP Type */
-#define DDCMP_CTL_STRT   6  /* Control Message STRT Type */
-#define DDCMP_CTL_STACK  7  /* Control Message STACK Type */
-
-#define DDCMP_FLAG_SELECT 0x80  /* Link Select */
-#define DDCMP_FLAG_QSYNC  0x40  /* Quick Sync (next message won't abut this message) */
-
-#define DDCMP_CRC_SIZE    2 /* Bytes in DDCMP CRC fields */
-#define DDCMP_HEADER_SIZE 8 /* Bytes in DDCMP Control and Data Message headers (including header CRC) */
-
-#define DDCMP_RESP_OFFSET 3 /* Byte offset of response (ack) number field */
-#define DDCMP_NUM_OFFSET  4 /* Byte offset of packet number field */
-
-#define DDCMP_PACKET_TIMEOUT 4  /* Seconds before sending REP command for unacknowledged packets */
-
-#define DDCMP_DBG_PXMT  TMXR_DBG_PXMT   /* Debug Transmitted Packet Header Contents */
-#define DDCMP_DBG_PRCV  TMXR_DBG_PRCV   /* Debug Received Packet Header Contents */
-#define DDCMP_DBG_PDAT  0x1000000       /* Debug Packet Data */
-
-/* Support routines */
-
-/* crc16 polynomial x^16 + x^15 + x^2 + 1 (0xA001) CCITT LSB */
-static uint16 crc16_nibble[16] = {
-    0x0000, 0xCC01, 0xD801, 0x1400, 0xF001, 0x3C00, 0x2800, 0xE401,
-    0xA001, 0x6C00, 0x7800, 0xB401, 0x5000, 0x9C01, 0x8801, 0x4400,
-    };
-
-static uint16 ddcmp_crc16(uint16 crc, const void* vbuf, size_t len)
-{
-const unsigned char* buf = (const unsigned char*)vbuf;
-
-while(0 != len--) {
-    crc = (crc>>4) ^ crc16_nibble[(*buf ^ crc) & 0xF];
-    crc = (crc>>4) ^ crc16_nibble[((*buf++)>>4 ^ crc) & 0xF];
-    };
-return(crc);
-}
-
-/* Debug routines */
-
-#include <ctype.h>
-
-static void ddcmp_packet_trace (uint32 reason, DEVICE *dptr, const char *txt, const uint8 *msg, int32 len)
-{
-if (sim_deb && dptr && (reason & dptr->dctrl)) {
-    int i, same, group, sidx, oidx;
-    char outbuf[80], strbuf[18];
-    static const char hex[] = "0123456789ABCDEF";
-    static const char *const flags [4] = { "..", ".Q", "S.", "SQ" };
-    static const char *const nak[18] = { "", " (HCRC)", " (DCRC)", " (REPREPLY)", /* 0-3 */
-                                            "", "", "", "",                          /* 4-7 */
-                                            " (NOBUF)", " (RXOVR)", "", "",          /* 8-11 */
-                                            "", "", "", "",                          /* 12-15 */
-                                            " (TOOLONG)", " (HDRFMT)" };             /* 16-17 */
-    const char *flag = flags[msg[2]>>6];
-    int msg2 = msg[2] & 0x3F;
-
-    sim_debug(reason, dptr, "%s  len: %d\n", txt, len);
-    switch (msg[0]) {
-        case DDCMP_SOH:   /* Data Message */
-<<<<<<< HEAD
-            sim_debug (reason, dptr, "Data Message, Flags: %s, Count: %d, Resp: %d, Num: %d, HDRCRC: %s, DATACRC: %s\n", flag, (msg2 << 8)|msg[1], msg[3], msg[4], 
-=======
-            sim_debug (reason, dptr, "Data Message, Count: %d, Num: %d, Flags: %s, Resp: %d, HDRCRC: %s, DATACRC: %s\n", (msg2 << 8)|msg[1], msg[4], flag, msg[3], 
->>>>>>> d27a07ab
-                                        (0 == ddcmp_crc16 (0, msg, 8)) ? "OK" : "BAD", (0 == ddcmp_crc16 (0, msg+8, 2+((msg2 << 8)|msg[1]))) ? "OK" : "BAD");
-            break;
-        case DDCMP_ENQ:   /* Control Message */
-            sim_debug (reason, dptr, "Control: Type: %d ", msg[1]);
-            switch (msg[1]) {
-                case DDCMP_CTL_ACK: /* ACK */
-                    sim_debug (reason, dptr, "(ACK) ACKSUB: %d, Flags: %s, Resp: %d\n", msg2, flag, msg[3]);
-                    break;
-                case DDCMP_CTL_NAK: /* NAK */
-                    sim_debug (reason, dptr, "(NAK) Reason: %d%s, Flags: %s, Resp: %d\n", msg2, ((msg2 > 17)? "": nak[msg2]), flag, msg[3]);
-                    break;
-                case DDCMP_CTL_REP: /* REP */
-<<<<<<< HEAD
-                    sim_debug (reason, dptr, "(REP) REPSUB: %d, Flags: %s, Num: %d\n", msg2, flag, msg[4]);
-=======
-                    sim_debug (reason, dptr, "(REP) REPSUB: %d, Num: %d, Flags: %s\n", msg2, msg[4], flag);
->>>>>>> d27a07ab
-                    break;
-                case DDCMP_CTL_STRT: /* STRT */
-                    sim_debug (reason, dptr, "(STRT) STRTSUB: %d, Flags: %s\n", msg2, flag);
-                    break;
-                case DDCMP_CTL_STACK: /* STACK */
-                    sim_debug (reason, dptr, "(STACK) STCKSUB: %d, Flags: %s\n", msg2, flag);
-                    break;
-                default: /* Unknown */
-                    sim_debug (reason, dptr, "(Unknown=0%o)\n", msg[1]);
-                    break;
-                }
-            if (len != DDCMP_HEADER_SIZE) {
-                sim_debug (reason, dptr, "Unexpected Control Message Length: %d expected %d\n", len, DDCMP_HEADER_SIZE);
-                }
-            if (0 != ddcmp_crc16 (0, msg, len)) {
-                sim_debug (reason, dptr, "Unexpected Message CRC\n");
-                }
-            break;
-        case DDCMP_DLE:   /* Maintenance Message */
-<<<<<<< HEAD
-            sim_debug (reason, dptr, "Maintenance Message, Flags: %s, Count: %d, HDRCRC: %s, DATACRC: %s\n", flag, (msg2 << 8)| msg[1], 
-=======
-            sim_debug (reason, dptr, "Maintenance Message, Count: %d, Flags: %s, HDRCRC: %s, DATACRC: %s\n", (msg2 << 8)| msg[1], flag, 
->>>>>>> d27a07ab
-                                        (0 == ddcmp_crc16 (0, msg, DDCMP_HEADER_SIZE)) ? "OK" : "BAD", (0 == ddcmp_crc16 (0, msg+DDCMP_HEADER_SIZE, 2+((msg2 << 8)| msg[1]))) ? "OK" : "BAD");
-            break;
-        }
-    if (DDCMP_DBG_PDAT & dptr->dctrl) {
-        for (i=same=0; i<len; i += 16) {
-            if ((i > 0) && (0 == memcmp(&msg[i], &msg[i-16], 16))) {
-                ++same;
-                continue;
-                }
-            if (same > 0) {
-                sim_debug(reason, dptr, "%04X thru %04X same as above\n", i-(16*same), i-1);
-                same = 0;
-                }
-            group = (((len - i) > 16) ? 16 : (len - i));
-            for (sidx=oidx=0; sidx<group; ++sidx) {
-                outbuf[oidx++] = ' ';
-                outbuf[oidx++] = hex[(msg[i+sidx]>>4)&0xf];
-                outbuf[oidx++] = hex[msg[i+sidx]&0xf];
-                if (isprint(msg[i+sidx]))
-                    strbuf[sidx] = msg[i+sidx];
-                else
-                    strbuf[sidx] = '.';
-                }
-            outbuf[oidx] = '\0';
-            strbuf[sidx] = '\0';
-            sim_debug(reason, dptr, "%04X%-48s %s\n", i, outbuf, strbuf);
-            }
-        if (same > 0) {
-            sim_debug(reason, dptr, "%04X thru %04X same as above\n", i-(16*same), len-1);
-            }
-        }
-    }
-}
-
-uint16 ddcmp_crc16(uint16 crc, const void* vbuf, size_t len);
-
-/* Get packet from specific line
-
-   Inputs:
-        *lp     =       pointer to terminal line descriptor
-        **pbuf  =       pointer to pointer of packet contents
-        *psize  =       pointer to packet size
-
-   Output:
-        SCPE_LOST       link state lost
-        SCPE_OK         Packet returned OR no packet available
-
-   Implementation notes:
-
-    1. If a packet is not yet available, then the pbuf address returned is
-       NULL, but success (SCPE_OK) is returned
-       receive break status associated with the character is cleared, and
-       SCPE_BREAK is ORed into the return value.
-*/
-
-static t_stat ddcmp_tmxr_get_packet_ln (TMLN *lp, const uint8 **pbuf, uint16 *psize)
-{
-int32 c;
-size_t payloadsize;
-
-while (TMXR_VALID & (c = tmxr_getc_ln (lp))) {
-    c &= ~TMXR_VALID;
-    if (lp->rxpboffset + 1 > lp->rxpbsize) {
-        lp->rxpbsize += 512;
-        lp->rxpb = (uint8 *)realloc (lp->rxpb, lp->rxpbsize);
-        }
-    lp->rxpb[lp->rxpboffset] = c;
-    if ((lp->rxpboffset == 0) && ((c == DDCMP_SYN) || (c == DDCMP_DEL))) {
-        tmxr_debug (DDCMP_DBG_PRCV, lp, "Ignoring Interframe Sync Character", (char *)&lp->rxpb[0], 1);
-        continue;
-        }
-    lp->rxpboffset += 1;
-    if (lp->rxpboffset == 1) {
-        switch (c) {
-            default:
-                tmxr_debug (DDCMP_DBG_PRCV, lp, "Ignoring unexpected byte in DDCMP mode", (char *)&lp->rxpb[0], 1);
-                lp->rxpboffset = 0;
-            case DDCMP_SOH:
-            case DDCMP_ENQ:
-            case DDCMP_DLE:
-                continue;
-            }
-        }
-    if (lp->rxpboffset >= DDCMP_HEADER_SIZE) {
-        if (lp->rxpb[0] == DDCMP_ENQ) { /* Control Message? */
-            ++lp->rxpcnt;
-            *pbuf = lp->rxpb;
-            *psize = DDCMP_HEADER_SIZE;
-            lp->rxpboffset = 0;
-            ddcmp_packet_trace (DDCMP_DBG_PRCV, lp->mp->dptr, "<<< RCV Packet", lp->rxpb, *psize);
-            return SCPE_OK;
-            }
-        payloadsize  = ((lp->rxpb[2] & 0x3F) << 8)| lp->rxpb[1];
-        if (lp->rxpboffset >= 10 + payloadsize) {
-            ++lp->rxpcnt;
-            *pbuf = lp->rxpb;
-            *psize = 10 + payloadsize;
-            ddcmp_packet_trace (DDCMP_DBG_PRCV, lp->mp->dptr, "<<< RCV Packet", lp->rxpb, *psize);
-            lp->rxpboffset = 0;
-            return SCPE_OK;
-            }
-        }
-    }
-*pbuf = NULL;
-*psize = 0;
-if (lp->conn)
-    return SCPE_OK;
-return SCPE_LOST;
-}
-
-/* Store packet in line buffer (or store packet in line buffer and add needed CRCs)
-
-   Inputs:
-        *lp     =       pointer to line descriptor
-        *buf    =       pointer to packet data
-        size    =       size of packet
-
-   Outputs:
-        status  =       ok, connection lost, or stall
-
-   Implementation notea:
-
-    1. If the line is not connected, SCPE_LOST is returned.
-    2. If prior packet transmission still in progress, SCPE_STALL is 
-       returned and no packet data is stored.  The caller must retry later.
-*/
-static t_stat ddcmp_tmxr_put_packet_ln (TMLN *lp, const uint8 *buf, size_t size)
-{
-t_stat r;
-
-if (!lp->conn)
-    return SCPE_LOST;
-if (lp->txppoffset < lp->txppsize) {
-    tmxr_debug (DDCMP_DBG_PXMT, lp, "Skipped Sending Packet - Transmit Busy", (char *)&lp->txpb[3], size);
-    return SCPE_STALL;
-    }
-if (lp->txpbsize < size) {
-    lp->txpbsize = size;
-    lp->txpb = (uint8 *)realloc (lp->txpb, lp->txpbsize);
-    }
-memcpy (lp->txpb, buf, size);
-lp->txppsize = size;
-lp->txppoffset = 0;
-ddcmp_packet_trace (DDCMP_DBG_PXMT, lp->mp->dptr, ">>> XMT Packet", lp->txpb, lp->txppsize);
-++lp->txpcnt;
-while ((lp->txppoffset < lp->txppsize) && 
-       (SCPE_OK == (r = tmxr_putc_ln (lp, lp->txpb[lp->txppoffset]))))
-   ++lp->txppoffset;
-tmxr_send_buffered_data (lp);
-return lp->conn ? SCPE_OK : SCPE_LOST;
-}
-
-static t_stat ddcmp_tmxr_put_packet_crc_ln (TMLN *lp, uint8 *buf, size_t size)
-{
-uint16 hdr_crc16 = ddcmp_crc16(0, buf, DDCMP_HEADER_SIZE-DDCMP_CRC_SIZE);
-
-buf[DDCMP_HEADER_SIZE-DDCMP_CRC_SIZE] = hdr_crc16 & 0xFF;
-buf[DDCMP_HEADER_SIZE-DDCMP_CRC_SIZE+1] = (hdr_crc16>>8) & 0xFF;
-if (size > DDCMP_HEADER_SIZE) {
-    uint16 data_crc16 = ddcmp_crc16(0, buf+DDCMP_HEADER_SIZE, size-(DDCMP_HEADER_SIZE+DDCMP_CRC_SIZE));
-    buf[size-DDCMP_CRC_SIZE] = data_crc16 & 0xFF;
-    buf[size-DDCMP_CRC_SIZE+1] = (data_crc16>>8) & 0xFF;
-    }
-return ddcmp_tmxr_put_packet_ln (lp, buf, size);
-}
-
-static void ddcmp_build_data_packet (uint8 *buf, size_t size, uint8 flags, uint8 sequence, uint8 ack)
-{
-buf[0] = DDCMP_SOH;
-buf[1] = size & 0xFF;
-buf[2] = ((size >> 8) & 0x3F) | flags;
-buf[3] = ack;
-buf[4] = sequence;
-buf[5] = 1;
-}
-
-static void ddcmp_build_maintenance_packet (uint8 *buf, size_t size)
-{
-buf[0] = DDCMP_DLE;
-buf[1] = size & 0xFF;
-buf[2] = ((size >> 8) & 0x3F) | 0x03;
-buf[3] = 0;
-buf[4] = 0;
-buf[5] = 1;
-}
-
-static t_stat ddcmp_tmxr_put_data_packet_ln (TMLN *lp, uint8 *buf, size_t size, uint8 flags, uint8 sequence, uint8 ack)
-{
-ddcmp_build_data_packet (buf, size, flags, sequence, ack);
-return ddcmp_tmxr_put_packet_crc_ln (lp, buf, size);
-}
-
-static void ddcmp_build_control_packet (uint8 *buf, uint8 type, uint8 subtype, uint8 flags, uint8 sndr, uint8 rcvr)
-{
-buf[0] = DDCMP_ENQ;                 /* Control Message */
-buf[1] = type;                      /* STACK type */
-buf[2] = (subtype & 0x3f) | flags;  /* STACKSUB type and flags */
-buf[3] = rcvr;                      /* RCVR */
-buf[4] = sndr;                      /* SNDR */
-buf[5] = 1;                         /* ADDR */
-}
-
-static t_stat ddcmp_tmxr_put_control_packet_ln (TMLN *lp, uint8 *buf, uint8 type, uint8 subtype, uint8 flags, uint8 sndr, uint8 rcvr)
-{
-ddcmp_build_control_packet (buf, type, subtype, flags, sndr, rcvr);
-return ddcmp_tmxr_put_packet_crc_ln (lp, buf, DDCMP_HEADER_SIZE);
-}
-
-static void ddcmp_build_ack_packet (uint8 *buf, uint8 ack, uint8 flags)
-{
-ddcmp_build_control_packet (buf, DDCMP_CTL_ACK, 0, flags, 0, ack);
-}
-
-static t_stat ddcmp_tmxr_put_ack_packet_ln (TMLN *lp, uint8 *buf, uint8 ack, uint8 flags)
-{
-ddcmp_build_ack_packet (buf, ack, flags);
-return ddcmp_tmxr_put_packet_crc_ln (lp, buf, DDCMP_HEADER_SIZE);
-}
-
-static void ddcmp_build_nak_packet (uint8 *buf, uint8 reason, uint8 nack, uint8 flags)
-{
-<<<<<<< HEAD
-ddcmp_build_control_packet (buf, DDCMP_CTL_NAK, reason, 0, 0, nack);
-=======
-ddcmp_build_control_packet (buf, DDCMP_CTL_NAK, reason, flags, 0, nack);
->>>>>>> d27a07ab
-}
-
-static t_stat ddcmp_tmxr_put_nak_packet_ln (TMLN *lp, uint8 *buf, uint8 reason, uint8 nack, uint8 flags)
-{
-return ddcmp_tmxr_put_control_packet_ln (lp, buf, DDCMP_CTL_NAK, reason, flags, 0, nack);
-}
-
-static void ddcmp_build_rep_packet (uint8 *buf, uint8 ack, uint8 flags)
-{
-ddcmp_build_control_packet (buf, DDCMP_CTL_REP, 0, flags, ack, 0);
-}
-
-static t_stat ddcmp_tmxr_put_rep_packet_ln (TMLN *lp, uint8 *buf, uint8 ack, uint8 flags)
-{
-return ddcmp_tmxr_put_control_packet_ln (lp, buf, DDCMP_CTL_REP, 0, flags, ack, 0);
-}
-
-static void ddcmp_build_start_packet (uint8 *buf)
-{
-ddcmp_build_control_packet (buf, DDCMP_CTL_STRT, 0, DDCMP_FLAG_SELECT|DDCMP_FLAG_QSYNC, 0, 0);
-}
-
-static t_stat ddcmp_tmxr_put_start_packet_ln (TMLN *lp, uint8 *buf)
-{
-ddcmp_build_start_packet (buf);
-return ddcmp_tmxr_put_packet_crc_ln (lp, buf, DDCMP_HEADER_SIZE);
-}
-
-static void ddcmp_build_start_ack_packet (uint8 *buf)
-{
-ddcmp_build_control_packet (buf, DDCMP_CTL_STACK, 0, DDCMP_FLAG_SELECT|DDCMP_FLAG_QSYNC, 0, 0);
-}
-
-static t_stat ddcmp_tmxr_put_start_ack_packet_ln (TMLN *lp, uint8 *buf)
-{
-ddcmp_build_start_ack_packet (buf);
-return ddcmp_tmxr_put_packet_crc_ln (lp, buf, DDCMP_HEADER_SIZE);
-}
-
-#endif /* PDP11_DDCMP_H_ */
+/* pdp11_ddcmp.h: Digital Data Communications Message Protocol support
+
+   Copyright (c) 2013, Mark Pizzolato
+
+   Permission is hereby granted, free of charge, to any person obtaining a
+   copy of this software and associated documentation files (the "Software"),
+   to deal in the Software without restriction, including without limitation
+   the rights to use, copy, modify, merge, publish, distribute, sublicense,
+   and/or sell copies of the Software, and to permit persons to whom the
+   Software is furnished to do so, subject to the following conditions:
+
+   The above copyright notice and this permission notice shall be included in
+   all copies or substantial portions of the Software.
+
+   THE SOFTWARE IS PROVIDED "AS IS", WITHOUT WARRANTY OF ANY KIND, EXPRESS OR
+   IMPLIED, INCLUDING BUT NOT LIMITED TO THE WARRANTIES OF MERCHANTABILITY,
+   FITNESS FOR A PARTICULAR PURPOSE AND NONINFRINGEMENT.  IN NO EVENT SHALL
+   ROBERT M SUPNIK BE LIABLE FOR ANY CLAIM, DAMAGES OR OTHER LIABILITY, WHETHER
+   IN AN ACTION OF CONTRACT, TORT OR OTHERWISE, ARISING FROM, OUT OF OR IN
+   CONNECTION WITH THE SOFTWARE OR THE USE OR OTHER DEALINGS IN THE SOFTWARE.
+
+   Except as contained in this notice, the name of Robert M Supnik shall not be
+   used in advertising or otherwise to promote the sale, use or other dealings
+   in this Software without prior written authorization from Robert M Supnik.
+
+   Digital Data Communications Message Protocol - DDCMP support routines 
+
+   29-May-13    MP      Initial implementation
+*/
+
+#ifndef PDP11_DDCMP_H_
+#define PDP11_DDCMP_H_    0
+
+#include "sim_tmxr.h"
+
+/* DDCMP packet types */
+
+#define DDCMP_SYN  0226u    /* Sync character on synchronous links */
+#define DDCMP_DEL  0377u    /* Sync character on asynchronous links */
+#define DDCMP_SOH  0201u    /* Numbered Data Message Identifier */
+#define DDCMP_ENQ  0005u    /* Control Message Identifier */
+#define DDCMP_DLE  0220u    /* Maintenance Message Identifier */
+
+#define DDCMP_CTL_ACK    1  /* Control Message ACK Type */
+#define DDCMP_CTL_NAK    2  /* Control Message NAK Type */
+#define DDCMP_CTL_REP    3  /* Control Message REP Type */
+#define DDCMP_CTL_STRT   6  /* Control Message STRT Type */
+#define DDCMP_CTL_STACK  7  /* Control Message STACK Type */
+
+#define DDCMP_FLAG_SELECT 0x80  /* Link Select */
+#define DDCMP_FLAG_QSYNC  0x40  /* Quick Sync (next message won't abut this message) */
+
+#define DDCMP_CRC_SIZE    2 /* Bytes in DDCMP CRC fields */
+#define DDCMP_HEADER_SIZE 8 /* Bytes in DDCMP Control and Data Message headers (including header CRC) */
+
+#define DDCMP_RESP_OFFSET 3 /* Byte offset of response (ack) number field */
+#define DDCMP_NUM_OFFSET  4 /* Byte offset of packet number field */
+
+#define DDCMP_PACKET_TIMEOUT 4  /* Seconds before sending REP command for unacknowledged packets */
+
+#define DDCMP_DBG_PXMT  TMXR_DBG_PXMT   /* Debug Transmitted Packet Header Contents */
+#define DDCMP_DBG_PRCV  TMXR_DBG_PRCV   /* Debug Received Packet Header Contents */
+#define DDCMP_DBG_PDAT  0x1000000       /* Debug Packet Data */
+
+/* Support routines */
+
+/* crc16 polynomial x^16 + x^15 + x^2 + 1 (0xA001) CCITT LSB */
+static uint16 crc16_nibble[16] = {
+    0x0000, 0xCC01, 0xD801, 0x1400, 0xF001, 0x3C00, 0x2800, 0xE401,
+    0xA001, 0x6C00, 0x7800, 0xB401, 0x5000, 0x9C01, 0x8801, 0x4400,
+    };
+
+static uint16 ddcmp_crc16(uint16 crc, const void* vbuf, size_t len)
+{
+const unsigned char* buf = (const unsigned char*)vbuf;
+
+while(0 != len--) {
+    crc = (crc>>4) ^ crc16_nibble[(*buf ^ crc) & 0xF];
+    crc = (crc>>4) ^ crc16_nibble[((*buf++)>>4 ^ crc) & 0xF];
+    };
+return(crc);
+}
+
+/* Debug routines */
+
+#include <ctype.h>
+
+static void ddcmp_packet_trace (uint32 reason, DEVICE *dptr, const char *txt, const uint8 *msg, int32 len)
+{
+if (sim_deb && dptr && (reason & dptr->dctrl)) {
+    int i, same, group, sidx, oidx;
+    char outbuf[80], strbuf[18];
+    static const char hex[] = "0123456789ABCDEF";
+    static const char *const flags [4] = { "..", ".Q", "S.", "SQ" };
+    static const char *const nak[18] = { "", " (HCRC)", " (DCRC)", " (REPREPLY)", /* 0-3 */
+                                            "", "", "", "",                          /* 4-7 */
+                                            " (NOBUF)", " (RXOVR)", "", "",          /* 8-11 */
+                                            "", "", "", "",                          /* 12-15 */
+                                            " (TOOLONG)", " (HDRFMT)" };             /* 16-17 */
+    const char *flag = flags[msg[2]>>6];
+    int msg2 = msg[2] & 0x3F;
+
+    sim_debug(reason, dptr, "%s  len: %d\n", txt, len);
+    switch (msg[0]) {
+        case DDCMP_SOH:   /* Data Message */
+            sim_debug (reason, dptr, "Data Message, Count: %d, Num: %d, Flags: %s, Resp: %d, HDRCRC: %s, DATACRC: %s\n", (msg2 << 8)|msg[1], msg[4], flag, msg[3], 
+                                        (0 == ddcmp_crc16 (0, msg, 8)) ? "OK" : "BAD", (0 == ddcmp_crc16 (0, msg+8, 2+((msg2 << 8)|msg[1]))) ? "OK" : "BAD");
+            break;
+        case DDCMP_ENQ:   /* Control Message */
+            sim_debug (reason, dptr, "Control: Type: %d ", msg[1]);
+            switch (msg[1]) {
+                case DDCMP_CTL_ACK: /* ACK */
+                    sim_debug (reason, dptr, "(ACK) ACKSUB: %d, Flags: %s, Resp: %d\n", msg2, flag, msg[3]);
+                    break;
+                case DDCMP_CTL_NAK: /* NAK */
+                    sim_debug (reason, dptr, "(NAK) Reason: %d%s, Flags: %s, Resp: %d\n", msg2, ((msg2 > 17)? "": nak[msg2]), flag, msg[3]);
+                    break;
+                case DDCMP_CTL_REP: /* REP */
+                    sim_debug (reason, dptr, "(REP) REPSUB: %d, Num: %d, Flags: %s\n", msg2, msg[4], flag);
+                    break;
+                case DDCMP_CTL_STRT: /* STRT */
+                    sim_debug (reason, dptr, "(STRT) STRTSUB: %d, Flags: %s\n", msg2, flag);
+                    break;
+                case DDCMP_CTL_STACK: /* STACK */
+                    sim_debug (reason, dptr, "(STACK) STCKSUB: %d, Flags: %s\n", msg2, flag);
+                    break;
+                default: /* Unknown */
+                    sim_debug (reason, dptr, "(Unknown=0%o)\n", msg[1]);
+                    break;
+                }
+            if (len != DDCMP_HEADER_SIZE) {
+                sim_debug (reason, dptr, "Unexpected Control Message Length: %d expected %d\n", len, DDCMP_HEADER_SIZE);
+                }
+            if (0 != ddcmp_crc16 (0, msg, len)) {
+                sim_debug (reason, dptr, "Unexpected Message CRC\n");
+                }
+            break;
+        case DDCMP_DLE:   /* Maintenance Message */
+            sim_debug (reason, dptr, "Maintenance Message, Count: %d, Flags: %s, HDRCRC: %s, DATACRC: %s\n", (msg2 << 8)| msg[1], flag, 
+                                        (0 == ddcmp_crc16 (0, msg, DDCMP_HEADER_SIZE)) ? "OK" : "BAD", (0 == ddcmp_crc16 (0, msg+DDCMP_HEADER_SIZE, 2+((msg2 << 8)| msg[1]))) ? "OK" : "BAD");
+            break;
+        }
+    if (DDCMP_DBG_PDAT & dptr->dctrl) {
+        for (i=same=0; i<len; i += 16) {
+            if ((i > 0) && (0 == memcmp(&msg[i], &msg[i-16], 16))) {
+                ++same;
+                continue;
+                }
+            if (same > 0) {
+                sim_debug(reason, dptr, "%04X thru %04X same as above\n", i-(16*same), i-1);
+                same = 0;
+                }
+            group = (((len - i) > 16) ? 16 : (len - i));
+            for (sidx=oidx=0; sidx<group; ++sidx) {
+                outbuf[oidx++] = ' ';
+                outbuf[oidx++] = hex[(msg[i+sidx]>>4)&0xf];
+                outbuf[oidx++] = hex[msg[i+sidx]&0xf];
+                if (isprint(msg[i+sidx]))
+                    strbuf[sidx] = msg[i+sidx];
+                else
+                    strbuf[sidx] = '.';
+                }
+            outbuf[oidx] = '\0';
+            strbuf[sidx] = '\0';
+            sim_debug(reason, dptr, "%04X%-48s %s\n", i, outbuf, strbuf);
+            }
+        if (same > 0) {
+            sim_debug(reason, dptr, "%04X thru %04X same as above\n", i-(16*same), len-1);
+            }
+        }
+    }
+}
+
+uint16 ddcmp_crc16(uint16 crc, const void* vbuf, size_t len);
+
+/* Get packet from specific line
+
+   Inputs:
+        *lp     =       pointer to terminal line descriptor
+        **pbuf  =       pointer to pointer of packet contents
+        *psize  =       pointer to packet size
+
+   Output:
+        SCPE_LOST       link state lost
+        SCPE_OK         Packet returned OR no packet available
+
+   Implementation notes:
+
+    1. If a packet is not yet available, then the pbuf address returned is
+       NULL, but success (SCPE_OK) is returned
+       receive break status associated with the character is cleared, and
+       SCPE_BREAK is ORed into the return value.
+*/
+
+static t_stat ddcmp_tmxr_get_packet_ln (TMLN *lp, const uint8 **pbuf, uint16 *psize)
+{
+int32 c;
+size_t payloadsize;
+
+while (TMXR_VALID & (c = tmxr_getc_ln (lp))) {
+    c &= ~TMXR_VALID;
+    if (lp->rxpboffset + 1 > lp->rxpbsize) {
+        lp->rxpbsize += 512;
+        lp->rxpb = (uint8 *)realloc (lp->rxpb, lp->rxpbsize);
+        }
+    lp->rxpb[lp->rxpboffset] = c;
+    if ((lp->rxpboffset == 0) && ((c == DDCMP_SYN) || (c == DDCMP_DEL))) {
+        tmxr_debug (DDCMP_DBG_PRCV, lp, "Ignoring Interframe Sync Character", (char *)&lp->rxpb[0], 1);
+        continue;
+        }
+    lp->rxpboffset += 1;
+    if (lp->rxpboffset == 1) {
+        switch (c) {
+            default:
+                tmxr_debug (DDCMP_DBG_PRCV, lp, "Ignoring unexpected byte in DDCMP mode", (char *)&lp->rxpb[0], 1);
+                lp->rxpboffset = 0;
+            case DDCMP_SOH:
+            case DDCMP_ENQ:
+            case DDCMP_DLE:
+                continue;
+            }
+        }
+    if (lp->rxpboffset >= DDCMP_HEADER_SIZE) {
+        if (lp->rxpb[0] == DDCMP_ENQ) { /* Control Message? */
+            ++lp->rxpcnt;
+            *pbuf = lp->rxpb;
+            *psize = DDCMP_HEADER_SIZE;
+            lp->rxpboffset = 0;
+            ddcmp_packet_trace (DDCMP_DBG_PRCV, lp->mp->dptr, "<<< RCV Packet", lp->rxpb, *psize);
+            return SCPE_OK;
+            }
+        payloadsize  = ((lp->rxpb[2] & 0x3F) << 8)| lp->rxpb[1];
+        if (lp->rxpboffset >= 10 + payloadsize) {
+            ++lp->rxpcnt;
+            *pbuf = lp->rxpb;
+            *psize = 10 + payloadsize;
+            ddcmp_packet_trace (DDCMP_DBG_PRCV, lp->mp->dptr, "<<< RCV Packet", lp->rxpb, *psize);
+            lp->rxpboffset = 0;
+            return SCPE_OK;
+            }
+        }
+    }
+*pbuf = NULL;
+*psize = 0;
+if (lp->conn)
+    return SCPE_OK;
+return SCPE_LOST;
+}
+
+/* Store packet in line buffer (or store packet in line buffer and add needed CRCs)
+
+   Inputs:
+        *lp     =       pointer to line descriptor
+        *buf    =       pointer to packet data
+        size    =       size of packet
+
+   Outputs:
+        status  =       ok, connection lost, or stall
+
+   Implementation notea:
+
+    1. If the line is not connected, SCPE_LOST is returned.
+    2. If prior packet transmission still in progress, SCPE_STALL is 
+       returned and no packet data is stored.  The caller must retry later.
+*/
+static t_stat ddcmp_tmxr_put_packet_ln (TMLN *lp, const uint8 *buf, size_t size)
+{
+t_stat r;
+
+if (!lp->conn)
+    return SCPE_LOST;
+if (lp->txppoffset < lp->txppsize) {
+    tmxr_debug (DDCMP_DBG_PXMT, lp, "Skipped Sending Packet - Transmit Busy", (char *)&lp->txpb[3], size);
+    return SCPE_STALL;
+    }
+if (lp->txpbsize < size) {
+    lp->txpbsize = size;
+    lp->txpb = (uint8 *)realloc (lp->txpb, lp->txpbsize);
+    }
+memcpy (lp->txpb, buf, size);
+lp->txppsize = size;
+lp->txppoffset = 0;
+ddcmp_packet_trace (DDCMP_DBG_PXMT, lp->mp->dptr, ">>> XMT Packet", lp->txpb, lp->txppsize);
+++lp->txpcnt;
+while ((lp->txppoffset < lp->txppsize) && 
+       (SCPE_OK == (r = tmxr_putc_ln (lp, lp->txpb[lp->txppoffset]))))
+   ++lp->txppoffset;
+tmxr_send_buffered_data (lp);
+return lp->conn ? SCPE_OK : SCPE_LOST;
+}
+
+static t_stat ddcmp_tmxr_put_packet_crc_ln (TMLN *lp, uint8 *buf, size_t size)
+{
+uint16 hdr_crc16 = ddcmp_crc16(0, buf, DDCMP_HEADER_SIZE-DDCMP_CRC_SIZE);
+
+buf[DDCMP_HEADER_SIZE-DDCMP_CRC_SIZE] = hdr_crc16 & 0xFF;
+buf[DDCMP_HEADER_SIZE-DDCMP_CRC_SIZE+1] = (hdr_crc16>>8) & 0xFF;
+if (size > DDCMP_HEADER_SIZE) {
+    uint16 data_crc16 = ddcmp_crc16(0, buf+DDCMP_HEADER_SIZE, size-(DDCMP_HEADER_SIZE+DDCMP_CRC_SIZE));
+    buf[size-DDCMP_CRC_SIZE] = data_crc16 & 0xFF;
+    buf[size-DDCMP_CRC_SIZE+1] = (data_crc16>>8) & 0xFF;
+    }
+return ddcmp_tmxr_put_packet_ln (lp, buf, size);
+}
+
+static void ddcmp_build_data_packet (uint8 *buf, size_t size, uint8 flags, uint8 sequence, uint8 ack)
+{
+buf[0] = DDCMP_SOH;
+buf[1] = size & 0xFF;
+buf[2] = ((size >> 8) & 0x3F) | flags;
+buf[3] = ack;
+buf[4] = sequence;
+buf[5] = 1;
+}
+
+static void ddcmp_build_maintenance_packet (uint8 *buf, size_t size)
+{
+buf[0] = DDCMP_DLE;
+buf[1] = size & 0xFF;
+buf[2] = ((size >> 8) & 0x3F) | 0x03;
+buf[3] = 0;
+buf[4] = 0;
+buf[5] = 1;
+}
+
+static t_stat ddcmp_tmxr_put_data_packet_ln (TMLN *lp, uint8 *buf, size_t size, uint8 flags, uint8 sequence, uint8 ack)
+{
+ddcmp_build_data_packet (buf, size, flags, sequence, ack);
+return ddcmp_tmxr_put_packet_crc_ln (lp, buf, size);
+}
+
+static void ddcmp_build_control_packet (uint8 *buf, uint8 type, uint8 subtype, uint8 flags, uint8 sndr, uint8 rcvr)
+{
+buf[0] = DDCMP_ENQ;                 /* Control Message */
+buf[1] = type;                      /* STACK type */
+buf[2] = (subtype & 0x3f) | flags;  /* STACKSUB type and flags */
+buf[3] = rcvr;                      /* RCVR */
+buf[4] = sndr;                      /* SNDR */
+buf[5] = 1;                         /* ADDR */
+}
+
+static t_stat ddcmp_tmxr_put_control_packet_ln (TMLN *lp, uint8 *buf, uint8 type, uint8 subtype, uint8 flags, uint8 sndr, uint8 rcvr)
+{
+ddcmp_build_control_packet (buf, type, subtype, flags, sndr, rcvr);
+return ddcmp_tmxr_put_packet_crc_ln (lp, buf, DDCMP_HEADER_SIZE);
+}
+
+static void ddcmp_build_ack_packet (uint8 *buf, uint8 ack, uint8 flags)
+{
+ddcmp_build_control_packet (buf, DDCMP_CTL_ACK, 0, flags, 0, ack);
+}
+
+static t_stat ddcmp_tmxr_put_ack_packet_ln (TMLN *lp, uint8 *buf, uint8 ack, uint8 flags)
+{
+ddcmp_build_ack_packet (buf, ack, flags);
+return ddcmp_tmxr_put_packet_crc_ln (lp, buf, DDCMP_HEADER_SIZE);
+}
+
+static void ddcmp_build_nak_packet (uint8 *buf, uint8 reason, uint8 nack, uint8 flags)
+{
+ddcmp_build_control_packet (buf, DDCMP_CTL_NAK, reason, flags, 0, nack);
+}
+
+static t_stat ddcmp_tmxr_put_nak_packet_ln (TMLN *lp, uint8 *buf, uint8 reason, uint8 nack, uint8 flags)
+{
+return ddcmp_tmxr_put_control_packet_ln (lp, buf, DDCMP_CTL_NAK, reason, flags, 0, nack);
+}
+
+static void ddcmp_build_rep_packet (uint8 *buf, uint8 ack, uint8 flags)
+{
+ddcmp_build_control_packet (buf, DDCMP_CTL_REP, 0, flags, ack, 0);
+}
+
+static t_stat ddcmp_tmxr_put_rep_packet_ln (TMLN *lp, uint8 *buf, uint8 ack, uint8 flags)
+{
+return ddcmp_tmxr_put_control_packet_ln (lp, buf, DDCMP_CTL_REP, 0, flags, ack, 0);
+}
+
+static void ddcmp_build_start_packet (uint8 *buf)
+{
+ddcmp_build_control_packet (buf, DDCMP_CTL_STRT, 0, DDCMP_FLAG_SELECT|DDCMP_FLAG_QSYNC, 0, 0);
+}
+
+static t_stat ddcmp_tmxr_put_start_packet_ln (TMLN *lp, uint8 *buf)
+{
+ddcmp_build_start_packet (buf);
+return ddcmp_tmxr_put_packet_crc_ln (lp, buf, DDCMP_HEADER_SIZE);
+}
+
+static void ddcmp_build_start_ack_packet (uint8 *buf)
+{
+ddcmp_build_control_packet (buf, DDCMP_CTL_STACK, 0, DDCMP_FLAG_SELECT|DDCMP_FLAG_QSYNC, 0, 0);
+}
+
+static t_stat ddcmp_tmxr_put_start_ack_packet_ln (TMLN *lp, uint8 *buf)
+{
+ddcmp_build_start_ack_packet (buf);
+return ddcmp_tmxr_put_packet_crc_ln (lp, buf, DDCMP_HEADER_SIZE);
+}
+
+#endif /* PDP11_DDCMP_H_ */